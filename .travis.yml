--- conflicted
+++ resolved
@@ -4,14 +4,9 @@
     - gcc
 install:
     - sudo apt-get update -qq
-<<<<<<< HEAD
-    - sudo apt-get install -qq libboost-filesystem-dev libboost-iostreams-dev libboost-program-options-dev libboost-regex-dev libboost-system-dev libcairo2-dev libfribidi-dev libpango1.0-dev libsdl-image1.2-dev libsdl-mixer1.2-dev libsdl-net1.2-dev libsdl-ttf2.0-dev
-script: scons cxxtool=$CXX wesnoth wesnothd campaignd
-=======
-    - sudo apt-get install -qq libboost-iostreams-dev libboost-program-options-dev libboost-regex-dev libboost-system-dev libboost-test-dev libcairo2-dev libfribidi-dev libpango1.0-dev libsdl-image1.2-dev libsdl-mixer1.2-dev libsdl-net1.2-dev libsdl-ttf2.0-dev
+    - sudo apt-get install -qq libboost-filesystem-dev libboost-iostreams-dev libboost-program-options-dev libboost-regex-dev libboost-system-dev libboost-test-dev libcairo2-dev libfribidi-dev libpango1.0-dev libsdl-image1.2-dev libsdl-mixer1.2-dev libsdl-net1.2-dev libsdl-ttf2.0-dev
 script: scons cxxtool=$CXX strict=True wesnoth wesnothd campaignd test
 after_script: ./test
->>>>>>> a29ba939
 notifications:
     email: false
     irc:
