--- conflicted
+++ resolved
@@ -8,12 +8,6 @@
      * In 'Captured', fixed units incorrectly costing upkeep after leveling up.
  ### Language and i18n
    * Updated translations: French, Galician, German, Italian, Slovak, Spanish.
-<<<<<<< HEAD
- ### User Interface
-   * Added a preference in order to allow disabling confirmations when leaving
-     up to the title screen or to desktop, only if the player changes the
-     default configuration ex profeso.
-=======
  ### Performance
    * Added an option to disable the FPS limiter for a slight performance boost.
  ### User interface
@@ -21,7 +15,9 @@
    * Highlight the titles of MP games with vacant slots.
    * Improved MP Lobby layout on low resolutions.
    * Improved reporting of network errors in the MP lobby (issue #3005).
->>>>>>> 688edfa5
+   * Added a preference in order to allow disabling confirmations when leaving
+     up to the title screen or to desktop, only if the player changes the
+     default configuration ex profeso.
  ### Miscellaneous and bug fixes
    * Removed misleading tooltip text stating registered nicknames are optional for
      the official MP server.
