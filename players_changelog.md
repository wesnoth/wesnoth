This is meant to be a concise list of player-visible changes (very minor
changes may be omitted). For a complete list of changes, see the main
changelog: https://github.com/wesnoth/wesnoth/blob/1.14/changelog.md

## Version 1.13.13+dev
<<<<<<< HEAD
 ### Campaigns
   * The Hammer of Thursagan
     * S12 Fixed enemies from ai6 going to the book room
=======
 ### Language and i18n
   * Updated translations: Polish.

>>>>>>> 50051b15

## Version 1.13.13
 ### Language and i18n
   * Updated translations: British English, Chinese (Simplified), Czech, French,
     Scottish Gaelic, Spanish, Ukrainian.
 ### Miscellaneous and bug fixes
   * Fixed minimap buttons not doing anything (bug #2681)


## Version 1.13.12
 ### Security fixes
   * Disallowed access to blacklisted file paths such as hidden files and
     directories.
 ### Campaigns
   * Northern Rebirth:
     * Fixed S06a Rakshas displaying incorrect portrait (issue #2569)
     * Fixed S12a invalid side error (issue #2569)
     * Fixed S13a incorrect leader when Eryssa is alive (issue #2569)
     * Fix Krash being brought back to life if he is dead
     * Appearance improvements for S04a 06a, 07a, 09a, 10a, 11a, 12a, 13a
     * Fix gold storing in S07a for S13a if retrieved
     * S04a, 05a, & S13a Make enemy units loyal so gold & events work properly
 ### Language and i18n
   * Updated translations: British English, Spanish.
 ### Unit changes and balancing
   * Decreased cold resistance of Dune Burner line from 0% to -20%
   * Decreased cold resistance of Dune Soldier line from 0% to -10%
   * Add possibilty for 'fearless' trait in Dune Soldier line
   * Increased pierce resistance of Dune Rover line from 0% to 10%
   * Increased impact resistance of Dune Piercer from 0% to 10%
   * Decreased Dune Piercer's XP to next level from 48 to 42
   * Increased Dune Riders's XP to next level from 39 to 42
   * Change mountain stats of Dune Marauder from impassable to 4 MP, 60% def
   * Increased cold resistance of Dune Marauder from -20% to 0%
   * Increased blade resistance of Dune Raider from 10% to 20%
   * Decreased hills defense of Dune Raider from 60% to 50%


## Version 1.13.11
 ### Add-ons client
   * Added an order dropdown that allows you to sort add-ons by the time of
     latest update or original upload (issue #1747)
 ### Campaigns
   * An Orcish Incursion:
     * New story art.
   * A Tale of Two Brothers:
     * Add a full set of hints on easy difficulty.
   * Delfador's Memoirs:
     * Iliah-Malal can now be killed by either undead or Delfador in S19
     * S19 has been rebalanced to increase difficulty and allow player & enemy
       to field more units.
   * Descent into Darkness:
     * 'Endless Night' now has accurate & improved scenario objectives. It also
       has received improvements in dialog, map appearance, and difficulty.
     * S08/S09 A Small Favor 2/3 - Fixed bug preventing door operation/usage.
 ### Multiplayer
   * Rename the Khalifate to the Dunefolk, as well as renaming all the faction's units.
 ### Language and i18n
   * Updated translations: British English, Chinese (Simplified), Czech,
     Italian, Spanish.
 ### Performance
   * GUI2 windows no longer redraw everything 50 times per second. This reduces
     CPU usage in fullscreen windows such as MP lobby by about 85 %.
   * Miscellaneous low-level optimizations in game rendering code, improving
     performance ingame by up to 50 %.
 ### Miscellaneous and bug fixes
   * Suggested save file names now use spaces instead of underscores.
   * Fixed crash after canceling add-on download (bug #2203)
   * Fixed ingame help showing units you haven't encountered (bug #2135)
   * Fix recalls updating shroud immediately when "Delay Shroud Updates" is set
     (bug #2196)
   * Fixed not being able to undo previous moves after entering planning mode
     (bug #2303)


## Version 1.13.10
 ### Campaigns
   * Delfador's Memoirs:
     * Clarified and fixed objectives in many places.
     * Improved appearance and flow of dialog in several places.
     * Some minor gameplay changes to improve the story.
     * Delfador now progresses properly from Mage Journeyman to Elder Mage.
     * Fixed some other bugs.
     * S07, A Night in the Swamp has been rebalanced on easy & hard.
     * S09, Houses of the Dead, has been rebalanced.
     * S18, The Portal of Doom, has been rebalanced.
     * Iliah-Malal is now an Ancient Lich in S18 & 19.
 ### Language and i18n
   * Updated translations: British English.


## Version 1.13.9
 ### Campaigns
   * Reordered beginner campaigns to be friendlier to new players.
   * Delfador's Memoirs:
     * Replaced incorrect 'Defeat all enemies' objectives with more specific
     'Defeat all enemy leaders'.
     * Increased difficulty, clarified objectives, & improved feel of S21 & S22.
     * Riders are now guaranteed to go for a signpost in S21 on all levels.
   * Heir to the Throne:
     * Fixed thieves in 'Siege of Elensefar' getting duplicated.
     * Fixed Void Armor not doing anything.
   * Secrets of the Ancients:
     * Fix delay when additional enemies appear in S21 (issue #1706)
     * Fix bug when finding bird bones reported here:
       https://forums.wesnoth.org/viewtopic.php?f=4&t=46480#p614781
   * Under the Burning Suns:
     * Fixed crash in 'Out of the Frying Pan'.
     * New unit sprites: Quenoth Mystic line, Quenoth Flanker line, Flesh Golem.
     * Balance changes to the Quenoth elves; see full changelog for details.

 ### Graphics
   * Added portrait for Giant Rat.
   * Fixed transparency artifacts in scaled portraits and other message images
     (issue #1570).

 ### Language and i18n
   * Updated translations: British English, Chinese (Simplified), Italian,
     Polish, Scottish Gaelic, Slovak, Spanish.

 ### Multiplayer
   * When set to remember your password, Wesnoth now encrypts it. It is still
     possible to obtain the password from preferences, but it's no longer as
     trivial as before.
   * Fix bug where leader can become unable to be killed (issue #1666)

 ### Performance
   * Rewrote the FPS cap implementation. This greatly improves
     smoothness ingame.
   * Each invalidated hex is now only redrawn once, not twice. This almost
     halves CPU usage ingame.
   * Implemented GUI canvas caching. It speeds up multiple areas, but especially
     the story screen.

 ### User Interface
   * Fixed loyal and aged traits missing from help (issue #1935).
   * Unit recall dialog now sorts the units by both level and required XP for
     their next level-up (issue #1738).
   * Fixed team selection screen often ignoring attempts to scroll (bug #1632).

 ### Miscellaneous and bug fixes
   * Fixed programmatically killed unit flashing after its death animation
   * On GNU/Linux the game no longer minimizes when it loses focus in
     fullscreen mode (bug #1606)

## Version 1.13.8
  * Under the Burning Suns:
     * New sprites for Quenoth Youth (Kaleh and Nym) and Human Commander.

 ### Graphics
   * Portraits for many Walking Corpse and Soulless race variants.
   * New animations: Dwarvish Fighter idle.

 ### Language and i18n
   * Updated translations: British English, Chinese (Simplified), Lithuanian,
     Slovak, Spanish.

 ### User Interface
   * Double-clicking an add-on now installs, updates, uninstalls or publishes it
     depending on the situation.
   * Load Game dialog now shows current gold and number of units.

 ### Miscellaneous and bug fixes
   * Fixed base animation showing on walking corpse & soulless bats (bug #25673)

## Version 1.13.7
 ### AI
   * Fix a performance regression in complex combat situations such as the
     "Oath of Allegiance" UMC campaign.

 ### Campaigns
   * Eastern Invasion:
     * In 'Weldyn Besieged', redesigned the way in which revealing the
       identities of the liches works.
   * Heir to the Throne:
     * Fixed bug allowing the wrong person to receive the Sceptre of Fire.
     * Fixed inconsistencies in Li'sar's sprites and animations when she has the
       scepter.
   * Secrets of the Ancients:
     * New campaign added to mainline (Intermediate level, 21 scenarios).
   * The Hammer of Thursagan:
     * New sprites for Dwarvish Witness line.
   * Under the Burning Suns:
     * Fixed difficulty levels with the original units not working.
     * Various balancing changes, bug fixes and improvements to the new units;
       see full changelog for more details.

 ### Graphics
   * New or improved sprites: Royal Warrior, Walking Corpse line wolf variation.
   * Improved terrain graphics: lava, volcano, lightbeam.
   * Fixed glitches between various mountain tiles (introduced in 1.13.3).

 ### Language and i18n
   * Updated translations: British English, Czech, German, Portuguese (Brazil),
     Scottish Gaelic.

 ### Multiplayer
   * New maps: 2p Clearing Gushes, 2p Hellhole, 2p Ruined Passage,
     2p Ruphus Isle, 2p Swamp of Dread, 2p The Walls of Pyrennis,
     2p Tombs of Kesorak, 4p Bath of Glory, 4p Geothermal.
   * Updated maps: Fallenstar Lake.

 ### User Interface
   * List boxes now keep the selected item visible when you change the sorting
     option.

 ### Miscellaneous and bug fixes
   * Fixed severe lag/freeze on slow PCs (bug #25356)


## Version 1.13.6
 ### AI
   * Added new high_xp_attack candidate action to default AI. This CA performs
     attacks on enemy units so close to leveling that the default AI's combat CA
     would not attack them.
   * Significantly improve move times for AI sides with many guardians
   * A variety of bug fixes for incorrect or failing AI behavior

 ### Campaigns
   * Eastern Invasion:
     * Tweaked the balance of Scenario 2.
   * Delfador's Memoirs:
     * S9: Resolved inability to end level even when Delfador has the Staff (bug
       #24951)
   * Heir to the Throne:
     * Entire campaign: Major cleanup for bugs and logic errors.
     * S05b ('Isle of the Damned'): Temples randomized, Moremirmu can now appear
       in any.
     * S06 ('The Siege of Elensefar'): The thieves are more logical when joining
       Konrad.
     * S07 ('Crossroads'): The number of ambushes reduces for each enemy leader
       killed in S01 ('The Elves Besieged').
     * S08 ('The Princess of Wesnoth'): Reworked the map and added new AI
       behavior.
     * S13 ('Dwarven Doors'): Added snowfall based upon how many turns it took
       to complete S12 ('Northern Winter').
     * S20b ('Underground Channels'): New sub-quest added: Help the Wose.
     * S22 ('Return to Wesnoth') Under certain conditions, Gryphons will appear
       to assist Konrad.
   * Under the Burning Suns:
     * Redesign of all desert elf units (currently optional, selectable through
       the difficulty menu).

 ### Graphics
   * New sprite for Tentacle of the Deep.
   * Tweaked colors for all time schedules.

 ### Language and i18n
   * Updated translations: Finnish, Polish, Russian.

 ### Music and sound effects
   * Added a preference to pause the music when the game loses focus.
   * Now the music fades out between scenarios.

 ### Performance
   * When a heuristic determines that it's probably faster, the game predicts
     battle outcome by simulating a few thousand fights instead of calculating
     exact probabilities. This method is inexact, but in very complex battles
     (extremely high HP, drain, slow, berserk, etc.) it's significantly faster
     than the default damage calculation method.
   * Improved UI responsiveness.

 ### Units
   * Changed the sound for the melee attack of the
     Loyalist Bowman, Orcish Crossbowman and Orcish Slurbow.

 ### Miscellaneous and bug fixes
   * Fixed a stray ; character appearing pre-entered in the command console.
   * Show correct number of attacks in case of swarm weapon special (bug #24978)
   * Fixed bug that icons of buttons under the minimap disappeared when the
     player opened and closed a menu.
   * Add tip to, if possible, recall units that cost more than 20 gold
     (recruitment costs), instead of recruiting them


## Version 1.13.5
 ### Campaigns
   * Heir to the Throne:
     * New sprites for Li'sar.
     * S10: Clarify objectives and change egg image on capture.
     * S19c: Removed the undead and the swamps.

 ### Language and i18n
   * Updated translations: British English, Galician, German, Italian, Japanese,
     Polish, Portuguese, RACV, Russian, Scottish Gaelic, Spanish.

 ### User interface
   * Fixed Mage of Light halo appearing in the top-left corner of the screen
     while the mage is moving (bug #23712).
   * Fixed Observers icon appearing behind other top bar items in MP games on
     horizontal UI resolutions < 1024 (bug #24455).
   * Fixed ToD schedule progress indicator appearing behind other top bar items
     on vertical UI resolutions < 600.
   * Added a gui method to activate loggers (Preferences -> Advanced -> Logging)
     loggers activated in the gui print just like loggers activated in the
     command line (i.e. messages appear in the console)
   * Increased the font size for text in buttons.
   * Changed unit help topics to use smaller images on smaller monitors.

 ### Miscellaneous and bug fixes
   * Allow changing keybindings for scrolling the map.
   * Fixed bug #24696 (Nightstalk ability not working)

 ### Multiplayer
   * Added "Registered users only" checkbox to multiplayer configuration dialog which
     when checked, only allows registered users to join the game

## Version 1.13.4
 ### Language and i18n
   * Updated translations: British English, Russian.

 ### Graphics
   * Improved or new terrain graphics: Mine Walls (replaces Hewn Cave Walls).

 ### Miscellaneous and bug fixes
   * Fix non-deterministic crashes in the Attack Unit dialog (regression
     introduced in 1.13.3).


## Version 1.13.3
 * SDL 2 is now used by default when building. This fixes the following bugs,
   among others:
   * Color cursors cause slow mouse movement at menus (bug #18112).
   * Cursor not mapping correctly on Retina display when in windowed mode
     (bug #20332).
   * UI graphics garbled on Apple OS X 10.11 El Capitan (bug #23918).

 ### Graphics
   * Improved or new terrain graphics: Stones with Sand Drifts, Igloo Village,
     Adobe Village.
   * Added option to scale all text up by up to 4x.
   * Added option for toggling off water animations to Preferences -> Display.

 ### Language and i18n
   * New translation: Asturian
   * Updated translations: British English, Galician, Russian, Swedish.

 ### Miscellaneous and bug fixes
   * Fix the new log code on Windows to actually use Unicode-aware functions
     in a couple of places so Wesnoth does not quit on startup when trying to
     relocate the log file to a path with Unicode characters (bug #22897,
     definitely fixed this time).
   * Decreased high memory consumption caused by the animated water.


## Version 1.13.2
 ### Campaigns
   * Delfador's Memoirs:
     * Added defeat condition for death of the last undead veteran in
       'Showdown in the Northern Swamp' (bug #23668)
   * Under the Burning Suns:
     * Gave Garak a new ability called Teaching (at the start of every turn,
       his experience points are transferred to adjacent units on the same side)

 ### Graphics
   * New animated water.

 ### Language and i18n
   * Updated translations: British English, French, Galician, Hungarian,
     Italian, Japanese, Latvian, Polish, RACV, Scottish Gaelic, Slovak, Spanish.
   * Fixed crashes during start-up on Windows resulting from add-ons containing
     erroneous textdomain declarations (bug #23839).

 ### Music and sound effects
   * Updated music track "Frantic", new one by Stephen Rozanc.
   * New sounds: dwarf hit and die, ink, mud fist and glob.

 ### User interface
   * Added a version dialog button to the title screen, replacing the Paths
     option previously found in Preferences -> General.
   * Added an interface to hide labels placed by certain players or belonging
     to certain categories (such as village names).
   * By default, labels placed by ignored players are hidden. You can override
     this using the above interface.

 ### Miscellaneous and bug fixes
   * Made Documents\My Games\WesnothX.Y the default user config+data dir on
     Windows to replace the broken <current working dir>\userdata default that
     has never been acceptable practice. Portable installs are now required to
     explicitly use . or  .. (e.g. `--config-dir .\userdata`) to force the
     user config+data dir path to be relative to the current working dir (see
     also bug #23753).
   * Fixed OOS on random maps, where clients placed sides in different castles.
   * Fixed possibility of corrupting saved games in certain instances,
     eg if an add-on tries to set an invalid variable
   * Enhanced tab completion in text boxes for friends and for easier whispers
     answer (bug #9742)
   * Fixed Cancel Orders not working when loading MP game (bug #22133)
   * Fixed load game hot-key not working in the main menu (bug #23215)
   * Added user's leave notification for ingame players
   * Fixed broken Oasis terrain help entry (bug #23023)
   * Fixed cases of wrong unit type used in planning moves (bug #20299)
   * Avoid crash when planning moves on planned recruits (bug #18637)


## Version 1.13.1
 ### Security fixes
   * Disallowed inclusion of .pbl files from WML, independent of extension
     case (CVE-2015-5069, CVE-2015-5070, bug #23504).

 ### Campaigns
   * Dead Water:
     * The Stun effect now expires at the stunned unit's side turn end
   * Under the Burning Suns:
     * The Stun effect now expires at the stunned unit's side turn end

 ### Editor
   * Fixed memory corruption bug in the Side Setup dialog.

 ### Graphics
   * New generic portraits for the Walking Corpse and Soulless

 ### Language and i18n
   * Updated translations: Galician, Scottish Gaelic, Russian.

 ### Multiplayer
   * A New Land:
     * Removed the ability to select individual factions when using map
       settings as this breaks player recruit lists (bug #23593).
   * Removed the Silver Mage from the available leaders for the Rebels faction
     in Age of Heroes.
   * Fixed "Accept whispers from friends only" not working with the default
     lobby UI, and added a warning every 5 minutes for individual rejected
     senders.
   * MP campaigns now behave more like single-player campaigns.
   * Various fixes in the MP game setup screens (bugs #23641, #23509, #23496,
     #23462).

 ### Units
   * Fixed the Shuja not having the default AMLA.

 ### User interface
   * Fixed minimap buttons appearing without contents or in the wrong state
     during WML start events until they are interacted with or control is given
     to the player for the first time or some other unspecified thing happens.
   * Force uniform font rendering settings across X11 and Apple OS X, avoiding
     color glitches resulting from incorrect applications of subpixel hinting
     (bug #20337).
   * Fixed unit bars, ellipses, and orbs disappearing for individual units in
     replay mode when using Skip Animations/Quick Replays if they moved without
     attacking or otherwise switching to a new animation.
   * Chat Log dialog now starts on the last log page when there are multiple
     pages.
   * Started showing on which difficulty levels a campaign was completed.
   * Modifications for single-player campaigns are now selectable directly in
     the single-player Campaigns menu.
   * The game now automatically detects whether to show the game setup screen
     in single-player mode.

 ### Miscellaneous and bug fixes
   * Fixed a segfault in [move_units_fake].
   * Fixed unbound memory read in the MP map selection screen that could lead
     to a segmentation fault or other abnormal behavior (bug #23606).
   * Made silence.ogg larger to work around a crash involving the multiplayer
     lobby with music and sound enabled (bug #23633, bug #23599) with libvorbis
     builds affected by Debian bug #782831.
   * Moved [role] tag to Lua (fix for bug #23630)
   * Removed some config reloads, especially when leaving games or entering
     the single-player Campaigns menu.


## Version 1.13.0
 ### Security fixes
   * Fixed arbitrary file read from WML/Lua API (CVE-2015-0844, bug #23440).

 ### Add-ons client
   * The Update All button is now displayed on all Add-on Manager views instead
     of just the Upgradable filter view, and enabled only when there is at
     least one add-on that may be upgraded.

 ### Campaigns
   * Use the new bigmaps for A Tale of Two Brothers, Delfadors Memoirs, The
     Hammer of Thursagan, Northern Rebirth and the epilogue of Legend of
     Wesmere.
   * Descent into Darkness:
     * Fixed various issues with player and enemy gold and income in
       'Descent into Darkness'.
     * Fixed Darken Volk's ellipse in scenarios 'A Small Favor part 3' and
       'Alone at Last'.
     * Fixed Darken Volk being completely passive in 'Alone at Last'.
     * 'Return to Parthyn' now has variable content depending on whether
        necromancy was used in 'Saving Parthyn'.
   * Eastern Invasion:
     * In 'Captured', stolen gold won't be mentioned if the player had no
       carryover gold.
     * Updated maps for scenario 14, 16 and 17b.
     * New animation for Ravanal's shadow wave.
     * Added the Skeleton Rider line.
     * New map for 'Mal-Ravanal's Capital', as well as updated
       maps for scenario 2 and 4b.
     * Tweaked and rebalanced all scenarios up to 'Two Paths'.
   * Heir to the Throne:
     * Tweaked and expanded music playlists for all scenarios.
     * Hide unit variations that should not be listed in the help browser.
   * Liberty:
     * Fixed possibility of no viable routes around guards in 'Hide and Seek'.
     * Tweaked resistances for the Skeleton Rider line.
   * Northern Rebirth:
     * Fixed Sister Thera and Father Morvin respawning into the recall list if
       the other is on the north or west map edges.
     * Sister Threa and Father Morvin will no longer speak dialog on their death
       after 'The Pursuit'.
     * The maps for 'Infested Caves', 'Clearing the Mines', and 'The Pursuit'
       have been completely redone.
     * All scenarios up to 'Old Friend' have been significantly tweaked and
       rebalanced.
   * Son of the Black Eye:
     * S2: adjusted starting villages; scenario now ends if Kapou'e is already
       on the signpost when the messenger comes back
     * S3: make objectives consistent between before and after trolls appear
     * S6: remove AI controller.  It doesn't work with sides without a leader
     * Minor balance tweaks to scenarios 7, 8, 12, 14, 15, 17 and 18.
     * Made allied leaders less likely to get themselves killed.
     * Minor changes to objectives and messages in scenarios 7, 8 and 14
   * The Hammer of Thursagan:
     * Fixed missing objective in 'The Court of Karrag'.
     * Rebalanced scenarios 'Invaders', 'Mages and Drakes' and 'Fear'.
     * Fixed some messages not being shown in custom events in 'The Underlevels'
     * 'The Court of Karrag' and 'Epilogue' feature a new map.
   * The Rise of Wesnoth:
     * Hide unit variations that should not be listed in the help browser.
   * Tutorial:
     * Rewritten with an eye to being less constricting and more informative.
   * Under the Burning Suns:
     * Fixed recruited Desert Archers being always male.
     * Fixed malformed rand range errors during AI turns on medium difficulty
       in 'A Stirring in the Night'.
     * Fixed 100 vs. 99 movement cost warnings caused by the Desert Shyde and
       Star unit types
     * Fixed bug #22800: Cloaked Figure appears in strange location.
     * Fixed bug #22799: No allies killed by enemy reinforcements.
     * Fixed bug #22790: Various problems with dehydration.
     * Hide unit variations that should not be listed in the help browser.

 ### Graphics
   * Smooth unit movement over terrain with elevation (e.g. keeps/bridges)
   * Align unit overlays to the sprite rather than the occupied hex.
   * New beach waves terrain animation.

 ### Help browser
   * Several sections have been rewritten or had their layout improved
   * Added Defense Cap column to the Terrain Modifiers table in unit help pages
     for units with a defense cap on at least one terrain type, which also now
     include a note to this effect in their special notes.
   * Autogenerated Time of Day Schedule section
   * Unit types that do not include any visible (hide_help=no) variations no
     longer generate topic sections.

 ### Language and i18n
   * Updated translations: Chinese (Simplified), Chinese (Traditional), Czech,
     French, Galician, German, Greek, Hungarian, Italian, Lithuanian, Polish,
     Portuguese, Russian, Scottish Gaelic, Slovak, Spanish, Vietnamese.

 ### Multiplayer
   * Fixed the Set Password option during game creation not having an effect
     due to a misplaced WML attribute in the client's command for the server
     (bug #23015).
   * Added "no mirror" and "no ally mirror" options to the MP configure screen.
   * Missing content for games hosted in the mp server may now be retrieved
     automatically by clicking on these games in the mp lobby.

 ### Music
   * Change main menu track to Journey's End.

 ### Replays
   * Added a button that allows playing a single move in replay mode.

 ### Units
   * Increased the experience requirement for the Rami from 32 to 39.
   * Increased the experience requirement for the Saree from 56 to 64.
   * Add 'elemental' trait to Mudcrawler line.
   * Assigned capitalized translatable names to Walking Corpse and Soulless
     variations (bug #22902).

 ### User interface
   * Added a context menu option for command mode.
   * Added a Classic theme which restores the 1.10 UI.
   * Made orb and minimap colors configurable in Preferences.
   * Added a button to copy the in-game Chat Log dialog contents to clipboard.
   * Fixed most of the minimap buttons and the End Turn button appearing
     without contents or in the wrong state during WML start events until they
     are interacted with or control is given to the player for the first time.
   * Added a new subdialog in Preferences to clean or purge the WML cache.
   * OS X: Fixed mouse tracking issue for retina displays.
   * Added a new "Alerts" configuration screen under Preferences > Multiplayer,
     refactored all of the mp alerts / desktop notifications for customizability
   * Added support for hyperlinks. In particular, in chat / addon descriptions.
   * Added a "Disable automatic moves" preference to disable automatic movements
     at the beginning of a turn.

 ### WML engine
   * Added support for a shuffle key in the [music] music to allow selecting
     between random and non-random music play (bug #19653)

 ### Miscellaneous and bug fixes
   * Dropped support for AmigaOS, BeOS, and OS/2.
   * Fixed halos glitching through locations that become shrouded after the
     halo is rendered for the first time.
   * OS X user data directory is now ~/Library/Application Support/Wesnoth_1.13
   * Fix bug #3856: The turn dialog used in hotseat MP play now applies
     a blindfold for the duration of the dialog.
   * Use a dropdown menu for both "skip replay" and "enter blindfold".
     This fixes the mp lobby in width <= 800 resolutions. (Fix #21888.)
   * OS X: mark Wesnoth as not high-resolution capable. This greatly improves
     performance on retina devices.
   * Corrected behavior of "game is ready" bell. (this fixes #21910)
   * Deliver desktop notifications in tandem with "game is ready" bell and
     also the "game has begun" bell.
   * The replay viewer now proceeds through sides with empty controllers when
     using the "play_side" button, thus matching the behavior of the rest of
     wesnoth. Bug fix #21025.
   * Fix bug stopping drag+drop for unit movements
   * Revert premoved units selection to Wesnoth 1.10 behavior (#21448)
   * Fix unit move continuation if enemy discovered (#21372)
   * Support for total conversions, so called "cores".
   * Partial moves now able to be continued properly in whiteboard (#22231)
   * Fix bug wherein "lobby sounds" advanced preference didn't do anything for
     the default lobby.
   * Fix bug wherein dbus notifications did not have a wesnoth icon
   * Fix bug wherein chat history synopses weren't working right in the dbus
     notifications
   * Default to classic minimap unit/village color coding (colored by side).
   * Default to classic minimap terrain representation (satellite view).
   * Added trait list with links to the help page for units
   * In the help page for a units, if a unit has "terrain defense caps" (like
     cavalry on forests), a "Defense Capped" column is added to the terrain
     modifiers table, showing which terrains have a cap in place. A link to an
     explanation of this behavior elsewhere in the help is given.
   * When using the terrain description feature with a mixed terrain type, the
     game will autogenerate a formatted explanation of its best/worst
     movement/defense properties.
   * Autogenerate help pages for all eras and factions.
   * Help pages for a faction autogenerates a list of races and alignments that
     appear in that faction.
   * Make nice help descriptions for the default factions (using content from
     the wiki).
   * Fix bug wherein hotkeys for changing tips in titlescreen aren't working.


## Version 1.11.11
 ### Campaigns
   * Eastern Invasion:
     * Updated maps for scenario 8, 11, 12, 14, 16 and 17a.
   * Under the Burning Suns:
     * Fixed broken unit type appearing in The Final Confrontation.

 ### Language and i18n
   * Updated translations: German, Italian, Slovak.

 ### User interface
   * Non-team labels no longer remove team labels that were present in the
     same hex.

 ### Miscellaneous and bug fixes
   * Units can no longer be moved in linger mode (bug #21450).
   * Labels are now removed when shroud/fog is removed, rather than waiting
     for a new turn (bug #21434).
   * Percent signs show when describing traits that increase damage or attacks
     by a percentage (bug #21577).


## Version 1.11.10
 ### Campaigns
   * Eastern Invasion:
     * New world map.
     * Rewrote scenario 'Training the Ogres' and renamed it to
       'Capturing the Ogres'.
     * Rewrote scenario 'Captured'.
   * Heir to the Throne:
     * Fixed Delfador clobbering whichever unit happens to be standing on
       31,11 at the end of The Bay of Pearls, causing it to disappear
       forever.
     * S15 (The Lost General): fix bug of sighted events firing too early
   * Legend of Wesmere:
     * Fixed missing journey map background in story screens.
   * Son of the Black Eye:
     * Rebalancing of the campaign is now complete

 ### Language and i18n
   * Updated translations: Scottish Gaelic

 ### Multiplayer
   * Fix for bug #21405, in a series of features:
     * The abort option presented to the host when a player disconnects
       from a networked game is now a "save and abort" option.
     * New Idle controller status: Sides may now be set in an "idle" state
       by the host when a player disconnects from a network game. This does
       not give any player control or vision. To proceed with the game, the
       host must reassign the side's controller using :control, :droid, or
       :give_control as usual. (give_control existed but was not documented)
       Related to this, there are new commands :controller which query the
       controller status, and :idle which toggles the idle status.
     * New "Blindfold Replays" option: Observers may check a box in the
       lobby so that if they join a game, they will be "blindfolded" and see
       only a black screen until they are given control of a side.

 ### Units
   * New baseframes for Jundi, Muharib, Batal, Qatif-al-nar, Qudafi, Rasikh.

 ### User interface
   * New UI for displaying errors detected during the core and add-on WML
     loading process (parser and preprocessor errors), including the
     ability to copy the report to clipboard.
   * New UI for displaying the notification that a screenshot or map
     screenshot was successfully saved to disk, including options to open it
     in an external application, copy the path to clipboard, or browse the
     screenshots folder.
   * Force grayscale antialiasing for text rendered using Cairo/Pango (e.g. by
     GUI2) on Windows to work around ClearType-induced glitches (bug #21648).
   * Added descriptions to the options in Preferences -> Display -> Themes.

 ### Miscellaneous and bug fixes
   * Users now get a warning if they start a multiplayer scenario through the
     title screen load button, as this may cause eras and modifications not
     to work correctly in subsequent scenarios of an mp campaign.


## Version 1.11.9
 ### AI
   * Default AI: Gold saving is turned off by default again.

 ### Campaigns
   * Heir to the Throne:
     * Gave Li'sar a new ability "initiative" (grants adjacent allies first
       strike in melee).
   * Son of the Black Eye:
     * Rebalancing of the campaign continues and is done for Scenarios 1 (End
       of Peace) through 8 (Giving Some Back).

 ### Language and i18n
   * Updated translations: Dutch, Portuguese, Scottish Gaelic.

 ### Units
   * Decreased the strikes of the Dwarvish Lord's hatchet attack from 2 to 1.
   * Fixed subtle magenta TC for the Giant Mudcrawler sprites not being
     enabled in-game.

 ### User interface
   * Corrected most of the issues left with the new default theme.
     * Reintroduced the alignment, race and side being shown in the sidebar.
     * Adjusted the theme to the size and shape of the new minimap frame images.
     * Certain changes to the used text colors, sizes and alignment.
   * Restored the old controll scheme as the default
   * Fixed hidden variations of unit types (hide_help=yes) being listed in the
     help browser when they shouldn't.
   * Truncate long Advanced Preferences entries with ellipses to avoid
     situations where the listbox is wider than the Preferences dialog frame.
   * Team color is now applied on the Unknown unit icon in the game Status
     Table regardless of whether the side's leader unit supports team color.

 ### Miscellaneous and bug fixes
   * Fixed possible invalid memory access issue in the MP sides configuration
     code causing crashes for some users (bug #21449).
   * Fixed broken image references in the Gameplay -> Time of Day help topic.


## Version 1.11.8
 ### Add-ons client
   * Introduced new add-on type "SP/MP Campaign".
   * Redesigned Add-ons Description dialog, including support for displaying
     add-on feedback page URLs.

 ### Campaigns
   * Dead Water:
     * New world map.
   * Delfador's Memoirs:
     * Updated sprite and animations for the Wose Shaman.
   * Eastern Invasion:
     * Made Dacyn use teal TC and Mal-Ravanal blue TC, to make them fit the
       portraits more.
     * Updated maps for scenario 1-7.
   * Heir To The Throne:
     * Increased Li'sar's lvl3 hitpoints from 52 to 62.
     * Implemented the portrait variations for Delfador and Asheviere.
     * Changed Kaylan's portrait and gave him teal team coloring.
     * Changed the flaming sword so it's now a 25% increase to damage, instead
       of changing the damage to 15-4.
     * Added a new mechanic to Sceptre of Fire. By standing still for a turn,
       Delfador can now tell the player the shortest path to the Sceptre.
     * Fixed Konrad's level 1's attack animation giving an 'image not found'
       error.
   * Liberty:
     * New world map.
   * The Rise of Wesnoth:
     * New world maps.
     * Redesigned scenario 'A New Land'.
   * Son of the Black Eye:
     * Rebalancing of the campaign continues and is mostly done for Scenarios 1
       (End of Peace) through 8 (Silent Forest).
     * Updated sprites and animations for the Orcish Shamans.

 ### Graphics
   * New and updated animations for the Loyalist Horseman.

 ### Language and i18n
   * Updated translations: Catalan, Chinese (Traditional), Dutch, Galician,
     Japanese, Latin.

 ### Multiplayer
   * Unit names and genders are now synced in MP games.
   * New eras: the Default+Khalifate and Age of Heroes+Khalifate eras are now
     available.

 ### Replays
   * Replays include the prestart and start events again.
   * Unit names and genders are now synced between games and replays.
   * Play/stop buttons are disabled again at the end of a replay.
   * The 'reset replay' button works correctly and does not cause OOS
     errors any more.

 ### User interface
   * Removed the possibility to undo unit recruits because it caused oos.
   * Added a party full bell to the MP game configuration screen, played once
     all human player slots have been taken.
   * Change layout for advertized games in the MP lobby and add map icon.
   * The "Compressed saves" and "Compress savegames using bzip2" options in
     Preferences -> Advanced have been replaced by a single option,
     "Compressed saved games", that lets the user pick between gzip (default),
     bzip2, and no compression. Users who previously enabled bzip2 compression
     will need to do so again.
   * Added possibility to hide eras menu for campaigns in MP Create.
   * Introduced side's name in MP Connect.
   * Middle click scrolling is now based on distance from initial click instead
     of the centre of the screen.
   * Make sliders able to be scrolled with the mouse wheel
   * Allow advanced preference booleans and mp modifications to be toggled
     via double click


## Version 1.11.7
 ### Add-ons client
   * Add-ons downloaded with clients from this version onwards are shown
     in the Remove Add-ons with their original titles from the add-ons
     server now, instead of artificially generating titles by replacing
     underscores from file names.
   * Fixed color key disparities between the Add-ons Manager dialog and the
     add-on Description dialog.
   * It is now possible to choose the neutral/fallback add-on sorting in
     the Add-ons Manager dialog used when no columns have been sorted by
     the user.
   * Report errors caused by faulty local .pbl files properly instead of
     presenting them as network errors.
   * Fixed regression from 1.11.0 resulting in memory leaks and/or
     crash-to-desktop situations when failing to connect to an add-ons
     server.

 ### AI
   * The AI uses now a new recruitment engine. Some scenarios may be
     not balanced yet.
   * It is possible to choose a stronger AI in multiplayer games
     ('Strong AI (RCA)'). For now it affects the recruitment CA only.

 ### Campaigns
   * Heir to the Throne:
     * Gave Moremirmu a matching holy sword attack icon (bug #21248).
   * Liberty:
     * Gave the Death Squire the submerge ability.
     * Increased the Death Squire's blade resistance from 10% to 40%,
       pierce resistance from 30% to 60% and lowered its impact resistance
       from -10% to -20%.
     * Greatly decreased the Death Squire's HP from 66 to 44.
   * Son of the Black Eye:
     * We are currently in the process of rebalancing the campaign, making it
       more difficult in accordance with its status as an expert level campaign.
       Play testing and feedback by others would be extremely helpful.
       Rebalancing has so far only been done for Scenarios 1 to 3.
     * A number of other changes and fixes have also been made. See the complete
       changelog for details.
   * Under the Burning Suns
     * Fixed several bugs with missing/incorrect dialog.
     * Azkotep now correctly possesses Garak if only his champion is killed.

 ### Engine
   * CampaignWML support for multiplayer. Game will reload a config during
     the creation of multiplayer game and possibly, after a player joins a game.
   * Sides in a multiplayer campaign can be configured after each scenario.

 ### Graphics
   * Full animations for the dwarven thunderer line.
   * New standing animation for the Dwarvish Berserker.
   * New north-facing standing and attack animations for the Loyalist Spearman.
   * New ranged attack animations for the Dark Adept line.

 ### Language and i18n
   * Updated translations: British English, German, Greek, Indonesian, Italian,
     Korean, Lithuanian, Portuguese, Vietnamese.

 ### Multiplayer
   * Legend of Wesmere campaign is available to play in multiplayer.

 ### Unit changes and balancing
   * Gave the Death Knight the submerge ability.
   * Increased the Death Knight's blade resistance from 10% to 40%,
     pierce resistance from 30% to 60% and lowered its impact resistance
     from -10% to -20%.
   * Lowered the Death Knight's HP from 66 to 63.
   * Lowered the Chocobone's hills defense from 50% to 40%,
     mountain defense from 60% to 50%, fungus defense from 60% to 40%,
     forest defense from 50% to 30%, and village defense from 60% to 40%.
   * Increased the Chocobone's melee damage from 9-2 to 11-2.
   * Increased the Chocobone's blade resistance from 10% to 20%.

 ### User Interface
   * Players can now assign hotkeys to wml menu items in the preferences menu.
   * Revamped multiplayer "Create" screen and separated part of it to a new
     "Configure" screen.
   * MP lobby shows the campaign's name along the scenario's name
     (CampaignWML only).
   * Fixed potential misbehavior (including invalid memory access) from the
     tray notifications code on Windows.
   * New Game Paths dialog displaying filesystem locations used by the game
     to read or write data, accessed from Preferences -> General.
   * In-game Chat Log dialog now supports text search on timestamps, nicks,
     and messages.


## Version 1.11.6
 ### Add-ons client
   * The Description popup displays the selected add-on's dependencies now,
     using color-keyed statuses.

 ### Campaigns
   * An Orcish Incursion:
     * New world map.
   * Descent Into Darkness:
     * New world map.
   * The South Guard:
     * Fixed double "lich found" event in Choice in the Fog.

 ### Language and i18n
   * Updated translations: Galician, Japanese, Lithuanian, Russian, Scottish
     Gaelic.

 ### Units
   * Added description for the Wose race.

 ### User interface
   * Unit ellipses are now automatically updated if a unit gains or loses its
     ZoC.


## Version 1.11.5
 ### Campaigns
   * Heir to the Throne:
     * Updated Li'sar's movetype and resistances to match her armor.
   * Legend of Wesmere:
     * Scenario 05: Elvish Horse Archers can now carry the treasure.
     * Scenario 09: the player's loyal units stay in the recall list, instead of
       being stored and then unstored in scenario 14.

 ### Language and i18n
   * Updated translations: French, Galician, Latin, Lithuanian, Old English,
     Portuguese, Portuguese (Brazil).

 ### User interface
   * Added notification support for Windows.
   * Made it so that the "Back to Turn X" and "Back to Start" menu items work
     with .bz2 saves.
   * Removed Dfool and Experimental themes.


## Version 1.11.4
 ### AI
   * Reverted new Lua AI persistent storage mechanism for external CAs that
     would crash Wesnoth under certain circumstances in 1.11.3. This will be
     re-committed in an upcoming release.


## Version 1.11.3
 ### Campaigns
   * Descend into Darkness:
     * Fix the surviving orc leader starting poisoned after scenario 5.

 ### Language and i18n
   * Updated translations: Chinese (Traditional), Indonesian, Italian, Polish,
     Portuguese, Russian, Vietnamese.

 ### User interface
   * Fixed a bug in the cursor positioning in some text entries (bug #17220).
   * Change Difficulty checkbox in Load Game dialog gets disabled if change
     in difficulty of a loading game won't take effect (bug #20381).
   * Dialog (wml_message) is shifted by the
     distance between the left edge of the screen and the game map (bug #20592).
   * Overhaul of the editor's gui

 ### WML engine
   * fix negative gold carried over (bug #20676)


## Version 1.11.2
 ### Add-ons client
   * Add a button to the Filter Options dialog to toggle all currently
     displayed add-on categories at once.

 ### AI
   * Experimental Multiplayer AI
     * Improve recruitment, notably first turn choices and units with poison.
     * Improve selection of units for village stealing.
     * Remove dependency on AI-demos add-on.
     * Fix bug when playing on maps with a turn limit.
     * Fix bug handling regeneration.
     * Minor improvements in switching between castles.
     * Add healer support micro AI to improve healer use.
     * Retreat badly injured units more effectively.
   * New [micro_ai] tag, 18 different Micro AIs, and 14 test scenarios
     * This includes AIs for 7 different animal behaviors, bottleneck defense,
       2 different guardians and a coward, healer support, lurkers,
       messenger escort, patrol, protect and move a unit, and 2 alternative
       recruiting strategies.
     * Documentation at http://wiki.wesnoth.org/Micro_AIs

 ### Campaigns
   * New world maps for Heir to the Throne, The South Guard, Sceptre of Fire and
     Son of the Black Eye.
   * Sceptre of Fire:
     * Allow game to continue after completing scenario (reported in forums).
   * Son of the Black Eye:
     * Prevent infinite loop if fewer than two transport ships (bug #20389).

 ### Graphics
   * New title screen background.

 ### Language and i18n
   * Updated translations: British English, Chinese (Traditional), Dutch,
     Estonian, French, Galician, German, Italian, Japanese, Latin, Lithuanian,
     Portuguese, Portuguese (Brazil), Slovak, Vietnamese.

 ### Multiplayer
   * Fixed some issues with Dark Forecast skipping spawns and failing to end.

 ### User interface
   * Allow copying the selection in the old (default) lobby using
     Ctrl+C/Command+C.
   * Color coded the resistance table in the hp display's tooltip.
   * Tooltip for the movement points display shows the movement costs.
   * Updating the shroud after delaying shroud updates is done gradually instead
     of instantly.
   * Fixed viewport centering issues with the Next Unit action, and some WML
     actions such as [scroll_to], [scroll_to_unit], and [message] (bug #18793).
   * Removed the "move unit to hexfield" feature.

 ### WML Engine
   * When a map is replaced the number of owned villages for a side is updated
     properly.

 ### Miscellaneous and bug fixes
   * The undo stack is preserved across a save-reload.
   * Fixed the present in-game command line autocompletion feature so it
     actually works without using :debug.
   * Make drakes fly on volcano tiles (bug #20485).


## Version 1.11.1
 ### AI
   * New AI: Experimental AI
     * Improved recruitment, castle and village management over current default AI.

 ### Campaigns
   * Dead Water:
     * Stunned units are now marked with a status icon.
   * Delfador's Memoirs
     * Add dummy side to cutscene to avoid crash at end of story part
       (bug #20208).
   * Eastern Invasion:
     * New set of portraits.
   * Legend of Wesmere
     * Scenario 02: Replaced the moveto events for checking the
       dwarvish borders with enter_hex events.
     * Scenario 08: Add dummy side to cutscene to avoid crash at end of story
       part (bug #20208).
   * Under the Burning Suns:
     * Keep a spawned unit from disappearing on reload in scenario 6b.
     * Stunned units are now marked with a status icon.

 ### Language and i18n
   * New translation: Scottish Gaelic.
   * Updated translations: British English, Chinese (Traditional), Croatian,
     French, Galician, German, Hungarian, Italian, Latin, Lithuanian, Polish,
     Portuguese (Brazil), Russian, Slovak, Ukrainian.

 ### Multiplayer
   * New add-on type: modifications.
   * GUI2 configuration options for eras, scenarios and modifications.
   * Dependency system for eras, scenarios and modifications.
   * Silver Mage no longer allowed as a leader in Age of Heroes.

 ### Terrain
   * New Unwalkable Overlay (^Qov), Dense Palm (^Ftp), Savanna (^Fts) and
     Rainforest (^Ftr) terrains.

 ### User interface
   * Healing animations are now played when poison is cured.
   * Moving units to a selected hex field
     * Units in reach of a hex field are highlighted during selection.
     * Highlighting and labeling the selected hex field with the amount of in
       range units.
     * Left click on a controlled one triggers the move.
   * Preferences
     * "Hotkey Settings" dialog redisigned.
    * Features a tab for each hotkey scope.
    * Truncates hotkey descriptions to keep the dialog functional,
      but shows their full description as help tooltips.
    * Allows reasigning hotkeys
    * Cancel button to discard any changes
    * Assigning of more than one hotkey per action possible
    * Support for assigning mouse buttons to actions
   * The recruit and recall commands are restored when right-clicking on a
     leader, but with new semantics -- only that leader's recruits/recalls will
     be presented as options.
   * The statistics window can now show per-scenario statistics.
   * The sidebar now includes specials when reporting a weapon's damage.
   * The sidebar now includes all specials when reporting a weapon's number of
     attacks (not just swarm).
   * Active/inactive highlighting for abilities and weapon specials in the
     sidebar.
   * The "repeat recruit" command now refers to the last recruit by the current
     side, rather than the last recruit by the current game client.
   * Refinements to undo stack management, sometimes allowing moves to be undone
     after "update shroud now" (if those moves did not affect fog/shroud).

 ### Whiteboard
   * Don't end turn if executing all actions in another way than using the
     "end turn" button/hotkey. (bug #19901)

 ### Miscellaneous and bug fixes
   * Fix invalid memory access crash resulting from deleting all saved games
     in the Load Game dialog.
   * Fix OOS when dismissing a recall in a multiplayer campaign (bug #19924).
   * Fix OOS when observe scenario 2 in a multiplayer campaign (bug #20217).


## Version 1.11.0
 ### Add-ons client
   * The Update Add-ons dialog has been replaced with an alternate view mode
     for the main Add-ons Manager.
   * The Add-ons Manager now allows filtering add-ons by installation status
     (all, installed, not installed, upgradable).
   * Add-ons in the Add-ons Manager are initially sorted by title instead of
     the order they were originally uploaded to the server.
   * Add-ons with broken/unavailable dependencies are reported to the user.
   * The add-on dependencies prompt reports all recursively-resolved
     dependencies, not just the direct dependencies.
   * Add-on installation, upgradability, and publish status is reported as a
     footnote for every list entry, plus a field in the Description dialog.
   * The Add-ons Manager filter textbox is preserved during the same
     connection (i.e. while installing multiple add-ons).

 ### Campaigns
   * Added a note to all final scenarios, stating which one is the last
     scenario.
   * A Tale of Two Brothers:
     * Fix bug #19949: Turns left counter initially incorrect when objectives
       change and turn limit is extended.
     * The Chase: fixed some missing messages if no unit with role=speaker is
       present.
   * Descent into Darkness:
     * Fix most possible cases for Darken Volk becoming "stuck"
       in 09_A_Small_Favor3.
   * Eastern Invasion:
     * Revisions to dialogue and part of the story.
   * Heir to the Throne:
     * Implemented FR #19418: the Orcs destroy the villages near Konrad's castle
       when capturing them in The Elves Besieged
     * Fixed bug #19531: scroll to reinforcement units in Blackwater Port
   * Legend of Wesmere:
     * Fix bug #19577 - some terrain was not snow covered.
   * Sceptre of Fire:
     * Keep recall list at end of scenario 7
   * Son of the Black Eye:
     * Removed Al'Brock and Flar'Tar death as defeat condition in objectives in
       Civil War.
     * Fixed bug #19684: Kapou'e says a different message if he kills the first
       Elf in Silent Forest
     * Silent Forest: the messages that appear upon killing the first Elf can be
       translated differently depending on the Elf's gender
   * The Hammer of Thursagan:
     * Karrag now gets enough gold to actually recruit when met.
   * The South Guard:
     * Fixed bug #19758: Urza Afalas' sighted event is fired also when the Lich
       is seen, and if the player allies with the Elves, then both Urza Afalas
       and Mal M'Brin must be defeated
   * Tutorial:
     * Applied patch #3203: Allow to end the scenario via the right-click menu.
     * Fixed bug #19316: Narrator messages are now translated.
     * Replacd $unit.type by $unit.language_name to make a string completely
       translateable.
     * Fixed bug #19367: Incomplete i18n in wesnoth-tutorial.
   * Under the Burning Suns:
     * Made it so that Kaleh gets the default AMLA after he's been fully
       upgraded.
     * Fix appearance of flood on wooden boards.
     * Made it so that all units are rehydrated quietly upon victory in scenario
       two.
     * The Human Commander unit now uses the smallfoot movetype instead of
       woodland.
     * Display dehydration status in the sidebar.
     * Ensure player always has positive gold leaving the cave in Out of the
       Frying Pan.
     * New and much improved AI for human messenger in "Out of the Frying Pan".
     * Taking all items is now optional.
     * Finding the map in scenario 3 is now useful.
     * Healers now prevent dehydration instead of removing it, so they no longer
       heal dehydrated units.
     * New art for Dark Assassin.

 ### Editor
   * New gui theme, fixes the editor being broken on low resolutions.
     * Smaller font for displaying the terrain information.
     * Less space between the map coordinates and the terrain information
       (no need to display defense value)
     * More width sidebar
       * Features one more editing tool per row.
       * Additional brush
       * Button for default zoom switching.
       * Space for a second row of editing tools.
   * Terrain group selection from a menu, saving a lot of space.

 ### Help menu
   * Added a new Add-ons section explaining add-on usage basics.
   * Added more elaborate descriptions for the Units, Abilities and Weapon
     Specials sections, with the intent of reducing confusion when they are
     initially empty (feature request #13914).

 ### Language and i18n
   * New translation: Ukrainian.
   * Updated translations: British English, Chinese (Simplified),
     Chinese (Traditional), Dutch, Estonian, Finnish, French, Galician,
     German, Greek, Hungarian, Indonesian, Irish, Italian, Japanese, Korean,
     Latin, Lithuanian, Norwegian, Old English, Polish, Portuguese (Brazil),
     Russian, Slovak, Spanish.

 ### Multiplayer
   * A New Land:
     * Made it so that the "Elvish Shaman" option in the elvish unit selection
       menu gets translated. Fixes bug #19677.
   * Fix an accidental terrain type change in Isar's Cross.
   * Fix attacker side being human in 6p_Team_Survival.
   * Canceling the sides setup screen when hosting a MP game now brings the
     host back to the game configuration screen first instead of returning
     immediately to the lobby or (for hotseat) titlescreen (bug #7130).

 ### Terrain
   * New tropical forest images.
   * New palm forest terrain.
   * Deprecated flowers (Ggf) and Volcano (Qv) terrains removed.
     Use Gg^Efm and Mv respectively.
   * Fix bridge/rail transitions to each other.
   * New stone, hanging, and wooden chasm bridges.

 ### User interface
   * Restored leader unit image in Load Game dialog (bug #18683)
   * Added a "Back to Start" option to the game menu to load the current
     scenario's start save if it is available (feature/bug #18027).
   * Added tooltips to Load Game dialog (feature/bug #18249).
   * Added a Reset All button to Hotkey Settings dialog in preferences
     (feature/bug #3797)
   * Map editor now displays invisible overlay terrains on main map.
   * Re-fogging does not occur in the middle of the player's turn.
   * Fixed provided saved game filenames being ignored when requesting to
     save a MP game due to a network or OOS error (bug #19562).
   * Clicking a unit does not reveal adjacent hidden units (bug #19381).
   * Trying to initiate movement (or an attack) before previous movement is
     finished no longer unselects the current unit (bug #19734). (The new
     movement command is still deliberately ignored.)
   * The recruit and recall commands no longer appear in the context menu
     for shrouded or (visibly) occupied hexes.
   * Fixed bug #19844: Block recruiting into shrouded hexes.
   * Fixed bug #19783: Disable commands while WML menu items are executing.
   * Fixed bug #19533: Both damage tooltips now take into account local factors.

 ### Whiteboard
   * Fixed bug #19369: Using planning mode can cause losing ability to move my
     units
   * Fixed bug #19408: Crash shortly after executing invalid multi-turn move
   * Fixed bug #19581: Leader can still move after a planned recall.
   * Shortened all context menu items.
   * Fixed bug #19619: In local games, units keep ghosted appearance during
     opponent's turn.
   * Fixed bug #19613: Multiple attacks after planning attacks in whiteboard.
   * Fixed bug #19618: Problems with ending turn with impossible moves.
   * Fixed bug #19615: Can see part of opponents' planned moves in local
     multiplayer game.

 ### Miscellaneous and bug fixes
   * Fix wrong preferences path suffix (1.1 instead of 1.10) on Linux and other
     platforms using XDG layout (no compiled-in preferences path override).
   * Fixed bug #19503 : "maximum auto saves" setting now works correctly.
   * Units can now have a new value ("vision") which is used for sight range
     instead of movement.
   * Vision range can have its own costs now.
   * Fixed: Out-of-sync message in EI::16_Weldyn_under_Attack (bug #19735)


## Version 1.10.0
 ### Campaigns
   * Legend of Wesmere:
     * Scenario 3: Fixed bug #19067: Control over Galtrid's side stays with the
       player after the arrival of Kalenz.
     * Scenario 22: Fixed bug #19236: Cleodil was missing and no recall list.

 ### Language and i18n
   * Updated translations: Chinese (Simplified), Chinese (Traditional), Czech,
     Finnish, French, Galician, German, Hungarian, Italian, Latin, Lithuanian,
     Old English, Polish, Serbian, Slovak, Spanish.

 ### Multiplayer
   * Allow tab completion of player names in commands (bug #19284).
   * Fixed eras other than the default breaking 2p_Hornshark_Island. If a player
     has a faction not in the default era, a standard set of units (aimed at
     Khalifate) is used now.
   * Fixed bug #19083: allow attack to happen normally without causing OOS if
     turn time runs out in attack selection dialog.

 ### Whiteboard
   * Fixed bug #18635: Percentage not displayed for units selected at their
     future position.
   * Fixed bug #19142: attacks can be simulated between units (for which this
     shouldn't be possible).
   * Fixed bug #19221: Assert when a whiteboard move-attack wins a scenario.
   * Fixed bug #19222: After 'delete planned action', the unit is almost
     invisible.
   * Fixed turn not finishing when moves were planned for future turns.


## Version 1.9.14
 ### AI
   * Fixed bug #18962 and bug #19214: AI leaders are no longer slow to select
     attacks.

 ### Campaigns
   * Sceptre of Fire:
     * New set of portraits.

 ### Language and i18n
   * Changed font used for CJK languages to DroidSans.
   * Updated translations: British English, Chinese (Simplified), Czech, Dutch,
     Estonian, French, Galician, German, Hungarian, Latin, Norwegian, Serbian,
     Slovak, Spanish.


## Version 1.9.13
 ### Language and i18n
   * Updated translations: British English, Czech, Dutch, French, Galician,
     German, Hungarian, Korean, Latin, Lithuanian, Old English, Polish,
     Russian, Serbian.

 ### Multiplayer
   * Fix user interface set to side 1 when entering linger mode
     (bug #15847).
   * Fixes showing of larger portraits on smaller screens
     (bugs #17961 and #18686).

 ### Unit changes and balancing
   * Changed the Lancer's and the Deathblade's AMLA requirements to conform to
     the current AMLA standards.

 ### User interface
   * Fixed bug #19118: Default theme: coordinates overlap with the clock status
     panel on small horizontal resolutions. Also fixed for the widescreeen
     theme.
   * Made it so that "AM"/"PM" show up in the default and widescreen themes
     on the lowest supported resolutions.

 ### Whiteboard
   * Display turn numbers on multi-turn planned moves.
   * Fix attacks not finishing but still being transmitted over the network when
     executing all actions.

 ### Miscellaneous and bug fixes
   * Forward ported a new version of multiplayer chat log history dialog.
   * Fixed bug #19188: Turn dialog always speaks of Konrad in tutorial.
   * Added NativeClient port.
   * Optimized screen update (zooming, ToD change) and framerate.


## Version 1.9.12
 ### Language and i18n
   * Updated translations: British English, Czech, French, German, Hungarian,
     Indonesian, Italian, Latin, Latvian, Old English, Russian, Slovak.

 ### Multiplayer
   * Fixed missed side init if controller changes at side progression
     (bug #16299).
   * Fixed user interface not updated if controller changes (bug #19056).

 ### Whiteboard
   * Fix invalid actions not being detected until another action is created
   * Erase invalid actions when you try to execute them
   * Remove Suppose Dead action (until we can find a better UI for it)
   * Fix bug #18774: Recalling with the whiteboard enabled causes crash
   * Fix bug #19061: Crash on starting most campaign scenarios
   * Fix getting "not enough gold" message when executing planned recruits/recalls
   * Re-enabled multi-turn moves
   * Various tweaks to visuals


## Version 1.9.11
 ### Language and i18n
   * Updated translations: British English, Dutch, French, Finnish, Galician,
     Indonesian, Italian, Korean, Latvian, Lithuanian, Old English.

 ### Miscellaneous and bug fixes
   * Fixed disappearing UI buttons after changing windowed/fullscreen mode
     or display resolution in Preferences during a game.


## Version 1.9.10
 ### Campaigns
   * Descent into Darkness:
     * A Small Favor, part 1: used 24 hour ToD.
   * Son of the Black Eye:
     * To the Harbor of Tirigaz: used 24 hour ToD.
   * Under the Burning Suns
     * Subterranean Struggle: no longer possible to win by allowing allies to
       die.
     * Across the Harsh Sands: the Black Hand oasis is no longer possible to
       enter without triggering the bandits.

 ### Graphics
   * New Animations:
     * Goblin spearman run SE.
     * Merman fighter attack SE.
   * Terrain:
     * Tall encampment keep can now be placed next to the tent encampment keep.
     * Forest/hill terrain combinations no longer appear black on the minimap
   * Default team color always applied last; fixes bug #18817
   * Removal of Khalifate unit images.

 ### Language and i18n
   * Made it so that all of the Hangul Syllables block is covered by the
      font-loading code.
   * Updated translations: British English, Czech, Dutch, Finnish, Galician,
     Indonesian, Irish, Italian, Japanese, Korean, Latin, Lithuanian,
     Old English, Portuguese (Brazil), Russian, Slovak, Swedish.

 ### Multiplayer
   * New map: Aethermaw.
   * Updated maps: Hamlets, Howling Ghost Badlands, Thousand Stings Garrison.

 ### Terrain
   * Oasis may be placed on any terrain, aliased to base.
   * New rotting variant for wooden bridge.

 ### Unit changes and Balancing
   * All mounted units now have forest defense capped at 30%. This reduces their
     defense on forested hills from 40% to 30%
   * Forests now give best defense and worst movement on all terrain,
     not just hills - fixes bug #18216.
   * The XP required for an AMLA is now 50*level (and 25 for level 0) instead of
     always 150.
   * Increased the HP of the Great Mage from 55 to 60.
   * Increased the ranged attack of the Footpad from 4-2 to 5-2.
   * Removal of the Khalifate units, faction and era.

 ### User interface
   * Removed waypoints UI feature ('w' key) since the whiteboard provides
     similar functionality.
   * Added option in advanced preferences that allows the twelve-hour clock
      format to be used.
   * Reenabled "delay shroud updates".
   * Slowed units are now tinted to be recognizable at a glance.

 ### Miscellaneous and bug fixes
   * Reintroduced the "Liminal" alignment. Liminal units fight best during
     twilight.
   * Fix gold carryover if loading a save created in linger mode (bug #16111).


## Version 1.9.9
 ### Campaigns
   * Under the Burning Suns:
     * Fixed Naga Sentinel gaining an AMLA after 32 XP instead of the usual 150.
     * Gave to Desert Shydes and Desert Stars 30% defense on void terrain.

 * Graphics:
    * Terrains:
      * Added Gray Coastal Reef and Tropical Coastal Reef.

 ### Language and i18n
   * Updated translations: British English, Estonian, French, Galician, Greek,
     Hewbrew, Indonesian, Irish, Latin, Macedonian, Old English, Russian,
     Vietnamese.

 ### Multiplayer
   * A New Land:
     * Fixed 'agriculture' not getting translated sometimes and research
       for agriculture not getting counted if the research order wasn't
       changed. (bug #16477)
     * Options to share knowledge with those who have learned everything about
       whatever are no longer shown. (bug #14822)

 ### Music and sound effects
   * New track "Battle Epic" by Doug Kaufman.

 ### Unit changes and balancing
   * Decreased cost of Giant Rat from 13 to 6.
   * Various changes to the defense, movement and resistances of the Giant Rat.
   * Increased the XP requirements of the Arif from 40 to 47.
   * Increased the cost of the Falcon from 10 to 12.
   * Decreased the beak and claw attack of the Falcon by one each to 2-3 and
     5-1.
   * Decreased the HP of the Falcon from 19 to 18.
   * Increased the XP requirements of the Falcon from 20 to 24.
   * Increased the XP requirements of the Hakim from 33 to 39.
   * Decreased the HP of the Jundi from 36 to 32.
   * Increased the XP requirements of the Jundi from 35 to 44.
   * Increased the cost of the Khaiyal from 20 to 21.
   * Decreased the blade resistance of the Khaiyal from 30% to 20%.
   * Decreased the pierce resistance of the Khaiyal from 0% to -10%.
   * Decreased the impact resistance of the Khaiyal from 10% to 0%.
   * Increased the melee attack of the Mighwar from 7-5 to 8-5.
   * Decreased the HP of the Mighwar from 57 to 53.
   * Increased the melee attack of the Monawish from 6-4 to 7-4.
   * Decreased the HP of the Monawish from 45 to 41.
   * Decreased the HP of the Naffat from 32 to 28.
   * Increased the XP requirements of the Naffat from 38 to 44.
   * Increased the cost of the Naffat from 17 to 19.
   * Decreased the melee attack of the Qatif-al-nar to 10-2.
   * Decreased the ranged attack of the Qatif-al-nar to 8-3.
   * Increased the XP requirements of the Rasikh from 40 to 150.
   * Decreased the melee attack of the Tineen to 10-3.
   * Decreased the impact resistance of the Falcon line from 0% to -10%.
   * The Falcon line now gets 2 traits, one normal trait and the feral trait.
   * The Naffat line is no longer able to get the strong trait.
   * Converted units with khalifatelightfoot to khalifatefoot movetype:
     * Increased the fire resistance from -10% to 0% (Hakim only).
     * Increased the impact resistance from -20% to -10%.
     * Increased the village defense from 50% to 60%.
     * Removed the khalifatelightfoot movetype.
   * Changes to khalifatefoot movetype:
     * Increased the frozen defense from 20% to 30%.
   * Changes to khalifatearmoredfoot movetype:
     * Increased the shallow water and swamp mp from 2 to 3.
     * Decreased the mushroom grove defense from 50% to 40%.
   * Changes to the khalifatehorse movetype:
     * Increased the shallow water, swamp, cave, and mushroom grove mp cost to
       4 in all cases.
     * Increased the forest mp cost from 2 to 3.
     * Decreased the frozen mp cost from 4 to 2.
     * Decreased the swamp defense from 30% to 20%.
     * Decreased the cave defense from 40% to 20%.
     * Decreased the mushroom grove defense from 40% to 20%.
     * Increased the frozen defense from 10% to 30%.
     * Increased the impact resistance from -10% to 0%.
   * Changes to the khalifatearmoredhorse movetype:
     * Increased the shallow water, swamp, cave, and mushroom grove mp cost to
       4 in all cases.
     * Increased the reef mp cost from 2 to 3.
     * Decreased the frozen mp cost from 4 to 2.
     * Decreased the cave defense from 40% to 20%.
     * Decreased the mushroom grove defense from 40% to 20%.
     * Increased the frozen defense from 10% to 30%.
     * Increased the swamp defense from 10% to 20%.
     * Decreased the hill defense from 60% to 50%.

 ### User interface
   * Whiteboard planning system:
     * Added support for planning multi-turn moves.
     * Added the option to hide allies' plans during a network game.
     * Made action numbers colored according to team color.
     * Made plan execution halt upon discovering hidden units.


## Version 1.9.8
 ### Language and i18n
   * Updated translations: British English, Estonian, Indonesian, Irish,
     Latin, Old English, Russian, Vietnamese.

 ### User interface
   * Moved Animate Map option from Advanced Preferences to Display.
   * Moved Reverse Time Graphics option to Advanced Preferences.
   * Moved Scroll Tracking of Unit Actions display option to Advanced
     Preferences, renamed to Follow Unit Actions.
   * Moved Unit Standing Animations option from Advanced Preferences to
     Display.
   * Sort the Recruit menu by localized unit type names.
   * Support for gamepads/joysticks.
   * Whiteboard planning system:
     * Added a new planned action type: "Suppose dead".
     * Changed behavior of invalid actions (no longer immediately discarded).
     * Disabled undo while planning mode is active.
     * Made whiteboard plans visible to allied network players.

 ### Miscellaneous and bugfixes
   * Fixed bug #18117, saved games with Qatif-al-nar became corrupted.
   * Fixed bug #18120, where Khalifate units were not getting the default AMLA.


## Version 1.9.7
 * Graphics:
    * Terrains:
      * Modified Deep Water tiles for greater contrast with Shallow
      * New Dead Great Tree
    * Portraits:
      * Drake Warden

 ### Language and i18n
   * Updated translations: Afrikaans, British English, Chinese (Traditional),
     Galician, German, Greek, Indonesian, Irish, Japanese, Korean, Latin,
     Lithuanian, Old English, Portuguese (Brazil), Serbian, Spanish, Swedish,
     Vietnamese.

 ### Miscellaneous and bugfixes
   * Support for leader specific recruit lists.


## Version 1.9.6
 ### Graphics
   * Portraits:
     * Added portrait for Khalifate Hakim.
   * Terrains:
     * New Igloo village

 ### Language and i18n
   * Updated translations: Afrikaans, British English, Dutch, French, Galician,
     German, Greek, Hungarian, Irish, Japanese, Latin, Lithuanian, Old English,
     Portuguese (Brazil), Slovak, Spanish, Swedish, Vietnamese.

 ### Multiplayer
   * New era: the default+Khalifate era adds a new faction for multiplayer play.
   * New maps: 2p Thousand Stings Garrison, 2p Arcanclave Citadel, 6p Volcano.
   * Updated maps: Caves of the Basilisk, 2p Hamlets, The Freelands, Silverhead
     Crossing, Sablestone Delta, Fallenstar Lake, Den of Onis.

 ### Unit changes and balancing
   * Increased the pierce attack of the Orc Archer from 5-3 to 6-3.
   * Decreased the HP of the Cavalryman from 38 to 34.
   * Decreased the HP of the Dragoon from 53 to 49.
   * Decreased the HP of the Cavalier from 68 to 64.
   * Changed the 'feral' trait to give 50% instead of 40% defense on villages.

 ### User interface
   * Patch #2625: added a GUI interface to changing control in multiplayer
     games. The command to access it is currently :give_control


## Version 1.9.5
 ### Graphics
   * Portraits:
     * New portrait for Drake Enforcer/Thrasher.
   * Terrains:
     * Moved the ruined desert castle to core.
     * New and improved swamp villages.
     * New and improved tropical villages.
     * New ruined desert keep.
     * New stones and sand drifts embellishment.
     * New tall encampment keep.
     * New water lilies embellishment.
   * Other:
     * New elf-style flag.

 ### Language and i18n
   * New translation: Old English.
   * Updated translations: British English, Chinese (Simplified),
     Chinese (Traditional), Czech, Dutch, Finnish, French, Galician, German,
     Irish, Italian, Japanese, Portuguese (Brazil), Slovak, Spanish, Vietnamese.

 ### Multiplayer
   * Don't show team labels to observers.
   * Renamed /adminmsg command to /report to better reflect its use.

 ### User interface
   * Add 1.25, 1.75 and 3.0 animation speed factors to display preferences.
   * Fixed the problem with black lines in the minimap.

 ### Miscellaneous and bugfixes
   * Fixed replay OOS issue triggered by time-of-day areas in scenarios.
   * Removed support for TinyGUI: Devices with a resolution below 800x480 are
     not supported anymore.
   * The minimum screen resolution is now 800x480 instead of 800x600.


## Version 1.9.4
 ### Campaigns
   * Delfadors Memoirs:
     * Fixed bug #17273: Made difficulty selection conform to the style of all
       other mainline campaigns.
   * Descent into Darkness:
     * New set of portraits.
   * Eastern Invasion:
     * Fixed bug #15950: Made 11_Captured remove units from recall list,
       preventing units being 'healed' upon load.

 ### Graphics
   * Terrain: added transitions for the wood floor

 ### Language and i18n
   * New translation: Irish.
   * Updated translations: Dutch, Finnish, Galician, German, Hebrew, Japanese,
     Korean, Lithuanian, Russian, Slovak, Vietnamese.

 ### User interface
   * New add-ons description dialog with further details, including bundled
     translations.
   * Increase text area dimensions on story screens and improve space use on
     smallgui configurations.


## Version 1.9.3
 ### Campaigns
   * Descent into Darkness:
     * Allow Darken Volk to open gates in A Small Favor part 3.
   * The Rise of Wesnoth:
     * New portraits for Jevyan, Typhon and Rithrandil.

 ### Language and i18n
   * Updated translations: Dutch, Finnish, German, Italian, Japanese, Korean,
     Portuguese (Brazil), Spanish, Vietnamese.

 ### Graphics
   * Terrain:
     * Fixed display of UMC castles (which were being overdrawn by regular human
       castles).
     * Added ruined cottage and ruined hill village.
     * Added a fence embellishment terrain.


## Version 1.9.2
 ### Campaigns
   * Descent into Darkness:
     * Made 'Alone at Last' easier.
   * Legend of Wesmere:
     * Map updates.
     * Implemented gold carryover between the multiplayer chapters.
     * Added extra keeps to keep up with the growing number of leaders.
   * Heir to the Throne:
     * Fixed a bug causing Warven in 'Cliffs of Thoria' not able to move through
       mountains.
   * Liberty:
     * New set of portraits.
     * Changed Relnan's character to a woman.
     * New (unanimated) sprites for the Rogue Mage unit line.
     * Various balancing changes to the Rogue Mage unit line.
   * Northern Rebirth:
     * Make it possible to choose whether a unit should pick up the
       Rod of Justice or not.
   * The Rise of Wesnoth:
     * New set of portraits, except for Jevyan and Rithrandil.
     * Gave Jevyan's familiar a custom unit type.
   * Sceptre of Fire:
     * Thursagan can now advance to Dwarvish Arcanister.
     * New (unanimated) sprites for the Dwarvish Miner.
   * Son of the Black Eye:
     * Changes to the objectives and gameplay of 'Clash of Armies'.
   * The South Guard:
     * New portrait for Mal M'Brin.

 ### Graphics
   * Terrain:
     * Any Castle or Keep except Dwarvish can now be combined without large gaps
       or extra walls.
     * New graphics for wooden bridges.
     * Added variant of chasm bridge for over water.
     * New transitions from all Hills and Mountains to Water.
     * A new desaturated color of ocean and shallow water.
     * Much improved lava transitions.
     * New Waterfall automatically placed between chasm and water or swamp.
     * Added Ruined Human City terrain.
   * Animations:
     * Standing anims: Fencer, Spearman, Dwarf Guard.
     * Idle anims: 2 for the Spearman.
     * Fixed drakes flying or not flying over all the correct terrains.
   * Portraits: Drake Blademaster, Hurricane Drake, Drake Flameheart, alternate
     Swordsman.
   * Units: New base frame and animations for Mudcrawler.

 ### Language and i18n
   * Updated translations: Chinese (Traditional), Czech, Dutch, Galician,
     German, Indonesian, Italian, Japanese, Korean, Lithuanian,
     Portuguese (Brazil), Russian, Shavian, Slovak, Slovenian, Vietnamese.

 ### Unit changes and balancing
   * Decreased the physical resistances of the Dwarvish Scout and Dwarvish
     Pathfinder to 10% and those of the Dwarvish Explorer to 20%.
   * Decreased the village defense of Chocobone from 60% to 40%.
   * Fixed villages on snow and sand hills providing worst instead of best
     movement.

 ### User interface
   * Improved the layout of the title screen and fixed several bugs in it.
   * Whiteboard planning system:
     * Fixed a crash when creating a planned move when playing Wesnoth on
       Windows.
     * New "Execute all actions" command bound to CTRL+y.


## Version 1.9.1
 ### Campaigns
   * A Tale of Two Brothers:
     * New portraits for Arne and Bjarn.
   * Dead Water:
     * Fixed the last scenario not working due to an 'unknown scenario' error.
   * Descent into Darkness:
     * Fixed the 'A Small Favor' scenarios being unbeatable.
   * Eastern Invasion:
     * Increased Owaec's hitpoints and attack stats, and added a new weapon
       special to his morningstar on levels 2 and 3.
   * Legend of Wesmere:
     * Splitted the multiplayer port into five chapters with 3 difficult levels each.
       * (Beta)  Chapter one, a two player campaign, ends after scenario 3.
       * (Beta)  Chapter two, a three player campaign, ends after scenario 7.
       * (Alpha)  Chapter three, a four player campaign, ends after scenario 13.
       * (Alpha) Chapter four, a four player campaign, ends after scenario 17.
       * (Alpha) Chapter five, a two player campaign, ends with the single player version.
       * There is no savefile compatibility between saves from an older version
         of Wesnoth.
     * Scenarios
       * Scenario one's objectives changed.
       * Completed a rewrite of scenario 5, changing the objectives, ai and
         game mechanism slightly.
       * Scenario 7
         * Shortened by letting the orcs flee if their numbers went too low.
         * The player can choose between two different starting positions for
           Olurf.
       * Rebalanced Scenario 14.
     * Miscellaneous and bug fixes:
       * Renamed some of the locations at the Kalian to fit with the map
         changes.
       * Fixed scenario number 5 where the gold carrier's overlay was not
         removed.
       * Fixed the bug with the army split up before scenario number 9.
       * Map and coding updates regarding the new terrain types and graphics.
       * Added keeps to every scenario to match the number of leaders
         (singleplayer) or sides (multiplayer).
       * Removed the obselete Haldric the second portrait.
   * The Rise of Wesnoth:
     * Made surprise enemy spawns appear in a less immediately dangerous way in
       'The Midlands', 'The Swamp of Esten', 'Peoples in Decline',
       'A Rough Landing', 'The Vanguard', 'Return of the Fleet' and
       'Rise of Wesnoth'.
     * Clarified the early finish bonus conditions in 'Fallen Lich Point' and
       'Sewer of Southbay'.
     * Allowed Merman Hunters to be recruited alongside Merman Fighters.
   * The South Guard:
     * Fixed a bug causing a freeze at the beginning of 'The Long March'.

 ### Graphics
   * New animations: Merman Hunter ranged animation and defence, Warrior se
     attack and defence, Drake Flare and Flameheart leadership.
   * New portraits: Inferno Drake, Mermaid Initiate alternate, Goblin spearman
     alternate
   * New Terrain: Tropical Ocean, Snowy Human City Village, Muddy Quagmire
   * Improved Terrain: Desert Mountains, all 3 Dirts, all 3 cobbled roads.

 ### Language and i18n
   * Updated translations: Chinese (Simplified), Chinese (Traditional), French,
     German, Hungarian, Indonesian, Japanese, Lithuanian, Polish, Russian,
     Slovak, Vietnamese.

 ### Multiplayer
   * Updated maps: 4p Hamlets.
   * Updated most of the maps taking advantage of the new terrains.

 ### Unit changes and balancing
   * Decreased the melee and ranged attack of the Footpad from 5-2 to 4-2.
   * Decreased the XP requirement of the Mage from 60 to 54.
   * Decreased the XP requirement of the White Mage from 150 to 136.
   * Decreased the XP requirement of the Mermaid Priestess from 150 to 132.
   * Added the Ghast unit from DiD to core with new base frame and animations.
   * All bats are now given a 'feral' trait which caps their defense on villages
     to 40% and also making them receive only one random trait.
   * All villages except for water and swamp villages are now aliased to both
     village and the terrain they're placed on, giving best movement and defense
     of both.

 ### User interface
   * Use red/green color for damage in sidebar when modified by bonus/malus.
   * Damage type tooltip now also shows damage after resistance calculation.
   * Placing a waypoint on a capturable village will now make the unit pause
     there to capture it (FR#16603).

 ### Miscellaneous
   * Removed: statistics upload code.
   * Optimize cache creation and loading.
   * Various framerate optimizations.


## Version 1.9.0
 ### Campaigns
   * An Orcish Incursion:
     * Made 'Valley of Trolls' easier on the easiest difficulties.
   * Dead Water:
     * New campaign added to mainline (Intermediate level, 13 scenarios).
   * Descent into Darkness:
     * 'A Small Favor' (part 1) now gives an early finish bonus.
     * Dela is no longer invulnerable in 'Alone at Last' but cannot be safely
       assassinated.
   * Eastern Invasion:
     * New (unanimated) sprites for Owaec.
     * Made it slightly easier to rescue the knights in 'Mal-Ravanal's Capital'.
   * Heir to the Throne:
     * Made 'Cliffs of Thoria' much easier.
   * Liberty:
     * Increased the difficulty of 'Unlawful Orders', 'The Grey Woods' and 'The
       Hunters' and 'Glory'.
   * Northern Rebirth:
     * In Showdown, you recover full gold only if Sisal survived the previous
       scenario.
   * Sceptre of Fire:
     * Fixed bug #16406: Fixed broken AI in first scenario.
   * The South Guard:
     * A new set of story art by Scavenger.
     * In 'Vengeance', the final objective is now revealed at the beginning of
       the scenario.
     * New images for the Infantry Lieutenant and Commander by Rhyging5
   * Scenarios in Eastern Invasion, Liberty, Northern Rebirth, Son of the
     Black-Eye and The Rise of Wesnoth which feature computer-controlled allies
     now allow you to affect their behavior via the right-click menu.

 ### Graphics
   * New Terrains: stone-wall-lit, snowy castle, snowy fort, desert castle,
     tropical water, dead grass, dark dirt, mine rail tracks, dry hills,
     etherial abyss, clean cobbled road, dark flagstones mainlined from UtBS,
     wood floor, mushroom farm, volcano, snowy encampment, earthy chasm,
     hewn cave wall, earthy cave floor, earthy cave wall,
     and earthy hewn cave wall.
   * Improved Terrains: animated water and swamp, grass, savanna, desert road, cobbled
     road, human city village, overgrown path, and chasm.
   * New Portraits: Orc Archer, Crossbowman, Slurbow, Slayer, Orc Grunt line
     alternates #4, #5 and #6, Draug and alternate, Ghoul, Skeleton Archer line
     Giant Mudcrawler, Orc Leader/Ruler, an alternate Leader and Sovereign,
     Loyalist Swordsman alternate, Drake Fighter, Burner.
   * New Animations: Drake Flare and Flameheart (leading animation still
     missing), Dwarf Lord ranged attack, Dwarf Guard melee attack, Dwarf
     Pathfinder idle, Ruffian attack and defend, Spearman s and se attack.
   * New base frame and animations for Armageddon Drake.
   * Two new flag styles.
   * Animate terrain in editor

 ### Language and i18n
   * Updated translations: British English, Catalan, Chinese (Simplified),
     Chinese (Traditional), Czech, Dutch, Estonian, Finnish, French, Galician,
     German, Hungarian, Indonesian, Italian, Japanese, Latin, Latvian,
     Lithuanian, Polish, Russian, Serbian, Spanish, Slovak, Vietnamese.

 ### Multiplayer
   * Updated map: Ruins of Terra-Dwelve.
   * Fixed bug #15865: missing WML Child error.
   * Added the winner of the first Wesnoth map competition, the 2 player map
     "Elensefar Courtyard" by krotop.

 ### Music and sound effects
   * New version of "Northerners" by Stephen Rozanc (TreizeCouleurs).
   * New sounds for wolves and wolf riders.
   * New track "Silvan Sanctuary" by Mattias Westlund

 ### Units
   * Giant Rat moved from DiD to core.

 ### User interface
   * Added dialog for installation of add-on dependencies
   * Show join and observe buttons per row in the lobby.
   * Fixed bug #15716: Lobby crash when refreshing with filtered out games.
   * Fixed bug #14730: Tab completion not working in the new lobby.
   * Damage in sidebar now also take account of time of day and leadership.
   * Tooltips of sidebar show more infos.
   * Clicking on some elements of sidebar now open the related help page.
   * Display weapon stats in recruit/recall dialog the same way as in sidebar.
   * Remember recall list sorting order.
   * New mouseover image instead of simply highlighting the hex
   * Allow checking out terrain defense for units when it's not your turn.
   * Tab completion for :commands and units search function
   * Improved objectives dialogs and made them display more information of turn
     limits and gold carryover in mainline campaigns.

 ### Miscellaneous and bug fixes
   * All villages except water and swamp villages can now be placed on any base
     terrain.
   * Introduced a new allignement called "Liminal". Those units fight best during the twilight times of day.


## Version 1.8.0
 ### Campaigns
   * Descent into Darkness:
     * Added new Giant Rat base frame and animations.
   * Legend of Wesmere:
     * Fixed bug #15631: Scenario 3: arrival of Kalenz failed.
     * Fixed bug #15679: Scenario 17: leader of side 2 is missing.
     * Fixed bug #15680: Scenario 18: wrong recruitment options.
   * Under the Burning Suns:
     * Scenario 2: speed up AI turn.

 ### Graphics
   * New Cave Spider and Cuttle Fish graphics.

 ### Language and i18n
   * New translations: Serbian Ijekavian, Serbian Ijekavian Latin.
   * Updated translations: Czech, Finnish, French, German, Hungarian, Japanese,
     Latvian, Lithuanian, Russian, Serbian, Spanish, Slovak.

 ### Multiplayer
   * Updated maps: Cynsaun Battlefield.

 ### Music and sound effects
   * Fixed bug #15668: The lobby will play a random music playlist, configured
     by [lobby_music], instead of looping the main menu song.
   * Fixed bug #15669: The titlescreen will play a random music playlist,
     configured by [titlescreen_music], instead of looping the main menu song.
     The first song played will still always be the main_menu theme.

 ### Miscellaneous and bug fixes
   * Fixed bug #13882: Map which is invalid aborts map selection.
   * Fixed bug #15545: Recall list gone after loading savegame created in
     linger mode.
   * Fixed bug #15598: Can't move units after reloading game.
   * Fixed bug #15656: OutOfSync errors in Legend of Wesmere due to differing
     starting gold.


## Version 1.7.15-1.8rc1
 ### AI
   * Set RCA AI to be the default AI for single-player campaigns.

 ### Language and i18n
   * Updated translations: Chinese (Traditional), Czech, German, Hungarian,
     Japanese, Serbian.

 ### Multiplayer
   * Fix bug #15541: fix OOS on [unit] tag generating different
     traits because of usage of local RNG instead of MP RNG.
   * Fix bug #15560 for Dark Forecast: fix OOS in Dark Forecast caused by
     unit advancement not properly synced across the network.

 ### Music and sound effects
   * Added new music track, "Weight of Revenge" by Doug Kaufman

 ### User interface
   * Avoid the scrollbar on the entire MP lobby when possible.


## Version 1.7.14-1.8beta7
 ### Language and i18n
   * Updated translations: Catalan, Chinese (Traditional), Czech, Estonian,
     Finnish, German, Greek, Italian, Japanese, Lithuanian, Polish, Serbian.

 ### Multiplayer
   * Fixed A New Land not working when there are empty sides.

 ### User interface
   * The empty spots in the game list in the lobby are gone.
   * Fix redraw glitches in the MP lobby

 ### Miscellaneous and bugfixes
   * Fix WML-generated units and MP leaders receiving only the Neutral
     alignment.


## Version 1.7.13-1.8beta6
 ### Campaigns
   * Fixed a bug in several scenarios causing some enemy units to disappear when
     loading a save.

 ### Graphics
   * Add and wire two new Drake attack icons.

 ### Language and i18n
   * Updated translations: Czech, Finnish, French, German, Hungarian, Italian,
     Lithuanian, Polish, Portuguese (Brazil), Russian, Serbian.

 ### Multiplayer
   * An early test version of the multiplayer port of "Legend of Wesmere"
     is available when starting wesnoth with the commandline argument "--debug".

 ### User interface
   * Fold several player groups by default in the lobby.


## Version 1.7.12-1.8beta5
 ### Campaigns
   * Fixed a bug in several scenarios causing some enemy units to disappear when
     loading a save.

 ### Graphics
   * Improved the background for the new dialogs.
   * Improved the speed of the MP lobby.

 ### Language and i18n
   * Updated translations: Czech, Finnish, French, German, Hebrew, Italian,
     Latin, Russian, Shavian, Slovak, Spanish.

 ### Multiplayer
   * Dummy sides no longer get a turn, e.g. the status in Caves of the Basilisk

 ### Music and sound effects
   * New version of sad.ogg (Sad music) by Tyler Johnson.

 ### Miscellaneous
   * Fix errors in tutorial when the player unexpectedly kills certain
     enemy units, in tutorial scenario 2.
   * Orcs can no longer play twice every turn in tutorial scenario 2.


## Version 1.7.11-1.8beta4
 ### Language and translations
   * Updated translations: Chinese (Simplified), Estonian, French, Latvian,
     Lithuanian, Portuguese (Brazil), Russian, Serbian, Slovak, Spanish.

 ### User interface
   * Scrollbar buttons now keep scrolling when kept pressed down.

 ### Graphics
   * Mainline now consistently uses the loyalty overlay from Dead Water.
   * Portraits for the Four Oracles in DM.


## Version 1.7.10-1.8beta3
 ### Campaigns
   * Under the Burning Suns:
     * Fix locations of some items in "In the domain of the dwarves".
 ### Graphics
   * Added attack icon for Drake Ram attack, and for UtBS's Giant Ant.

 ### Language and translations
   * Updated translations: French, German, Hungarian, Italian, Latvian,
     Lithuanian, Polish, Portuguese (Brazil), Russian, Serbian, Slovak.

 ### User interface
   * Ctrl-f for fullscreen works again in the MP lobby.
   * Don't reserve space for scrollbars in message dialogs.
   * Resizing the MP lobby no longer crashes randomly

 ### Units
   * Change Drake Flare and Flameheart weapon names to match new weapons.
   * Decreased the speed of the dwarvish scout line by one.
   * Reduced the movecosts over frozen terrain for the dwarvish scout line.


## Version 1.7.9-1.8beta2
 ### Campaigns
   * The Rise of Wesnoth:
     * Removed the Undead trait from several custom bat units.

 ### Graphics
   * New animations for the Chocobone.
   * Change which Orc Grunt portrait appears is the default.
   * New portrait for Orc Warrior
   * New portrait for Hamel (tHoT)

 ### Language and translations
   * Updated translations: Czech, French, German, Italian, Latin, Lithuanian,
     Polish, Portuguese (Brazil), Russian, Serbian, Slovak.

 ### Multiplayer
   * Updated maps: Caves of the Basilisk, Hornshark Island, Howling Ghost
     Badlands, Sablestone Delta.

 ### User interface
   * Increasing the size of the MP lobby works properly.
   * Fix waypoints ignored for multi-turns moves.
   * Toggle waypoint now works for each one, not just the last.
   * Reclick on the selected unit now clear all waypoints.


## Version 1.7.8-beta1
 ### Campaigns
   * Under the Burning Suns:
     * Do not allow player units to get pass the Dwarf Ghost
       without completing the side quest in Tunnels of the Trolls.

 ### Graphics
   * New base frames for Drake Flare, Flameheart.
   * New portraits for Grand Knight (alt), Lancer, Orc Grunt (two alts).

 ### Language and translations
   * Updated translations: Czech, Dutch, Finnish, German, Hungarian, Italian,
     Latin, Lithuanian, Portuguese (Brazil), Russian.

 ### User interface
   * Fixed storyscreen buttons occasionally disappearing.
   * Improved display order of unit healing. (patch #1343)
   * Switched to the new MP lobby.

 ### Miscellaneous
   * Add recruitment anims for the Sky and Hurricane Drakes.


## Version 1.7.7
 ### AI
   * Fix a serious enough bug in ai targeting. The bug caused the AI, in
     certain situations, to make weird shuffle-doing-nothing moves and not seek
     enemies or their villages.

 ### Language and translations
   * New translations: Shavian.
   * Updated translations: Czech, Dutch, Estonian, Finnish, German, Hungarian,
     Lithuanian, Russian, Serbian, Slovak, Spanish.

 ### Multiplayer
   * Updated map: The Manzivan Traps

 ### Units
   * Removed Elder Wose and Shock Trooper from random_leader of the default era.
   * Removed Ancient Wose and Iron Mauler from random_leader of the AoH era.
   * New animation WML and macros for the Drakes.
   * Increased the XP required to advance for the Orcish Assassin from 30 to 34.
   * Changed the cold resistance of the naga line from -20% to 0%.

 ### User interface
   * Add-ons descriptions are displayed according to filtering in
     the download list.
   * In recall dialog, use different color and brightness for XP and level.

 ### Miscellaneous and bugfixes
   * Fixed broken ambush/invisibility at first turn.


## Version 1.7.6
 ### AI
   * In some campaigns, such as in Legend of Wesmere, allied AI sides can now
     recall their veterans from earlier scenarios.
   * AI will now recruit somewhat more intelligently.
   * In some campaigns, such as in Legend of Wesmere, allied AI sides can now
     be given hints about where their leader should relocate.

 ### Graphics
   * New portraits for Merman Spearman, Bat, Merman Netcaster, Nightgaunt,
     Spectre, Shadow
   * When a unit reach a new level, a floating label indicates it.

 ### Language and translations
   * Updated translations: Czech, Dutch, Estonian, Finnish, French, German,
     Italian, Lithuanian, Russian, Serbian, Spanish.
   * New translations: Vietnamese.

 ### Multiplayer
   * New map: 4p Ruins of Terra-Dwelve.

 ### Units
   * Made units with the 'healthy' trait always rest heal but take normal
     damage from poison.
   * Changed the Drake Glider's movetype to give 40% defense almost everywhere.
   * Gave the Fire Dragon 100% fire resistance.
   * Updated the descriptions for the Drake Fighter, Glider and Burner lines.

 ### User interface
   * Automatically try to resolve blocked multi-turn moves.
   * Better visually differentiate name, type and race in sidebar.
   * Add colorized terrain defense info in sidebar.
   * In attack dialog, split damages and chance to hit and color the later.
   * Disable the Remove and Update add-ons buttons when there are no add-ons
     installed.
   * Add a Description button to the add-ons download dialog
   * For move+attack mouse click, now show the attack dialog before the move.
   * In sidebar, add current bonus/malus info from alignement.


## Version 1.7.5
 ### Graphics
   * New base frame and animations for the Drake Blademaster.

 ### Language and translations
   * Updated translations: Chinese (Traditional), Lithuanian, Serbian.

 ### Units
   * Fixed problems with the Drakes introduced in 1.7.4 (wrong resistances and
     a possible crash when advancing to the Inferno Drake).


## Version 1.7.4
 ### AI
   * Fixed crashes and infinite loops on AI turn.

 ### Campaigns
   * Legend of Wesmere
     * Scenario 3 was completely redesigned.
     * Fixed wrong or unclear scenario objectives.
     * Scenario 16: Reduced the number of wolf riders.

 ### Graphics
   * New portraits for Ancient Wose, Ruffian, Master-at-arms, Naga
     Warrior/Myrmidon, Grand Knight, Merman Hunter.
   * Updates to Peasant, Spearman and Swordsman portraits.
   * New melee animation for Thunderguard, Dragonguard.
   * New base frame and animations for Inferno Drake, Fire Drake.

 ### Music and sound
   * Added "Journey's End" from Mattias Westlund.
   * Added "Over the Northern Mountains" from Mattias Westlund.
   * Added Horn signal sound effects.

 ### Language and translations
   * Updated translations: Chinese (Traditional), German, Lithuanian, Russian,
     Serbian.

 ### Units
   * New weapon names for a number of drake attacks to account for changes to
     the sprites.

 ### User interface
   * Removed the hotkey to enable/disable mouse scrolling


## Version 1.7.3
 ### Campaigns
   * Two Brothers
     * Replaced campaign specific portraits with mainline portraits.
   * Under the Burning Suns
     * Fixed bug #13978: UtBS: "stun" ability doesn't modify enemy ZoC.
   * Legend of Wesmere
     * Story only scenarios now display the speaker's name in the title.
     * Ambient sound effects.
     * Redone the campaign's objectives.
     * Added the "Dwarvish Scout" to the player's recruit list.
     * Scenario 19 now requires the player to destroy Saurgrath.
     * Scenario 14 redesigned.
     * Scenario 23 implemented Santi's plan to let half the army defect.
     * Map updates (mostly new alias terrains added).
     * Replaced the campaign image with a transparent one (Thanks to Kitty).

 ### Graphics
   * New portrait for the Duelist, Mermaid Enchantress/Siren,
     Priestess/Diviner, Merman Fighter/Warrior, Fencer, Drake
     Glider, Merman Hoplite, Goblin Impaler, Rouser, Merman Triton,
     Cavalier, Direwolf Rider, Paladin, Deathblade, Thug, Bandit,
     alternate Goblin Rouser, Revenant, Naga Fighter, Troll.
   * New unit graphics and animations for the Troll Hero, Drake Glider, Sky
     Drake, Hurricane Drake, Drake Burner, Drake Fighter, Drake Warrior.

 ### Language and translations
   * Updated translations: Czech, Dutch, Estonian, French, German, Hungarian,
     Lithuanian, Polish, Slovak.
   * Updated Drake Clasher, Arbiter and Slasher descriptions.

 ### Multiplayer
   * Random numbers are generated on the Wesnoth server during MP combats,
     making 1.7.3 require a supporting wesnothd version and unable to play
     a game with earlier versions.

 ### Music and sound effects
   * Mainline music playlists work again.

 ### Unit balancing
   * Added Dwarvish Stalwart, Elder Wose, Shock Trooper and White Mage to
     random_leader of the default era.
   * Added Ancient Wose, Dwarvish Sentinel, Iron Mauler and Mage of Light to
     random_leader of the AoH era.

 ### Unit renames
   * Drake Gladiator -> Drake Thrasher
   * Drake Slasher -> Drake Arbiter


## Version 1.7.2
 ### Campaigns
   * Son of the Black Eye
     * Changed Orcish Shaman movetype from smallfoot to orcishfoot.

 ### Graphics
   * New portrait for male and female Footpad, male and female Outlaw,
     Horseman, Drake Clasher, Goblin Wolf Rider, Goblin Pillager, Dwarf
     Explorer, Dwarf Scout, Cavalryman, Skeleton.
   * New unit graphics and animations for the Dwarvish Scout, Pathfinder,
     and Explorer; Drake Clasher, Slasher, Warden, Gladiator, Enforcer.

 ### Language and translations
   * Updated translations: Czech, Dutch, Estonian, Finnish, French, German,
     Italian, Lithuanian, Polish, Russian, Serbian, Slovak.

 ### Terrains
   * New terrain: drake village.

 ### User interface
   * Completed campaigns are decorated with a laurel icon.
   * Fixed bug #13831: Bug with team labels.
   * Fixed bug #13626: Bug about no option to turn on/off save delete
     confimation.


## Version 1.7.1
 ### Campaigns
   * Delfador's Memoirs: new portrait for Lionel.
   * The Hammer of Thursagan: new portraits for Angarthing, Ratheln.

 ### Graphics
   * New portrait for Knight, Ghost.

 ### Language and translations
   * Updated translations: Chinese (Traditional), Czech, Finnish, French,
     German, Greek, Hungarian, Icelandic, Lithuanian, Polish, Russian,
     Serbian, Turkish.

 ### Units
   * Most Dwarvish sides can now recruit a Scout unit with better mobility
     than the line fighter but lighter armor and less effective weapons.

 ### User interface
   * Improved the layout to take less space in certain cases.
   * Increase the lineheight in the new dialogs.
   * The campaign dialog is redesigned.
   * A click on a slider now properly sets the position.
   * Added a hotkey to toggle team ellipses (ctrl+e by default).

 ### Miscellaneous and bugfixes
   * Fixed a crash in some storyscreens.


## Version 1.7.0
 ### Campaigns
   * Delfador's Memoirs: new campaign added to mainline (Novice level,
     24 scenarios).
   * Eastern Invasion
     * Fixed the liches not being revealed properly in 'Weldyn Besieged'.
   * Heir to the Throne
     * Made snow fall gradually every turn in 'Northern Winter'.
     * Enforce a 7-hex starting castle to prevent units from appearing inside
       a wall in 'The Scepter of Fire' (bug #13377).
     * Made the number of enemies to defeat depend on the difficulty in
       'Test of the Clan'.
   * The Rise of Wesnoth
     * In TROW, the Lady Jessica is now the Lady Jessene. This was the last
       major character in mainline (and probably the last named unit of any
       kind) to have an earth-human name.
   * Under the Burning Suns
     * Kaleh advancement:
       * Gave the Hero variation more HP.
       * Reduced XP requirements for the Captain variation.
       * Disabled the sword2 (and thus armor) AMLA for the Captain variation.
       * Enabled the bolas AMLA for all variations.
       * Added the camouflage AMLA back.

 ### Graphics
   * New portrait for Dwarf Fighter (alternative), Goblin Spearman, Huntsman,
     Ogre/Young Ogre, Orc Grunt, Ranger, Trapper.

 ### Language and translations
   * The term 'stoned' has been replaced with 'petrified'; also the
     related verb.
   * New translations: Icelandic.
   * Updated translations: British English, Catalan, Chinese (Simplified),
     Chinese (Traditional), Czech, Dutch, German, Finnish, French, Hebrew,
     Hungarian, Indonesian, Italian, Lithuanian, Norwegian, Polish, Russian,
     Serbian, Slovak, Swedish, Turkish.

 ### Multiplayer
   * Implemented automatic saving of game replays.
   * Implemented the adminmsg command to allow players to send messages to
     currently available admins. (FR #9218)
   * Fixed bug #7547: Add possibility to unban/unmute in a multiplayer game

 ### Terrains
   * New terrains: orcish fort and orcish village.

 ### Units
   * Added the Water Serpent.
   * The Dwarvish Scout line from UtBS is now mainline; THOT uses it.

 ### User interface
   * Fix missing faction column when waiting that the host start the game.
   * Making the game return to the add-on install dialog just before
     installing one, and with its entry selected.
   * Improved the sorting of the XP and traits columns in the unit list dialog
     (part of bug #13360).
   * Fixed the MP password textbox handling of special characters.
   * Add a "Factions" section in help. Only show current era's informations.

 ### Miscellaneous and bugfixes
   * Fixed missing unit graphics when loading a start-of-scenario savegame.
   * The add-ons directory, <preferences>/data/campaigns, has been renamed
     and it is now <preferences>/data/add-ons.


## Version 1.6
 ### Graphics
   * New or updated unit graphics for the Mermaid Priestess and Enchantress
     unit lines.

 ### Language and translations
   * Updated translations: Finnish, French, German, Lithuanian, Polish,
     Portuguese (Brazil), Russian, Slovak, Spanish.

 * User interface:
  * Grey game titles out when we're missing the era.


## Version 1.5.14
 ### Campaigns
   * Descent into Darkness:
     * Increased the experience requirement for the Ancient Lich from 150 to
       250.
   * Under the Burning Suns:
     * Simplified Kaleh's AMLAs to have consistent requirements and effects.

 ### Graphics
   * New portraits for the male and female Assassin, Gryphon Rider, Longbowman,
     Master Bowman, Dwarf Runemaster.

 ### Language and translations
   * Updated translations: Catalan, Chinese (Simplified), Czech, Dutch,
     Finnish, German, Hebrew, Hungarian, Lithuanian, Norwegian, Polish,
     Russian, Slovak.
   * Changed the font used for all Asian translations to the latest release of
     wqy-zenhei.

 ### Music and sound effects
   * Added the new music track "Siege of Laurelmor" by Doug Kaufman.

 ### User interface
   * Downloaded add-ons do now appear directly after download in the campaigns
     list. It is not required anymore to restart the game. (bug #13123)


## Version 1.5.13
 ### Graphics
   * New portrait for the Woodsman, Bowman, male Thief
 ### Language and translations
   * Updated translations: Chinese (Simplified), Czech, French, Finnish,
     Hungarian, Polish, Russian, Slovak, Turkish.


## Version 1.5.12
 ### Graphics
   * New portrait for the female Thief.
   * New tiles for summer and fall deciduous and mixed forests.
   * Deciduous and mixed forests now used in several campaigns (not all, yet).
   * New tiles for dirt.

 ### Language and translations
   * Updated translations: Chinese (Simplified), Czech, French, German,
     Italian, Polish, Portuguese (Brazil), Spanish, Turkish.

 ### Multiplayer
   * Updated maps: Howling Ghost Badlands, Sullas Ruins, Isar's Cross.

 ### User interface
   * Listbox columns have the same width again.
   * Now clear fog/shroud before an attack when doing a move+attack action.
   * Changed the widgets in the in game message dialog.
   * The multiplayer dialog shows tooltips again.
   * The textbox history now uses CTRL+TAB and CTRL+SHIFT+TAB.


## Version 1.5.11
 ### Graphics
   * New or updated unit grahpics: Merman Fighter line, Merman Hunter line.
   * New idle animations: Heavy Infantryman.
   * New portrait for the Javelineer, Gryphon, Elvish Sylph.

 ### Language and translations
   * updated translations: Czech, French, German, Hebrew, Lithuanian, Polish,
     Russian, Spanish.

 ### User interface
   * Fixed a termination which could happen if you clicked twice on a button
     in the MP password dialog.
   * Fixed glitches with long [option] lists.
   * Added UI sounds to the new widgets.


## Version 1.5.10
 ### Campaigns
   * The South Guard
     * Made 'Into the Depths' a bit easier.
   * Under the Burning Suns
     * Fixed a crash due to double-advancement of dehydrated units
       in scenario 2.
     * Kaleh's AMLAs have effect again past leveling to L2.
     * Made all human-controlled major characters unrenamable.

 ### Graphics
   * New portraits: Halberdier, Dwarf Ulfserker line.
   * New or updated unit graphics: Elvish Enchantress, Orcish Slayer,
     Naga Fighter, Naga Myrmidon.
   * New idle animations: Dwarvish Thunderer, Naga Fighter.
   * Rewrote the rendering engine which should fix the drawing order.
   * New graphical variations for the water villages.

 ### Language and translations
   * New translations: Marathi.
   * Updated translations: British English, Dutch, French, German, Hungarian,
     Italian, Russian, Slovenian, Spanish, Swedish.

 ### Multiplayer
   * Updated maps: Clash, Cynsaun Battlefield, Den of Onis, Silverhead
     Crossing, Howling Ghost Badlands, The Wilderlands, Forest of Fear.

 ### Terrains
   * Enabled mixed deciduous-pine forest terrains.
   * Forested hills variations now available for the deciduous and mixed
     forests.

 ### User interface
   * Removed the gamma correction option.
   * Fixed the problem that some dialogs terminated Wesnoth.


## Version 1.5.9
 ### Campaigns
   * The South Guard
     * Made 'Tides of War' a bit easier.
   * Sceptre of Fire
     * Fix the player's keep disappearing in 'Gathering Materials'.
     * New graphics for the Dwarvish Miner.
   * Under the Burning Suns:
     * New base frames for the Desert Sentinel and Prowler.

 ### Graphics
   * New portrait for Dwarf Thunderer, Dwarf Dragonguard, Human Pikeman, Dwarf
     Fighter, Dwarf Lord, Dwarf Guard, Mermaid Initiate, Dwarf Sentinel.
   * Removed the black background from some remaining old portraits.

 ### Language and translations
   * updated translations: Catalan, Chinese (Traditional), Czech, Dutch,
     French, German, Hungarian, Italian, Polish, Slovak, Spanish, Valencian.

 ### Multiplayer
   * Made "fog of war" and "random start time" default to on.
   * Fixed the Default Era quick leaders not getting the -5% HP reduction.
   * Made leaders with 4 MP receive the quick trait also in Age of Heroes.

 ### Terrains
   * New summer, fall and winter deciduous forest terrains.

 ### User interface
   * Disable the "Network Player" option when playing a non-networked MP
     game.
   * All ingame message dialogs now use the new dialogs.


## Version 1.5.8
 ### Campaigns
   * An Orcish Incursion
     * Converted to the new gold carryover system.
   * Eastern Invasion
     * Fixed victory not triggering correctly in 'The Crossing'.
     * Fixed missing time of day schedules in several scenarios.
     * Fixed various problems in 'Northern Outpost'.
   * The Hammer of Thursagan
     * Converted to the new gold carryover system.
   * The Rise of Wesnoth
     * Renamed "Lord Dionli" to "Lady Dionli".
   * Son of the Black Eye
     * Made scenarios 'Silent Forest' and 'Shan Taum the Smug' harder.
   * Legend of Wesmere
     * Fixed the bug with savegames in scenario 3.

 ### Graphics
   * New portraits for Royal Guard, Heavy Infantry, Iron Mauler, Sergeant,
     Lieutenant, General, Grand Marshal with 1 alternate, Saurian Augur line,
     Saurian Skirmisher line, Troll Whelp, Death Knight.

 ### Language and translations
   * Fixed translation of 'A New Land' not being shown.
   * Translations of user-made content work again when available.
   * updated translations: Chinese (Simplified), Czech, Danish, German,
     Hungarian, Italian, Japanese, Lithuanian, Russian, Slovak, Spanish.

 ### Multiplayer user interface
   * Added a gui front-end to various commands, brought up by double clicking
     a player name, replacing the old whisper dialog.
   * Automatically select the game the selected player is in.
   * Added an option to save the password to the preferences

 ### User interface
   * Fixed a glitch where a new dialog didn't show up after an old dialog.
   * Fixed several glitches in with the listboxes and new portrait dialog.
   * Pressing escape in a new dialog, behaves like in the old dialogs again.
   * Spacebar closes the dialogs without a scrollbar again.
   * The new portrait dialogs can now show the old images as well and also the
     right hand side images.

 ### Miscellaneous and bugfixes
   * Fixed a crash when more than one add-on is being updated.


## Version 1.5.7
 ### Campaigns
   * Eastern Invasion
     * Converted to the new gold carryover system.
     * Gave the undead flag to relevant sides.
     * Fixed Dacyn and Owaec not being loyal.
     * In 'Mal-Ravanal's Capital', reworked how the prisoner knights work: now
       they're placed on the map in cages with guards next to them, and the
       player must kill the guard to release the prisoner.

   * Heir to the Throne:
     * Added an idle animation for L2 Princess.
     * Fixed the dwarves attacking the player in 'The Lost General'.
     * In 'Bay of Pearls', the player receives recruitment of all lvl1 mermen
       units if both enemy leaders are defeated, and only Mermen Fighters if
       only one of them is.
     * Fixed not being able to recruit mermen in 'Isle of the Damned'.

   * Liberty
     * Converted to the new gold carryover system.

   * The Rise of Wesnoth:
     * Changed Familiar's portrait to match his new unit type.
     * Fixed many funny inconsistencies related to Familiar's unit
       type.
     * Fixed broken death events.
     * Lady Outlaw does not lose her experience on 'Return to Oldwood'.
     * Restored missing leading animations for Noble Commander and
       Noble Lord, and gave leading animations to Wesfolk Outcast
       line.

   * Sceptre of Fire
     * In 'Searching for the Runecrafter', the turn limit is now increased when
       finding Thursagan.
     * In 'Gathering Materials', all enemy sides now fight each other.

   * The South Guard
     * Made 'Into the Depths' a bit easier on the easiest difficulties.

   * Two Brothers
     * Converted to the new gold carryover system.

   * Under the Burning Suns:
     * Converted to the new gold carryover system.
     * Made Elyssa Loyal and Quick instead of Quick and Intelligent.
     * Added updated Desert Hunter sprites.

   * Legend of Wesmere
     * Marked the guards in scenario 05 to be killed.
     * Many Bug fixes(recruiting, village ownership)
     * Made Olurf's side persistent.
     * New 400*400 pixel sized portrait images.
     * All portraits are now displayed without scaleing.
     * Updated music playlists.
     * Flipped the Ka'lian map horizontaly.
     * Updated overview map to LoW's time.
     * Redone journey that is displayed on the overview map.

 ### Editor2
   * The map editor is automatically started if the binary file used
     to start Wesnoth contains "editor" somewhere in its name (useful
     for symlinks).

 ### Graphics
   * New attack icons: spiked mace.
   * New or updated unit graphics: Gryphon Rider, Gryphon Master,
     Revenant, Naga Warrior.
   * New tile variations for Oasis.
   * New portraits for Peasant, Swordsman, Spearman.
   * The game now shows an transparent image in the new dialog when available.
   * Properly update animated halos.

 ### Language and translations
   * updated translations: Chinese /Simplified), Czech, Danish, Dutch, Finnish,
     French, Galician, German, Hungarian, Italian, Lithuanian, Polish, Slovak,
     Spanish, Turkish.

 ### Unit changes and balancing
   * Decreased the range attack of the Drake Flare from 7-4 to 6-4.
   * Decreased the range attack of the Drake Flamehart from 9-4 to 8-4.
   * Increased the cost of the Goblin Spearman from 8 to 9.
   * Decreased the cost of the Sergeant from 20 to 19.
   * Decreased the HP of the Sergeant from 36 to 32.
   * Decreased the HP of the Lieutenant from 48 to 40.
   * Decreased the melee attack of the Lieutenant from 9-3 to 8-3.
   * Decreased the HP of the General from 58 to 50.
   * Decreased the HP of the Grand Marshal from 68 to 60.

 ### Miscellaneous and bugfixes
   * Compressed start-of-scenario saved games are recognized again.
   * Fixed single-player campaign scenario replays.
   * Fixed random memory corruption/assertion failure/massive memory leak
     due to story screens.
   * The reset-to-beginning replay control button does not cause
     a crash anymore.


## Version 1.5.6
 ### Campaigns
   * An Orcish Incursion
     * Has a new map, and a journey track.
   * Descent Into Darkness:
     * Now has a journey track. The Orc War map has been cosmetically modified.
     * Added a set of story art.
   * Eastern Invasion
     * Now has a journey track. Geographical continuity has been improved.
     * In 'Weldyn Besieged', the positions of the liches are now randomized and
       their names hidden until you attack them (patch #1109).
   * The Hammer of Thursagan
     * Now has a journey track. Geographical continuity has been improved.
   * Heir to the Throne
     * The journey track has been adjusted so "Test of the Clans" takes
       place in the Horse Plains, not the Estmark Hills.
     * Galdrad is now an Elvish Champion and might survive a few turns longer.
   * Legend of Wesmere
     * Newly added to mainline: Intermediate level, 17 playable scenarios.
   * A Tale of Two Brothers
     * Now has a journey track. Geographical continuity has been improved.
   * Scepter Of Fire
     * Has a revised journey track. Geographical continuity has been improved.
   * Son of the Black Eye:
     * There is a new, full color Far North map.
     * In 'Clash of Armies', fixed all the merman spawns not working correctly
       and limited the number of simultaneous enemy gryphon recruits on the
       easiest difficulty.
   * The South Guard
     * Rewrote 'The Long March'.
     * Made each turn past turn 9 that passes in 'Pebbles in the Flood' give
       you some concrete benefit in 'Tides of War'. Also, the Council of Westin
       now always appears, but the exact turn depends on the length of
       Gerrick's defense.
   * Under the Burnings Suns:
     * All known bugs (e.g. in Keratur's appearances and related to Kaleh's
       AMLAs) have been fixed.
     * Garak now gets into a duel of champions in "A Stirring In The Night".
     * The Quenoth elf graphics have been refreshed; most of their sprites
       now match the size of other 2.0 sprites and have been team-colored.
   * Only the new gold carryover system is now available in Descent Into
     Darkness, Heir to the Throne, Scepter of Fire, Son of the Black Eye and
     The South Guard.

 ### Editor2
   * changed the base-terrain key modifier to shift from alt.
   * Added basic mask applying feature.
   * Added basic mask creation ("diff") feature.
   * New multiple document interface, allows more than one map to be open at the
     same time. Experimental, can be turned off in the editor settings dialog.

 ### Graphics
   * New or updated unit frames: Troll Shaman, Naga Fighter.
   * New animations: Deathblade idle, Orcish Assassin idle, Mage magic missile,
     Silver Mage magic missile and teleport.

 ### Language and translations
   * updated translations: Catalan, Czech, Danish, Dutch, Finnish, Galician,
     German, Hungarian, Italian, Lithuanian, Racv, Slovak, Spanish, Turkish
   * new translations: Valencian (the previous non-standard translation has
     been renamed to RACV).

 ### Multiplayer
   * New multiplayer map: 4p Underworld.
   * Revised maps: Caves of the Basilisk, Hornshark Island, Silverhead
     Crossing, Sullas Ruins, Weldyn Channel, Alirok Marsh, Island of the
     Horatii, Castle Hopping Isle, King of the Hill, The Wilderlands.

 ### Unit changes and balancing
   * Added the Dread Bat as the level 2 advancement for Blood Bats.
   * Gave the Goblin Pillager the same bite attack as the Wolf Rider.
   * Updated movement and defense values on the reef terrain for many units.
   * Added the 'fearless' trait to the Heavy Infantryman line.

 ### User interface
   * The map now scrolls earlier when the mouse reaches the border of Wesnoth.

 ### Miscellaneous and bugfixes
   * There is a new revision of the main Wesnoth map with more placenames
     on it.
   * The excessive AI cautiousness that afflicted 1.5.5 has been fixed.
     Also, the algorithms for leader movement are significantly better.


## Version 1.5.5
 ### Campaigns
   * A new experimental gold carryover system is now supported in Heir to the
     Throne, Sceptre of Fire and Descent into Darkness: the choice appears in
     the difficulty level menu when starting the campaign.

   * Son of the Black Eye
     * New portraits for Al'Brock, Flar'Tar and Howgarth.

   * Two Brothers
     * Rewrite to include story screens by Stefan.
     * Improved scenario texts and dialogs.

 ### Editor2
   * Allow changing the display time of day from a preset list or to custom
     values via sliders, available in the new editor settings dialog.
   * Removed map flipping feature. Added clipboard flipping instead, which
     works much more reliably.
   * Added --load support for -e command line option. Loads the map file
     with the given filename.

 ### Map editor
   * Removed wesnoth-editor. Use editor2.

 ### Language and translations
   * updated translations: Czech, Finnish, French, Galician, German, Hungarian,
     Lithuanian, Polish, Slovak, Turkish, Valencian.

 ### Multiplayer
   * Revised maps: Fallenstar Lake, 2p Hamlets, Hornshark Island,
     The Freelands, Castle Hopping Isle.
    * In default era, all leaders with 4 MP now receive the quick trait.

 ### Unit changes and balancing
   * Made units with the healthy trait take a quarter less damage from poison.
   * Increased the 'smallfly' movement cost over fungus from 1 to 2.
   * Changed the race of the Wolf Rider line from goblin to wolf.
   * Added the traits weak, slow and dim and made the goblin race use them.
   * Made the goblin race get 1 random trait instead of 2.
   * Increased the movement of the Goblin Spearman line from 4 to 5.
   * Increased the melee attack of the Goblin Spearman from 4-3 to 6-3.
   * Increased the melee attack of the Goblin Impaler from 7-3 to 8-3.
   * Increased the melee attack of the Goblin Rouser from 6-3 to 7-3.

 ### AI
   * Made default AI to play better in multiplayer maps.

 ### User interface
   * Allowed the /friend, /ignore and /remove commands to use
     lists (FR #7492) and wildcards.
   * Added a feature to draw hex coordinates and/or terrain code on every hex.
     Available in-game via :sc and :tc commands, and in editor2's menu.
   * Make sure the attack indicator is never obscured by the terrain.


## Version 1.5.4
 ### Editor2
   * Rotate clipboard 60 degrees clockwise or counter-clockwise, ctrl+r
     or ctrl+shift+r respectively (cmd instead of ctrl on Mac). Active
     in the "paste" mode.
   * A drag operation only creates one undo action instead of many.
     Use the new "partial undo" feature (default hotkey ctrl+z, cmd+z
     on Mac) to get the old behaviour, when you want to only undo a part
     of a paint-drag or select-drag. After the actions are split this way
     they are never combined again.
   * More visible selection.
   * Different map generators can be used in map -> generate map (FR #3950)

 ### Language and translations
   * updated translations: Chinese (Traditional), Czech, French, Galician,
     German, Hungarian, Italian, Lithuanian, Polish.

 ### Music and sound effects
   * Added a new music track "The Dangerous Symphony" by Gianmarco Leone.

 ### Unit changes and balancing
   * Made units with the healthy trait take half the damage from poison.
   * Decreased the ranged attack of the Bowman from 7-3 to 6-3.
   * Added the marksman special to the ranged attack of the Orcish Assassin
     line.
   * Decreased the melee attack of the Orcish Assassin from 8-1 to 7-1.
   * Decreased the melee attack of the Orcish Slayer from 10-2 to 9-2.
   * Increased the cost of the Walking Corpse from 7 to 8.
   * Increased the cost of the Soulless from 11 to 13.

 ### User interface
   * Parts of the new widget library are deemed stable enough for testing and
     have been started to replace the old code.

 ### Miscellaneous and bug fixes
   * New --nomusic commandline option to disable music for the session.
   * Fixed OOS bug when giving control and having move in undo stack.

 ### Campaigns
   * The Hammer Of Thursagan
     * 'Mages and Drakes' and 'Fear' have been retuned and are now
   somewhat more challenging.
     * 'The Underlevels' has some fixes to the timing of when bad-guy
   sides get activated.  This should make the last battle more of
   a climax.


## Version 1.5.3
 ### Campaigns
   * Descent into Darkness
     * New graphics for Apprentice Necromancer and Dark Mage.
     * Changed how the ice breakage works in 'Beginning of the Revenge'.
     * New indoor maps for 'A Small Favor' parts 2 and 3.
     * Changed how the beginning of the scenario 'Descent into Darkness' works.
     * Many minor fixes and tweaks to various scenarios.
   * Sceptre of Fire
     * Fixed a coordinate bug that caused 'Hills of the Shorbear Clan' to not
       end when it was supposed to.
     * Fixed a bug that allowed one to finish 'The Dragon' by defeating both
       enemy leaders.
   * Son of the Black Eye
     * New portraits for Inarix, Jetto and the old orcish shaman.
     * Fixed the shamans not getting removed from the recall list when they
       should.
     * Reworked the scenarios 'Civil War' and 'Coward'.

 ### Editor2
   * Editor2 is a replacement for the old editor. It is launched from
     within the game: "Editor" button in the title screen or command
     line "-e" or "--editor" option. The interface is largely unchanged.
   * The game must be compiled with editor2 support for this to work. See
     RELEASE_NOTES for details.
   * See http://www.wesnoth.org/wiki/Editor2 for details and known issues.
   * You can continue to use the old editor by launching wesnoth_editor
     like you did so far. New features, however, are much more likely to
     appear in editor2.

 ### Language and translations
   * updated translations: Chinese (Traditional), Danish, Finnish, Galician,
     German, Italian, Latvian, Lithuanian, Polish, Russian, Slovak, Spanish.

 ### Multiplayer
   * Revised maps: Caves of the Basilisk, Den of Onis, Fallenstar Lake,
     Silverhead Crossing, Sullas Ruins, The Freelands, Alirok Marsh, Island of
     the Horatii, 3p Morituri, Blue Water Province, 4p Hamlets, Lagoon,
     4p Morituri, The Wilderlands, Waterloo Sunset
   * Removed the "Great War" era.

 ### Music and sound effects
   * Special music is played on player victory/defeat.


## Version 1.5.2
 ### Campaigns
   * Son of the Black Eye
     * New set of portrait art.
     * In 'Black Flag', there's now several galleons transporting enemies to
       the beach, and no watch towers.
     * In 'Saving Inarix', you can now more precisely control when you destroy
       the bridge.
     * Many assorted small tweaks to most scenarios.
     * When leading the Great Horde, all units now require 1 less upkeep.

 ### Language and translations
   * new translation: Latvian.
   * updated translations: Arabic, Catalan, Chinese (Traditional), Czech,
     Finnish, French, German, Greek, Italian, Lithuanian, Russian, Serbian,
     Slovak.

 ### Unit changes and balancing
   * Increased the ranged attack of the Bowman from 6-3 to 7-3.
   * Decreased the melee attack of the Bowman from 6-2 to 4-2.
   * Decreased the cost of the Bowman from 15 to 14.
   * Increased the cold resistance of the Fencer line from 0% to 10%.
   * Decreased the 'orcishfoot' movement cost over frozen from 3 to 2.

 ### User interface
   * In multiplayer lobby, all unit's images are now team colored.
   * Add a column for traits in the recall dialog.
   * Add a filter textbox in the recall dialog.
   * The pathfinding now always prefer straight path and is also more
     stable between little mouse's moves.
   * Add-on publish/delete options have now special icons and colors.
   * new debug command ":choose_level" or ":cl" to directly go to a scenario.

 ### Miscellaneous and bug fixes
   * In debug-mode, Missing images are now replaced by a "men-at-work" sign and
     in help broken hyperlinks are shown in red.
   * Fix an old pathfinding bug causing a inconsistency between the path used
     and the one showed to others players. Also valid in replay.
   * Fix missing last publish/remove add-on option


## Version 1.5.1
 ### Campaigns
   * Heir to the Throne
     * Allowed Kalenz to take the flaming sword.
   * The Rise of Wesnoth
     * Fixed the Wesfolk Outcast line's distract ability not working.
     * Increased the gold you get from not letting Lady Outlaw join you in the
       second scenario.
   * An Orcish Incursion
     * new storyline and dialogues to scenario 1
     * new storyline and dialogues to scenario 2
     * made the AI do mixed recruits in scenario 2
     * new storyline and dialogues to scenario 3
     * added a form of gold bonus to scenario 3
     * new storyline to scenario 4

 ### Graphics
   * New portraits: Red Mages, Dark Adepts, White Mages

 ### Language and translations
   * new translations: Arabic, Friulian, Macedonian
   * updated translations: Chinese, Czech, Danish, Dutch, Estonian, Finnish,
     French, German, Hungarian, Italian, Japanese, Polish, Russian, Serbian,
     Slovak, Spanish, Turkish.

 ### Multiplayer
   * Revised maps: Den of Onis, Sablestone Delta, The Freelands.
   * Raised the default per-turn MP timer bonus to 60 seconds.

 ### Unit changes and balancing
   * Changed the healthy trait to give 1HP and 1HP per level instead of 2HP.
   * Decreased the ranged attack of the Mage of Light from 15-3 to 12-3.
   * Decreased the melee attack of the Merman Warrior from 8-4 to 10-3.

 ### Game engine
   * Added the possibility to see add-on types in the downloads dialog
     if the authors provide such information
   * Poison no longer prevents Resting

 ### User interface
   * Titlescreen is now randomly loaded.
   * Add a filter text box for the "Add-ons" and "Create Unit" dialogs
   * Add a hotkey "Custom Command" and a command "custom <command>" to assign
     a command to this hotkey.
   * Add a command "alias <name>[=<command>]". To set or show shorter alias to
     a command.
   * Added back "Host Network Game" feature to multiplayer menu.

 ### Terrains
   * Removed duplicate terrain type in unit help

 ### Miscellaneous and bug fixes
   * Fixed load-games dialog not displaying correct campaign info for
     non-compressed saves.


## Version 1.5.0
 ### Graphics
   * Terrains can be rendered in front of units again.

 ### Language and translations
   * new translation: Croatian.
   * updated translations: Chinese, Chinese (Traditional), Czech, Danish,
     Dutch, Finnish, French, Galician, German, Greek, Hungarian, Italian,
     Lithuanian, Japanese, Polish, Russian, Serbian, Slovak, Spanish, Swedish,
     Turkish, Valencian.

 ### Map editor
   * Fixed not working "Update transition" and make "Delay transition update"
     directly trigger an update when toggled off.

 ### Multiplayer
   * Added maps: Howling Ghost Badlands.
   * Revised maps: Sablestone Delta, Sullas Ruins, Silverhead Crossing,
     The Freelands, The Manzivan Traps.
   * Removed maps: Amohsad Caldera.
   * Removed the "Wesbowl" scenario.
   * Added the "A New Land" scenario by Bob_the_Mighty

 ### Unit changes and balancing
   * Decreased the cost of the Giant Scorpion from 32 to 22.
   * Increased the HP of the Drake Flare from 54 to 55.

 ### User interface
   * Smarter pathfinding: if same MP cost, prefer terrains with better defense
     and empty hexes (less frequent multi-turn moves blocked by a friend).
   * New full map screenshot feature (no default hotkey).
   * Screenshots show a pop-up with the url and size of the file created.
   * When trying to define an already used hotkey, now tell where it's used.

 ### Miscellaneous and bug fixes
   * Fixed shroud not directly cleared in minimap after a move+attack action.


## Version 1.4
 ### Language and translations
   * Updated translations: Chienese, Czech, Danish, Dutch, Finnish, French,
     Galician, German, Greek, Hungarian, Italian, Lithuanian, Japanese, Polish,
     Russian, Serbian, Spanish, Swedish, Turkish, Valencian

 ### Multiplayer
   * Revised maps: Cynsaun Battlefield.
   * The random map generator now tries harder to get the wanted number of
     players and shows no map if it fails.
   * When generating a random map two teams could get the same starting
     position, this has been fixed.

 ### Sound and music
   * New music track, "Nunc Dimittis" by Jeremy Nicoll.
   * New music track, "The City Falls" by Doug Kaufman.
   * New music track, "Knalgan Theme" by Ryan Reilly.
   * New music track, "The King is Dead" by Mattias Westlund.
   * Updated music track, "Traveling Minstrels" by Mattias Westlund.

 ### Miscellaneous and bug fixes
   * Some addons failed to load, this has been fixed.
   * Fixed UI sound toggle crash on windows.
   * Some filenames with international characters could be truncated wrongly,
     this has been fixed.

## Version 1.3.19
 ### Language and translations
   * Updated translations: Chinese, Czech, Danish, Filipino, French, Hungarian,
     Italian, Lithuanian, Polish, Turkish.

 ### Map Editor
   * Activate border transitions in the editor using more translucent images
     than used ingame.

 ### Miscellaneous and bug fixes
   * Idle, standing and selection animations are not accelerated anymore.


## Version 1.3.18
 ### Language and translations
   * Updated translations: German, Italian.

## Version 1.3.17
 ### Campaigns
   * Liberty
     * Made the guards in Hide and Seek behave more intelligently.
   * The South Guard
     * Completely redesigned the internal workings of 6b The Long March.

 ### Language and translations
   * Updated translations: Catalan, Chinese, Esperanto, French, German,
     Italian, Japanese, Slovak, Spanish, Valencian.

 ### Multiplayer
   * Revised maps: Caves of the Basilisk, Sablestone Delta, Silverhead
     Crossing.
   * With "quick replay" checked the game no longer scrolls to each leader.

 ### Tutorial
   * Decorated the map of scenario 2 with some new elven terrain.

 ### User Interface
   * Fixed many glitches with tinygui.
   * Fixed displaying units with many attacks in resolutions smaller than
     1000x620.
   * Added the option to use a resolution of 800x480 when using
     --enable-small-gui at configure time. This is especially usefull for
     devices like the eeePC or other handheld devices.
   * Improved editor theme so that it works as intended in 800x600.
   * Increase available space for the terrain list in the map editor by
     rearanging items.
   * Various tunings about the transparency of hp/xp bars.

## Version 1.3.16
 ### Language and translations
   * Updated translations: Chinese, Czech, Dutch, Filipino, Finnish, German,
     Greek, Hungarian, Italian, Lithuanian, Polish, Slovak, Spanish, Turkish.
   * Replaced the font used for the chinese translation (gkai00mp.ttf) with a
     subset of WQY (just the gb2312 part is included) as requested by the
     chinese maintainer.

 ### Map editor
   * The editor handles errors with the old unsupported map format more
     graceful.

 ### Multiplayer
   * Revised maps: The Freelands.
   * Reloaded games are displayed in yellow (instead of green) in the game
     list as they are also a kind of already running games.
   * When loading a savegame don't offer to take the non-player sides.

 ### Unit changes and balancing
   * Decreased the village defense of Bats from 60% to 40%.
   * Decreased the forest defense of the Ranger from 70% to 60%.
   * Decreased the forest movement cost of the Ranger from 2 to 1.
   * Decreased the shallow water, mountain, swamp and snow movement cost of
     the Ranger from 3 to 2.

 ### User interface
   * During dialogs the speaker is shown in the sidebar and highlighted.
   * Show unit standing animations and idle animations are now separate options
   * Removed broken "Host network game" option from multiplayer menu
   * HP bar's scaling is slightly changed (now the cap is ~80hp instead of 70)
   * New red footprints images for move cost > 3

 ### Graphics
   * New terrains: stone bridge over chasm and lava

## Version 1.3.15
 ### Language and translations
   * Updated translations: Catalan, Chinese, Czech, Danish, Dutch, French,
     German, Hungarian, Italian, Lithuanian, Polish, Spanish, Turkish.

 ### Multiplayer
   * Revised maps: Cynsaun Battlefield.

 ### User interface
   * Made ESC clear hotkey when changing hotkeys.
   * Made quick replay skip messages.
   * Linger mode overlay is also drawn over fog and shroud.
   * Units are deselected before they move.
   * The next move can be prepared before the current attack/move
     animation finishes (bug #7132).
   * If a move is interrupted, footsteps are drawn again.
   * Added a more graceful handling of maps without a header.

## Version 1.3.14
 ### Campaigns
   * Under the Burning Suns
     * Completely rewritten 'Stirring in the Night'

 ### Language and translations
   * Updated translations: Chinese, Danish, Finnish, French, German, Italian,
     Lithuanian, Slovak.

 ### Multiplayer
   * Revised maps: Den of Onis, Weldyn Channel.
   * MP campaign gold carry over works properly now.
   * MP campaign start of scenario saves can be loaded again.
   * If a MP side has no colour defined fall back to the default side colour.

 ### User interface
   * The apple key works as shortcut modifier again.
   * Made "Show lobby joins of friends only" the default preference.
   * New menu option added to save replays manually.
   * Opening the action menu in linger mode no longer crashes the game.

 ### Unit changes and balancing
   * Increased the XP requirement of the Vampire Bat from 14 to 22.
   * Decreased the HP of the Vampire Bat from 17 to 16.

 ### Sound and music
   * The timer bell in MP starts when there are 20 seconds left and fades in
     gradually for 10 seconds.
   * Fixed OOS on unit advancement if WML had battle/die events.
   * Fixed timer bell not always playing.

 ### Miscellaneous and bug fixes
   * The "max-saves" slider is now used as a slider to determin the maximum
     number of auto-saves to keep. The default value is 10, so the 11th oldest
     and all older auto-saves will be deleted.

## Version 1.3.13
 ### Campaigns
   * A Tale of Two Brothers:
     * What the correct passwords for 'Guarded Castle' are is now randomized in
       the previous scenario.
   * Liberty
     * 'Hide and Seek' mostly rewritten and it now has a bigger map with
        randomly placed guards.
   * The South Guard
     * Now the player has to kill the fake M'Brin in 'Choice in the Fog'
       instead of just attacking once.

 ### Language and translations
   * Updated translations: Chinese, Czech, Danish, Finnish, French, German,
     Greek, Hungarian, Italian, Lithuanian, Polish, Portuguese (Brazil),
     Valencian.

 ### Multiplayer
   * Revised maps: Hamlets
   * Recruitment OOS is fatal now.
   * The next scenario now properly loads the recall list.

 ### Sound and music
   * New or improved sounds: ogre hit and die, multiplayer chat.

 ### Unit changes and balancing
   * All lvl 2 outlaw units can now advance to lvl 3 in all campaigns and
     multiplayer.
   * The default AMLA for all max-level units is now +3 max HP, +20% max XP and
     healing to full.
   * The standard AMLA XP limit upped from 100 to 150.
   * Replaced the fullheal AMLA of the Necrophage with a feeding ability,
     giving it +1 max HP for every living enemy killed.

 ### User interface
   * Display the race in the unit preview panel.
   * Allow to use team labels also for 1-player-teams (bug #9747).
   * Show 'back to round xxx' also in 800 x 600 resolution.
   * The "1 turn to reach" of the movement hint is now used only for
     multi-turns move, instead icons show ZoC and village capture ending the
     move.
   * Turn to reach numbers also works when bigger than 9 and without
     parentheses
   * Display an icon into the movement hint where the unit can be invisible and
     the sidebar icon is now about the current status of the unit.
   * Middle mouse button now do a progressive scrolling when kept pressed,
     speed and direction depend of the the position of the mouse relatively to
     the center of the view.
   * In help, sections are now opened by clicking on the book icon or
     double-clicking on its title.
   * Each section has now an associated page with general info and links to its
     topics.

 ### Miscellaneous and bug fixes
   * Replaced the 'Binary Saves' option with 'Compressed Saves' and now
     writes gzip files.
   * Fixed an undo related bug causing OOS in multiplayer.
   * Load the recall list with a start of scenario save.

## Version 1.3.12
 ### campaigns
   * The Rise of Wesnoth
     * 'A New Land' can now be won by waiting till turns run out.

 ### Language and translations
   * Updated translations: Czech, Danish, Finnish, French, Italian, Polish,
     Swedish.

 ### Multiplayer
   * Revised maps: Caves of the Basilisk, Cynsaun Battlefield, Den of Onis,
     Fallenstar Lake, Hamlets, Hornshark Island, Sablestone Delta, Silverhead
     Crossing, Sulla's Ruins, The Freelands, Weldyn Channel, Alirok Marsh,
     Island of the Horatii, 3p Morituri, Blue Water Province, Castle Hopping
     Isle, Clash, King of the Hill, Lagoon, Loris River, 4p Morituri, Paths of
     Daggers, Siege Castles, The Wilderlands, Xanthe Chaos, Forest of Fear,
     Amohsad Caldera, Hexcake, Waterloo Sunset, 8p Morituri, Merkwuerdigliebe.

 ### Unit changes and balancing
   * Increased the HP of the White Mage from 32 to 35.
   * Decreased the ranged attack of the White Mage from 7-4 to 9-3.
   * Increased the melee attack of the White Mage from 6-1 to 6-2.
   * Increased the HP of the Mage of Light from 42 to 47.
   * Changed the ranged attack of the Mage of Light from 9-4 to 12-3.
   * Decreased the melee attack of the Royal Guard from 12-4 to 11-4.
   * Decreased the melee attack of the Merman Warrior from 8-4 to 10-3.
   * Decreased the pierce melee attack of the Merman Triton from 11-4 to 14-3.
   * Decreased the blade melee attack of the Merman Triton from 11-4 to 19-2.
   * Decreased the melee attack of the Naga Myrmidon from 8-6 to 9-5.
   * Increased the melee attack of the Lich from 5-3 to 8-3.
   * Increased the melee attack of the Ancient Lich from 6-4 to 8-4.
   * Increased the defense of the Bat line on all terrains from 50% to 60%.

 ### User interface
   * Changed the default setting for the turn bell to on.
   * The numbers keys also change the reachability in N turns for selected
     enemy (works with simple mouseover too)
 ### Miscellaneous and bug fixes
   * Optimization of the loading of units data.

## Version 1.3.11
 ### Campaigns
   * Fix the recall list duplication bug.
   * Eastern Invasion
     * In 'The Drowned Plains', undead no longer spawn near you randomly but
       instead they are placed on the map at the beginning of the scenario and
       remain immobile and hidden until the player steps next to them.
   * Sceptre of Fire
     * In 'The Dragon', the player now gets a starting castle where to recruit
       and recall normally.

 ### Language and translations
   * Updated translations: Chinese, Czech, Danish, Dutch, French, Galician,
     German, Polish, Portuguese (Brazil), Swedish.

 ### Multiplayer
   * Fixed a crash when loading multiplayer games from save-files.

 ### Unit changes and balancing
   * Increased the melee attack of the Saurian Oracle from 5-2 to 4-3.

 * User interface
  * The attack dialog displays the range between weapon's info.
  * The footsteps of a teleporting unit shows haloes on teleport points.
  * Tips of the day have attributions, a "Previous" button and a fixed size.
  * Savegames now have a prefix indicating the campaign they are from if
    the campaign WML declared an abbrev= tag.
  * When the game enters linger mode the map shows a visual hint.

## Version 1.3.10
 ### Campaigns
   * Eastern Invasion
     * Fixed Holy Amulet's description to read 'arcane' damage type
       instead of 'holy'.
   * Liberty
     * In 'The Raid', the accompanying peasants are no longer loyal. Also, the
       scenario now gives an early finish bonus.
     * Turn limits of 'A Strategy of Hope' lowered, to prevent massive amounts
       of carryover gold.
   * Northern Rebirth
     * Disabled undead branch (unfinished, not ready for next release).
     * Balancing polishing and bug fixing.
     * Made auto-recalled units loyal.
   * Sceptre of Fire
     * 'Gathering Materials' now has more varied terrain, an early finish
       bonus, and the gold and coal piles now behave better: each pile only
       gives one load, miners carrying a load have an icon on them and when
       dying they drop their load, so another miner can pick it up.
     * In 'Outriding the Outriders', villages (except the first one) now give
       you two units instead of one.
     * Khrakrahs is no longer allied with the hostile elves and dwarves.
   * Under the Burning Suns
     * Cleaning-up of filenames and scenario id's - breaks compatibility
       with older save games.
     * Kaleh now uses an RPG-style custom advancement tree.
     * New title image and some initial story images.
     * Redesigned and less powerful Dust Devil unit.
     * Made Elyssa move across sand with 1 MP.
     * Fixed AI recruitment in 'Across the Harsh Sands', made Lost Souls
       easier to beat back on MEDIUM and HARD, and fixed the bug with
       Holy Water (bug #10254).
     * Bugfix for a blocker bug in 'In the Tunnels of the Trolls'.

 ### Language and translations
   * Updated translations: Chinese, Czech, Danish, Finnish, French, Galician,
     German, Greek, Hungarian, Italian, Lithuanian, Polish,
     Portuguese (Brazil), Russian, Spanish, Swedish, Valencian.

 ### Map editor
   * Fixed a bug, when two dimensions of a map were modified, the editor
     could crash.
   * Fixed a bug when shifting the map, the starting positions weren't
     updated correctly.

 ### Multiplayer
   * Revised maps: Cynsaun Battlefield, Den of Onis, Hamlets, Silverhead
     Crossing, Sulla's Ruins, Weldyn Channel, Blue Water Province.
   * New multiplayer scenario added: Dark Forecast, a random survival
     for up to two players.
   * Added the possibility to choose the leader's gender for a multiplayer
     side, both for the game host and the clients.

 ### Unit changes and balancing
   * Necromancer can now be female when advanced from Dark Sorceress.
   * Increased the movement points over tundra (snow) and deep water
     from 1 to 2 for all flying drakes.
   * Added the 'fearless' trait to the Ghoul line.

 ### User interface
   * Your own units, when selected, are now animated with a brief flash
     and a sound.
   * You can now also select enemy units and see their possible path,
     terrain defense and turn to reach.
   * Other various fixed inconsistencies about the unit seletion.
   * Changed the mute hotkey from ctrl-m to ctrl-alt-m.
   * On victory, all old saves for the scenario except the start one
     are now deleted (rather than just autosaves as formerly). This
     is done before replay saving, if that is enabled. The preference
     name has changed from delete_autosaves to delete_saves.
   * Double-click in dialog now triggers a "press button" sound.
   * Fix the wrong "(1) turn to reach" on already captured village.

## Version 1.3.9
 ### Campaigns
   * Descent into Darkness
     * In 'Peaceful Valley', goblins may no longer spawn
       when you recapture a village you had lost.
   * Heir to the Throne
     * New graphics for the Battle Princess.
     * In 'Crossroads', the orc ambushers now behave as if they had the ambush
       ability: they are placed on the map at the beginning of the scenario and
       remain immobile and hidden until the player steps next to them.
   * Liberty
     * New story images.
     * Now uses a proper map of Wesnoth in story screens.
   * Northern Rebirth
     * Fixed bug where Father Marcus regenerates in the wrong place
       in one of the death events.
     * Rescaled Rakshas' portrait to the proper size.
     * Balancing of opening event in 'Settling Disputes'
     * Various minor bug-fixes.
     * Extensive polishing, balancing and bug fixing in undead branch.
   * Son of the Black Eye
     * Fixed bug in 'The Coward' where an enemy unit speaks
       as if he is on your side.
     * A bit of dialogue polishing in 'The Coward'.
     * In 'The Siege of Barag Gor', Jetto now joins you
       even if you don't release him during the scenario.
   * An Orcish Incursion
     * Campaign heavily revised and added to the distribution

 ### Graphics
   * New animations: Rogue death, Orcish Leader line leadership.

 ### Language and translations
   * Updated translations: Czech, Danish, Dutch, Finnish, French,
     German, Italian, Lithuanian, Polish, Swedish.

 ### Map editor
   * A right click in floodfill mode now performs a flood fill.
   * A new village and castle icon has been made.
   * New rotate function : copy&rotate selected area using mouse cursor
     as center (or "center of mass" if the cursor is not on map).
   * Optimization of the builder engine (which recalculate transitions
     after a map change).
   * Fix several bugs with the "delay transition update" option.
   * Restore the random map generator.

 ### Multiplayer
   * Renamed maps
     * Blitz to Weldyn Channel
     * Charge to The Freelands
     * Meteor Lake to Fallenstar Lake
     * Triple Blitz to Alirok Marsh
   * Revised maps: Caves of the Basilisk, Weldyn Channel.
   * Minimum number of turns reduced to 1.
   * Fixed a crash if the client receives invalid utf-8.
   * Display the era id for not installed eras in the lobby.
   * Display the scenario id for unknown scenarios in the lobby.

 ### Unit changes and balancing
   * Created undead variations for the 'bat' and 'gryphon' race.

 ### User interface
   * Preserve aspect ratio of the minimap.
   * The "Create unit" dialog has now two columns (race and type)

 ### Miscellaneous and bug fixes
   * Map label length is properly calculated and
     has been reduced to 32 characters.
   * Optimize the random map generator (especially for high village density)

## Version 1.3.8
 ### Campaigns
   * Descent into Darkness
     * Fixed a bug causing the growth ability of Ghast to not always work.
     * Fixed a bug in 'A Small Favor - Part 2' preventing one random passage
       from opening up.
   * Eastern Invasion
     * New portrait for Konrad II.
   * Liberty
     * Fixed the undead transformations not working in 'Unlawful Orders'.
     * Clarified the objectives in 'The Gray Woods'.
   * Northern Rebirth
     * Colored portraits for Sisal and Rakshas.
   * Sceptre of Fire
     * Fixed lava expansion in 'Caverns of Flame' not working.
   * Son of the Black Eye
     * Fixed bug in 'Saving Inarix', the bridge is now properly blown up.
   * The South Guard
     * Many small polishing tweaks and improvements in various places.
     * Deoran now has a lvl 3 advancement, and no special AMLA options.
     * New graphics for Sir Gerrick.
     * Map for 'A Choice In The Fog' modified so mermen are actually useful.
     * Fixed all bugs with units sometimes not starting with max HP and
       movement at the beginning of some scenarios.
     * In 'Tidings Good And Ill', you can now recruit and recall the elf
       escorts of your choosing instead of having them automatically picked
       from those you had in the previous scenario.
     * In 'Tidings Good And Ill', defeating the naga queen is now mandatory.
     * 'Into The Depths' has been completely rewritten.
     * There is a new scenario, 'Return To Kerlath', between 'Into The Depths'
       and 'Vengeance' in the elf branch.
   * Under the Burning Suns
     * Fixed dialogue events in 'The Morning After'.
     * All outlying tent villages can now spawn hiding elves, and there
       are more of them in total now in 'The Morning After'.
     * 'Across the Harsh Sands' - Dehydration was completely rewritten,
       also the appearance of the Lost Souls.
     * Fixed the dialogue for the outlaw patrol in 'Across the Harsh Sands',
       and adjusted the appearance of the patrol.
     * 'A Stirring in the Night' - village events work correctly now
       (bugs #9947 and #9915). Added impassable, animated campfire terrain.

 ### Graphics
   * New graphics for Highwayman.
   * Nicer image for the illuminates aura.
   * New button and slider in preferences to switch unit idle animations
     on and off and set their frequency.

 ### Language and translations
   * Updated translations: Bulgarian, Danish, Dutch, Finnish, French, German,
     Hungarian, Italian, Japanese, Polish, Portuguese (Brazil), Russian,
     Swedish, Valencian.
   * New translation: Serbian (Latin version).

 ### Multiplayer
   * Revised maps: Charge, Den of Onis, Meteor Lake, Silverhead Crossing,
     Triple Blitz, Clash.
   * Linger mode now allows chatting.
   * Switch to observer viewpoint in linger mode in multiplayer. (bug #4072)

 ### Unit changes and balancing
   * Gave the Fugitive the concealment ability. (village hiding)
   * Increase the XP requirement to advance to the Fugitive from 77 to 120.
   * Decreased the melee attack of the Fugitive from 12-2 to 11-2.
   * Decreased the ranged attack of the Fugitive from 8-4 to 7-4.
   * Changed the race of the Vampire Bat line from 'undead' to 'bats'.
   * Changed the movement type of the Vampire Bat line from 'undeadfly'
     to 'fly' (with adjustments).
   * Added a magical ranged 7-2 arcane attack to the Dark Adept.
   * Added a magical ranged 9-2 arcane attack to the Dark Sorcerer.
   * Added a magical ranged 12-2 arcane attack to the Necromancer.
   * Added a magical ranged 9-3 arcane attack to the Lich.
   * Added a magical ranged 9-5 arcane attack to the Ancient Lich.
   * Increased the arcane resistance of the Ghoul line from -40% to 20%.
   * Increased the arcane resistance of the Ghost line from -30 to -10%.

 ### User interface
   * OK in the status menu replaced with more informative "Scroll To".
   * Add an "Animate Map" option in advanced preferences, to switch flag
     and terrain animation off.
   * Various improvements of the help system (race subsections,
     list of units having an ability, loading speed...)

 ### Miscellaneous and bugfixes
   * Small optimizations of fog or shroud and delay between AI turns.


## Version 1.3.7
 ### Campaigns
   * Son of the Black Eye
     * Fixed bug in 'Saving Inarix' where no user_description
       is generated for Inarix
   * Northern Rebirth
     * Colored portraits for Sister Theta and Ro'Arthian
     * Fixed bug in Anita's death event where Tallin speaks instead of her.
     * Fixed bug in 'Old Friend' where Rakshas' portrait doesn't appear.
     * Balancing and text changes in 'Old Friend'
   * Sceptre of Fire
     * Fixed a crash in the final scenario.
   * Under the Burning Suns
     * Fixed invalid side bugs in 'Hunting Trolls'.
     * Fixed an invalid terrain bug in 'A Long Night'.
     * Fixed the dehydration in 'Across the Harsh Sands'.
 * Graphics
  * Improve footsteps : better beginning, angles and end, fix incorrect
    left-right sequences and clean some images.
  * Various small improvements of the rendering of fog and "black stripes".
  * Remove the bars, orb and ellipse of dying animations.

 ### Editor
   * The resize option can now use the current tiles to expand the map
     instead of the background tile.
   * When resizing the map, the origin can also be modified.
   * Tiles can now have their image independant from the minimap image.

 ### Language and translations
   * Updated translations: Danish, Finnish, French, German, Greek, Japanese,
     Lithuanian, Polish, Portuguese (Brazil), Russian, Serbian, Spanish,
     Swedish.

 ### Multiplayer
   * New map: Mokena Prairie.
   * Revised maps: Hamlets, Meteor Lake, 4p Hamlets, Paths of Daggers,
     Loris River.
   * Fixed a OOS message when recruiting which happened if the players
     use different languages.
   * Show the (possibly bogus) gold per village and fog settings of games
     with "Use map settings" on in a darker font. (patch #771 by uso)
   * The random starting time of day setting is will now be remembered if
     "Use map settings" is used.
   * The "Soul Shooter" is now renamed to "Banebow".
   * The players in the selected game in the server lobby are highlighted now.
   * Observers can now chat as a "team" (without disturbing the players).
   * When use 'map settings' is selected, map settings can no longer be
     changed, if not defined in the map the general default is chosen.
   * When cancelling the MP create the changed preferences are no longer
     saved.
   * When the MP create is accepted with 'use map settings' the map setting
     parameters are no longer stored as the new preference.
   * The recommended settings are added to all standard multiplayer maps
     so that you get these values if you activate 'Use map settings'.

 ### Sounds and music
   * New or improved sounds: bat hit.

 ### User interface
   * Enable "Save Game" and "View Chat Log" menu entries in replay mode.
   * Add an additional line below the minimap in the "Multiplayer->Create game"
     screen that displays the size of the selected map. (patch #776 by uso)
   * End-of-scenario no longer takes you immediately to the
     next scenario or the lobby. Instead, you linger in browse mode --
     menu commands for chat, saving games, etc. are available.
     Clicking end-of-turn ends the linger and takes you out.
   * The 'more' and 'help' button in the title screen now have a tooltip.
   * Added a hotkey for clearing the chat messages.
   * Fixed the black corners on some maps.
   * There's a new "Game Settings" window which shows the basic game settings
     (accessible through the "More" button in the "Status Table").
   * The sidebar HP tooltip now show resistances of the current unit
   * In help, the links to unencountered units now works but have a "(?)"
     and point to an "Unknown Unit" page explaining why.
   * The default zoom key now toggles between default and last used zoom.
     The switch is also faster (cached).
   * Various improvement of the attack direction indicator and
     the "attack from the last highlighted hex" system.
   * The unit list now colors the stats of units.
   * In tiny-gui, now the movement hint also displays the terrain defense.

 ### Miscellaneous and bugfixes
   * Isle of Anduin renamed to Isle of Alduin to avoid copyright problems.
   * The assertion 'str.size() <= 4' no longer happens instead the terrain
     is read as 'void' and an ingame message is shown.
   * Fixed bug #9646: ToD changes not applied to mainmap in replay mode.
   * Fixed incorrect displayed reachable zone when moving next to an enemy
     in special ZoC cases (skirmish or lvl0)
   * Fixed a bug-cheat allowing super-ranged attack in some special cases.


## Version 1.3.6
 ### Language and translations
   * Updated translations: Finnish, French, German.

 ### Multiplayer
   * The random starting time of day setting is will now be remembered.
   * Fixed a bug which could lead to the map in the lobby to become invisible.
   * Fixed an OOS which happened when a unit was recruited.
   * Fixed an OOS which was caused by different traits. This only happened
     if the players use different languages. A related problem which causes
     the names to differ and also cause OOS errors hasn't been fixed yet.


## Version 1.3.5
 ### Campaigns
   * Northern Rebirth
     * New scenario - Judgement.
     * Balancing for scenarios: Infested Caves, To the Mines,
       Clearing the Mines.
   * Heir to the Throne
     * The Elvish Lord's and Elvish High Lord's faerie fire attacks have been
       changed from cold to arcane and reduced from 8-3 and 8-5 to 7-3 and 7-5
       respectively

 ### Graphics
   * New animations: elvish scout idle.
   * Fixed bug #9398 (attacking units always drawn on top of defending units).

 ### Language and translations
   * Updated translations: Czech, Danish, Finnish, French, Galician, German,
     Greek, Indonesian, Japanese, Lithuanian, Polish, Spanish, Swedish.

 ### Map editor
   * New checkbox for the "delay transition updates" option.

 ### Multiplayer
   * Revised maps: Blitz, Cynsaun Battlefield, Hamlets, Sablestone Delta,
     Silverhead Crossing, Sulla's Ruins, Blue Water Province, Clash.
   * Fix renames causing OOS when made after moves or recruits.

 ### Unit changes and balancing
   * Changed the 'resilient' trait from +3HP +10% to +4HP + 1HP * unit level.
   * Decreased the HP reduction of the 'quick' trait from 10% to 5%.
   * Decreased the HP addition of the 'healthy' trait from +3HP to +2HP.
   * Added the 'quick' trait back to the Clasher line.
   * Decreased the blade and impact resistance of saurians from 0% to -10%.
   * Decreased the fire resistance of saurians from -10% to -20%.
   * Increased the pierce resistance of saurians from 10% to 20%.
   * Increased the HP of saurians by 4HP.
   * Increased the XP requirement of the Saurian Skirmisher and Augur by 2.
   * Increased the melee attack of the Ruffian from 4-2 to 5-2.

 ### User interface
   * Bug in delete_autosave preference fixed
     (thank you to jimm for spotting this).
   * The frequency of unit idle animations has been halved.
   * Help now has an "advance from" entry for units.
   * Added experimental new transition between map and background.
     The scrolling speed penalty introduced in 1.3.4 is gone.
   * Added colors to the statistics of units in help (Hajo's patch #764).


## Version 1.3.4
 ### Campaigns
   * Two Brothers
     * Modified guards events to delay the 2nd event
       if the player ends in a fight in the first one.
     * Added one row of terrain in the 3rd and 4th scenario
       to make it look better with the new map border style.
   * Heir to the Throne
     * The maps of the following scenarios have been edited: "The Elves
       Besieged", "Blackwater Port", "Bay of Pearls", "Crossroads", "The Siege
       of Elensefar", "Dwarven Doors", "The Lost General", "Elven Council".
     * In "Dwarven Doors", one of the Orcish Warlords has been changed into
       a Sovereign and another one into a Slurbow for variety .
     * In "The Lost General", fixed the bug that made the undead leader unable
       to recruit.
   * The Rise of Wesnoth
     * The outlaws in the campaign (not elsewhere in the game)
       can now level up to level 3.
     * Added 2 extra turns to finish "Temple of the Deep" on all difficulties.
   * Eastern Invasion
     * The difficulty of "Northern Outpost" has been reduced by making the
       villages spawn less outlaws.
     * Changed the way Owaec joins the protagonist in "Two Paths".
       Now he keeps all the XP he might get in "Northern Outpost".
   * Descent into Darkness
     * The unknown unit type (Royal Swordsman) bug in "Forever and ever, amen",
       the bug that made the Foolish Heroes all have 30 hitpoints and a broken
       dialog in the same scenario have all been fixed.

 ### Graphics
   * Changed how the edges of the map are drawn, making small maps display
     better on large resolutions. Not fully completed, so it doesn't look
     perfect yet.
   * Added a blur effect to most ingame dialogs.
   * New animations: troll whelp idle, young ogre idle, elvish fighter idle,
     skeleton idle, general idle, master at armscrossbow & defend,
     pikeman idle.
   * Small improvements of footsteps: no time-of-the-day coloring
     and better scaling.

 ### Language and translations
   * Updated translations: Czech, Danish, French, German, Italian,
     Japanese, Polish, Spanish, Swedish.
   * New translations: Lithuanian.

 * Map editor
  * Minimum map size reduced to 1 hex.
  * Fixed the random map generator.

 * User interface
  * Most popup windows are now buttonless with 'click anywhere to continue'
    behavior; to indicate this, such windows are translucent.
  * Maps smaller than the screen are now shown centered on the screen.
  * The two annoying end-of-scenario popups asking whether to save a
    replay and whether to delete autosaves have been replaced by user
    preference bits (in the "General" panel).
  * Allow to choose the direction to attack from if the unit can attack the
    target from multiple directions; the last highlighted adjacent hex now
    marks the direction to move to and attack from.
  * The third annoying end-of-scenario prompt, asking if you want to save
    an image of a new scenario immediately before entering it, is now only
    presented if the game was built with TINY_GUI.  Non-tiny systems do this
    automatically without asking.
  * Added a new experimental way of drawing map edges, this is under evaluation
    but causes a rather severe performance penalty especially while scrolling.
    This will be fixed once the decision of the final version has been made.
  * The movement hint on the pointed hex displays terrain defense and
    turns to reach better and in colors.
  * The movement hint now display "(1)" turns to reach
    when the unit has no moves left.
  * Improve the behavior of the units list dialog.
  * Right-click outside of a cancelable dialog closes it
    (useful with the attack dialog).
  * Allow to select an item in a context menu with right-clicking.
  * Restore search of no-team-only map labels.

 ### Unit changes and balancing
   * Units with the 'healthy' trait now rest even when they move (but
     not attack/be attacked) instead of having a double resting bonus.
   * Increased the HP of the Skeleton Archer from 30 to 31.

 * Miscellaneous and bugfixes
  * Fixed a lag in the path rendering when there is a lot of units (bug #9268).
  * Fixed a bug causing instantaneous move of unit when using acceleration.
  * Reduced memory usage for the default zoom level.


## Version 1.3.3
 ### Campaigns
   * New mainline campaigns: Northern Rebirth, Sceptre of Fire,
     Son of the Black Eye, Descent into Darkness.
   * Under the Burning Suns
    * Rewrite of the campaign started and in progress, which means
      the campaign might be broken or unplayable in some parts.

 ### Graphics
   * Fixed a graphical glitch with the leader crown and HP/XP bars.
   * Fixed graphical glitches some terrains had in the topmost row of the map.
   * Made the village flags taller, so they don't get hidden behind units
     so easily.

 ### Sound and music
   * New or revised sounds: troll hit & die.
   * Added a sound when a unit becomes slowed.
   * Made the poison sound be played also when a unit gets poisoned in combat.

 ### Language and translations
   * Updated translations: Bulgarian, Chinese, Czech, Danish, French, German,
     Italian,Polish, Spanish, Swedish.
   * Fixed word wrapping in tooltips for Asian languages.

 ### User interface
   * Restore a lost feature: if accelerated mode is on, holding shift changes
     to normal unaccelerated speed.
   * Restored the hitpoint and experience bars to be visible during combat.
   * Allow middle-click on a scrollbar to jump to the clicked position.

 ### Unit changes and balancing
   * Changed the cold melee attack of the Lich and Ancient Lich to arcane.
   * Decreased the melee attack of the Wraith from 7-4 to 6-4.
   * Removed the 'fearless' trait from humans, orcs and mermen.
   * Added the 'firstrike' weapon special to the pierce attack
     of the Drake Clasher.
   * Decreased the arcane ranged attack of the White Mage from 8-4 to 7-4.
   * Decreased the arcane ranged attack of the Mage of Light from 10-4 to 9-4.

 * Multiplayer:
    * New maps: Xanthe Chaos, Auction-X.
    * Revised maps: Den of Onis, Hamlets, Meteor Lake, Sablestone Delta,
      Silverhead Crossing, Blue Water Province, Castle Hopping Isle,
      Loris River, Crusaders Fields, The Manzivan Traps.
    * The teams are now set correctly in Team Survival.

 ### Miscellaneous and bugfixes
   * Savegames from Wesnoth 1.2.x are no longer compatible
     and thus cannot be loaded.
   * Fixed a crash when an invalid scenario was loaded (bug #9049).
   * Fixed a bug which allowed undo after a recruit of a traitless unit
     revealed fogged or shrouded map areas.

## Version 1.3.2
 ### Campaigns
   * Heir to the Throne
     * In 'Home of the North Elves', Eonihar the rider will join you
       permanently and all the other riders that find you will be
       computer-controlled.
     * Updated images for Delfador.
     * Added defense and melee attack animations for the Dark Queen.
     * Made the narrator talk about gryphons at the end of Northern Winter
       only if the player has actually gotten the eggs.
   * The Rise of Wesnoth
     * 'Temple in the Deep' often crashed when the Lich killed a unit.
     * Added a hint about how to unstone the lich in 'Fallen Lich Point'.
   * The South Guard
     * Fixed a bug that caused some dialogue spoken by Mal M'Brin not appear.
     * Changed the placement and duration of story images.
     * Some graphical enhancements including a new portrait for Ethiliel.
     * Fixed Ethiliel not showing up in 'Vengeance'.
   * Tutorial
     * Updated all unit images that are used in the tutorial
       to fit the originals used in HttT.
     * Increased number of turns from 20 to 26 in the 2nd scenario.
   * Made some bogus units, such as invisible helper units and duplicates
     of the desert elves, not appear in the unit help anymore.

 ### Graphics
   * Added the --max-fps command line switch.
   * Improved the look of the main menu and tips of the day boxes
     in the title screen.
   * Added some more speed optimizations.
   * Units and movement text are scaled properly when zooming,
     also with tiny gui.
   * Haloes in tiny gui are now scaled (before unscaled,
     thus a factor 2 bigger as intended).
   * Fixed some glitches when scrolling or zooming the map.
   * Flying units are no longer buried in a castle.
   * Fixed the position of some halos when a unit was in a keep or castle.
   * Submerged units are no longer drowned when zooming.
   * Fixed problems with colour cursor in fullscreen.
   * Automatic scrolling now starts and stops smoothly.

 ### Sound
   * New or revised sound effects: hatchet.
   * Interface actions such as pressing a button, toggling a checkbox or
     opening a menu (among others) will now emit small sounds.
   * Experimental ambient sounds for when night falls and morning arrives.

 ### Units changes and balancing
   * Converted the cold resistance of the Elvish Sorceress line
     to a holy resistance.
   * Decreased the holy resistance of the Orcish Assassin line from 20% to 0%.
   * Decreased the holy resistance of the Sky Drake from 20% to -30%.
   * Decreased the holy resistance of the Hurricane Drake from 20% to -30%.
   * Decreased the holy resistance of the Mermaid Priestess from 40% to 20%.
   * Decreased the holy resistance of the Mermaid Diviner from 60% to 40%.
   * Decreased the holy resistance of dwarves from 20% to 10%.
   * Increased the holy resistance of the Ghost line from -60% to -30%.
   * Enabled the Lich and Ancient Lich to move and submerge in in deep water.

 ### User interface
   * Interface actions such as pressing a button, toggling a checkbox or
     opening a menu (among others) will now emit small sounds.
   * If deprecated WML is being encountered an error message will be shown,
     this way creators of WML code can be easily informed about the problems.
   * Made the total amount of visible villages be shown in the villages panel.
   * The numeric pad Enter key should now behave exactly like Return.
   * Enabled drag & drop to be used for moving units.
   * Mousewheel now by default scrolls vertically,
     and horizontally if alt is pressed.
   * Added support for horizontal mousewheel.

 ### Language and translations
   * Renamed the damage type holy to arcane.
   * Updated translations: Bulgarian, Chinese, Czech, Danish, Dutch,
     French, German, Greek, Hungarian, Italian, Norwegian, Polish,
     Portuguese (Brazil), Spanish, Swedish.
   * New translations: Indonesian
   * Observers can again save a replay of the observed game.

 * Map editor
  * Added an option to delay the complete redraw of the map on command.

 ### Multiplayer
   * Maps
     * Revised maps: Castle Hopping Isle
   * The countdown timer is now coloured properly when
     the remaining time is less than 2 minutes.

 ### Miscellaneous bugfixes
   * Fixed a bug that caused the killing unit's death sound to play instead of
     the death sound of the killed unit.
   * Fixed a bug that prevented dead units from fading out at the end of their
     death animation.
   * The first turns starts with the proper time of day again.
   * Fixed a bug that caused units to slide past their opponent on (melee)
     finishing blows.
   * Fixed crashes which could occur when attacking with a unit with drain attack,
     this would happen if the unit could win the fight with more than it's
     maximum amount of HP.
   * Fixed autosaves not getting deleted for last campaign scenario
     and multiplayer.
   * Fixed beginning-of-scenario saves containing scenario WML.


## Version 1.3.1
 ### Campaigns
   * Eastern Invasion:
     * Drowned Plains: the dragon now starts on grassland.
     * The Crossing: fixed a bug which prevented the undead leader spawned
       at turn 8 from having a keep.
     * The Duel: the keep is now replaced by a castle tile
       instead of grassland.
   * Heir to the Throne
     * Battle for Wesnoth: allowed Asheviere to recruit non-scout units.
     * Elven Council: the leaders are no longer standing in keeps,
       but on normal castle tiles.
   * Two Brothers
     * Updated the portrait of Bjarn to match the new mage colors.
   * Under the Burning Suns
     * Some unit types don't appear multiple times in the unit help anymore.

 ### Graphics
   * New unit graphics: the entire Mage line.
   * Added a recruit animation for Skeleton.
   * Added death animations for Orcish Assassin, Orcish Grunt, Ghoul,
     Ancient and Elder Wose, Thief.
   * Other new animations: improved Elvish Hero melee attack,
     magic shield for Elvish Sorceress line.
   * New attack icons: undead axe, undead crossbow, pick axe, glaive,
     elven staff, mace-and-chain.
   * Fixed misaligned animations of gryphon units.
   * Fixed some female versions of units using male images in some animations.
   * Item graphic improvements including an animatable campfire.
   * Added visible peaks to the impassable mountains.
   * Improved the hex grid.
   * Crown icons for heroes and expendable allied leaders.
   * New terrains: farmland, Elvish castle, bridges crossing swamp and
     deep water.
   * Updated terrain: added peaks to the impassable mountains.
   * Items with a halo have their halo hidden when under a shroud.
   * Units with a hide ability now properly show where they're hidden
     and the mouseover also gives the right indication.

 ### Sound
   * New or revised sound effects: morning star, holy magic.
   * Added an advanced sound tab to preferences, allowing one
     to specify the values used for sample rate and buffer size.

 ### Language and translations
   * Updated translations: British English, Catalan, Czech, Danish, Dutch,
     Estonian, French, German, Greek, Italian, Polish, Russian, Serbian,
     Slovak, Swedish.
   * Fixed spelling mistakes in the default en_US language.
   * Switched to mainly using single space.

 ### Map editor
   * Maps can now be opened directly from a scenario file and saved back to it.
   * Upon entering a new starting position the underlaying terrain
     remains unchanged (starting positions no longer need to be keeps).
   * When overwriting a starting position and undo that action
     only the terrain was undone, not the starting position that's fixed.
   * Flipping a map over the Y axis no longer resizes the map.
   * Flipping a map over the X axis uses slightly different filler rules.
   * Added the paste option to the edit menu.
   * The terrains are now split in groups to the list of terrains per group
     is a more friendly list.
   * When not in drawing mode, the brush setting is ignored
     and drawn with the size of one tile.
   * Added the an alpha blended preview of the selected terrains
     upon drawing.

 ### Multiplayer
   * Maps
     * New maps: The Manzivan Traps, 4p Hamlets.
     * Revised maps: Blitz, Den of Onis, Sablestone Delta, Sulla's Ruins, Wesbowl.
   * Added an option for choosing a random starting time of day.
   * Lowered the multiplayer lobby lag.
   * Wesbowl: the respawned units are fully healed again.

 ### Terrain system
   * The entire underlaying system has been converted to a new system
     (this might render some user-made content broken, read this forum thread
     for more details: http://www.wesnoth.org/forum/viewtopic.php?t=14910).

 ### Unit changes and balancing
   * New traits: healthy (+3 HP, +4 rest healing),
     fearless (ignore unfavourable time of day).
   * Dark Adepts no longer get the 'strong' trait.
   * Added the 'skirmisher' ability to the Shadow line.
   * Increased the HP of the Longbowman from 45 to 51.
   * Decreased the XP requirement of the Longbowman from 80 to 68.
   * Increased the HP of the Master Bowman from 58 to 67.
   * decreased the HP of the Arch Mage from 57 to 54.
   * Increased the melee attack of the Elvish Shyde from 4-2 to 6-2.
   * Increased the ranged slow attack of the Elvish Shyde from 7-2 to 6-3.
   * Increased the ranged magical attack of the Elvish Shyde from 7-3 to 8-3.
   * Increased the melee attack of the Elvish Enchantress from 5-2 to 6-2.
   * Increased the melee attack of the Elvish Sylph from 5-3 to 6-3.
   * Increased the ranged slow attack of the Elvish Sylph from 6-4 to 6-5.
   * Increased the HP of the Elvish Sylph from 58 to 60.
   * Increased the XP requirement of the Guardsman from 42 to 47.
   * Increased the HP of the Stalwart from 48 to 54.
   * Increased the XP requirement of the Stalwart from 65 to 85.
   * Increased the HP of the Sentinel from 56 to 68.
   * Decreased the cost of the Mudcrawler from 9 to 5.
   * Decreased the HP of the Shadow from 26 to 24.
   * Increased the HP of the Goblin Rouser from 26 to 31.
   * Increased the melee attack of the Goblin Rouser from 5-3 to 6-3.
   * Fixed a bug which prevented a Mermaid Siren picking up a storm trident.
   * Fixed a bug which caused the slow effect being applied twice.
   * If a unit gains enough XP to gain 2 levels this will be done directly.

 ### User interface
   * Users in the MP lobby can be marked as friends, and notifications received
     when friends join the lobby.
   * Added a sub tab of multiplayer to the preferences menu to view and edit
     your friends and ignores list.
   * Many performance improvements making the game run faster now.
   * Made some tooltips visible again.<|MERGE_RESOLUTION|>--- conflicted
+++ resolved
@@ -3,15 +3,11 @@
 changelog: https://github.com/wesnoth/wesnoth/blob/1.14/changelog.md
 
 ## Version 1.13.13+dev
-<<<<<<< HEAD
  ### Campaigns
    * The Hammer of Thursagan
      * S12 Fixed enemies from ai6 going to the book room
-=======
  ### Language and i18n
    * Updated translations: Polish.
-
->>>>>>> 50051b15
 
 ## Version 1.13.13
  ### Language and i18n
