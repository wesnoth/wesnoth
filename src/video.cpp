/*
	Copyright (C) 2003 - 2022
	by David White <dave@whitevine.net>
	Part of the Battle for Wesnoth Project https://www.wesnoth.org/

	This program is free software; you can redistribute it and/or modify
	it under the terms of the GNU General Public License as published by
	the Free Software Foundation; either version 2 of the License, or
	(at your option) any later version.
	This program is distributed in the hope that it will be useful,
	but WITHOUT ANY WARRANTY.

	See the COPYING file for more details.
*/

#include "video.hpp"

#include "display.hpp"
#include "floating_label.hpp"
#include "font/sdl_ttf_compat.hpp"
#include "picture.hpp"
#include "log.hpp"
#include "preferences/general.hpp"
#include "sdl/point.hpp"
#include "sdl/userevent.hpp"
#include "sdl/utils.hpp"
#include "sdl/window.hpp"
#include "sdl/input.hpp"
#include "sdl/texture.hpp"

#ifdef TARGET_OS_OSX
#include "desktop/apple_video.hpp"
#include "game_version.hpp"
#endif

#include <SDL2/SDL_render.h> // SDL_Texture

#include <cassert>
#include <vector>

static lg::log_domain log_display("display");
#define LOG_DP LOG_STREAM(info, log_display)
#define ERR_DP LOG_STREAM(err, log_display)
#define DBG_DP LOG_STREAM(debug, log_display)

CVideo* CVideo::singleton_ = nullptr;

namespace
{
surface drawingSurface = nullptr;
bool fake_interactive = false;

const unsigned MAGIC_DPI_SCALE_NUMBER = 96;
}

namespace video2
{
std::list<events::sdl_handler*> draw_layers;

draw_layering::draw_layering(const bool auto_join)
	: sdl_handler(auto_join)
{
	draw_layers.push_back(this);
}

draw_layering::~draw_layering()
{
	draw_layers.remove(this);

	video2::trigger_full_redraw();
}

void trigger_full_redraw()
{
	SDL_Event event;
	event.type = SDL_WINDOWEVENT;
	event.window.event = SDL_WINDOWEVENT_RESIZED;
	event.window.data1 = (*drawingSurface).h;
	event.window.data2 = (*drawingSurface).w;

	for(const auto& layer : draw_layers) {
		layer->handle_window_event(event);
	}

	SDL_Event drawEvent;
	sdl::UserEvent data(DRAW_ALL_EVENT);

	drawEvent.type = DRAW_ALL_EVENT;
	drawEvent.user = data;
	SDL_FlushEvent(DRAW_ALL_EVENT);
	SDL_PushEvent(&drawEvent);
}

} // video2

CVideo::CVideo(FAKE_TYPES type)
	: window()
	, drawing_texture_(nullptr)
	, fake_screen_(false)
	, help_string_(0)
	, updated_locked_(0)
	, flip_locked_(0)
	, refresh_rate_(0)
	, offset_x_(0)
	, offset_y_(0)
{
	assert(!singleton_);
	singleton_ = this;

	initSDL();

	switch(type) {
	case NO_FAKE:
		break;
	case FAKE:
		make_fake();
		break;
	case FAKE_TEST:
		make_test_fake();
		break;
	}
}

void CVideo::initSDL()
{
	const int res = SDL_InitSubSystem(SDL_INIT_VIDEO);

	if(res < 0) {
		ERR_DP << "Could not initialize SDL_video: " << SDL_GetError() << std::endl;
		throw error("Video initialization failed");
	}
}

CVideo::~CVideo()
{
	LOG_DP << "calling SDL_Quit()\n";
	SDL_Quit();
	assert(singleton_);
	singleton_ = nullptr;
	LOG_DP << "called SDL_Quit()\n";
}

bool CVideo::non_interactive() const
{
	return fake_interactive ? false : (window == nullptr);
}

bool CVideo::surface_initialized() const
{
	return drawingSurface != nullptr;
}

void CVideo::video_event_handler::handle_window_event(const SDL_Event& event)
{
	if(event.type == SDL_WINDOWEVENT) {
		switch(event.window.event) {
		case SDL_WINDOWEVENT_RESIZED:
		case SDL_WINDOWEVENT_RESTORED:
		case SDL_WINDOWEVENT_SHOWN:
		case SDL_WINDOWEVENT_EXPOSED:
			// if(display::get_singleton())
			// display::get_singleton()->redraw_everything();
			SDL_Event drawEvent;
			sdl::UserEvent data(DRAW_ALL_EVENT);

			drawEvent.type = DRAW_ALL_EVENT;
			drawEvent.user = data;

			SDL_FlushEvent(DRAW_ALL_EVENT);
			SDL_PushEvent(&drawEvent);
			break;
		}
	}
}

int CVideo::fill(
	const SDL_Rect& area,
	uint8_t r, uint8_t g, uint8_t b, uint8_t a)
{
	int e = SDL_SetRenderDrawColor(*window, r, g, b, a);
	if (e == 0) {
		return SDL_RenderFillRect(*window, &area);
	} else {
		return e;
	}
}

void CVideo::blit_surface(const surface& surf, SDL_Rect* dst)
{
	// Ensure alpha gets transferred as well
	SDL_BlendMode b;
	SDL_GetSurfaceBlendMode(surf, &b);
	SDL_SetSurfaceBlendMode(surf, SDL_BLENDMODE_NONE);

	sdl_blit(surf, nullptr, drawingSurface, dst);
	render_low_res(dst);

	// Reset the blend mode to whatever it originally was
	SDL_SetSurfaceBlendMode(surf, b);
}

void CVideo::blit_surface(int x, int y, const surface& surf)
{
	SDL_Rect dst{x, y, 0, 0};
	blit_surface(surf, &dst);
}

void CVideo::blit_surface(int x, int y, const surface& surf, const SDL_Rect* srcrect, const SDL_Rect* clip_rect)
{
	// Ensure alpha gets transferred as well
	SDL_BlendMode b;
	SDL_GetSurfaceBlendMode(surf, &b);
	SDL_SetSurfaceBlendMode(surf, SDL_BLENDMODE_NONE);

	SDL_Rect dst{x, y, 0, 0};

	const clip_rect_setter clip_setter(drawingSurface, clip_rect, clip_rect != nullptr);
	sdl_blit(surf, srcrect, drawingSurface, &dst);
	// dst gets updated by SDL_BlitSurface to reflect clipping etc.
	render_low_res(&dst);

	// Reset the input surface blend mode to whatever it originally was
	SDL_SetSurfaceBlendMode(surf, b);
}

void CVideo::blit_texture(texture& tex, const SDL_Rect* dst_rect, const SDL_Rect* src_rect)
{
	SDL_RenderCopy(*window.get(), tex, src_rect, dst_rect);
}

void CVideo::make_fake()
{
	fake_screen_ = true;
	refresh_rate_ = 1;

	drawingSurface = SDL_CreateRGBSurfaceWithFormat(0, 16, 16, 24, SDL_PIXELFORMAT_BGR888);
}

void CVideo::make_test_fake(const unsigned width, const unsigned height)
{
	drawingSurface = SDL_CreateRGBSurfaceWithFormat(0, width, height, 32, SDL_PIXELFORMAT_BGR888);

	fake_interactive = true;
	refresh_rate_ = 1;
}

void CVideo::update_framebuffer()
{
	if(!window) {
		return;
	}

<<<<<<< HEAD
	// Non-integer scales are not currently supported.
	// This option makes things neater when window size is not a perfect
	// multiple of logical size, which can happen when manually resizing.
	SDL_RenderSetIntegerScale(*window, SDL_TRUE);

	// Find max valid pixel scale at current window size.
	point wsize(window->get_size());
=======
	// Find max valid pixel scale at current output size.
	point osize(window->get_output_size());
>>>>>>> 776a127c
	int max_scale = std::min(
		osize.x / preferences::min_window_width,
		osize.y / preferences::min_window_height);
	max_scale = std::min(max_scale, preferences::max_pixel_scale);

	// Determine best pixel scale according to preference and window size
	int scale = 1;
	if (preferences::auto_pixel_scale()) {
		// Try to match the default size (1280x720) but do not reduce below
		int def_scale = std::min(
			osize.x / preferences::def_window_width,
			osize.y / preferences::def_window_height);
		scale = std::min(max_scale, def_scale);
		// Otherwise reduce to keep below the max window size (1920x1080).
		int min_scale = std::min(
			osize.x / (preferences::max_window_width+1) + 1,
			osize.y / (preferences::max_window_height+1) + 1);
		scale = std::max(scale, min_scale);
	} else {
		scale = std::min(max_scale, preferences::pixel_scale());
	}

	// Update logical size if it doesn't match the current resolution and scale.
	point lsize(window->get_logical_size());
	point wsize(window->get_size());
	if (lsize.x != osize.x / scale || lsize.y != osize.y / scale) {
		if (!preferences::auto_pixel_scale() && scale < preferences::pixel_scale()) {
			LOG_DP << "reducing pixel scale from desired "
				<< preferences::pixel_scale() << " to maximum allowable "
				<< scale << std::endl;
		}
		LOG_DP << "pixel scale: " << scale << std::endl;
		LOG_DP << "overriding logical size" << std::endl;
		LOG_DP << "  old lsize: " << lsize << std::endl;
		LOG_DP << "  old wsize: " << wsize << std::endl;
		LOG_DP << "  old osize: " << osize << std::endl;
		window->set_logical_size(osize.x / scale, osize.y / scale);
		lsize = window->get_logical_size();
		wsize = window->get_size();
		osize = window->get_output_size();
		LOG_DP << "  new lsize: " << lsize << std::endl;
		LOG_DP << "  new wsize: " << wsize << std::endl;
		LOG_DP << "  new osize: " << osize << std::endl;
		float sx, sy;
		SDL_RenderGetScale(*window, &sx, &sy);
		LOG_DP << "  render scale: " << sx << ", " << sy << std::endl;
	}

	// Update the drawing surface if required.
	if (!drawingSurface
		|| drawingSurface->w != lsize.x
		|| drawingSurface->h != lsize.y)
	{
		uint32_t format = window->pixel_format();
		int bpp = SDL_BITSPERPIXEL(format);

		// This should match the old system, and so shouldn't cause any
		// problems that weren't there already.
		LOG_DP << "creating " << bpp << "bpp drawing surface with format "
			<< SDL_GetPixelFormatName(format) << std::endl;
		// Note: "surface" destructor automatically frees the old surface
		drawingSurface = SDL_CreateRGBSurfaceWithFormat(
			0,
			lsize.x,
			lsize.y,
			bpp,
			format
		);
		// Always transfer verbatim to the drawing texture.
		SDL_SetSurfaceBlendMode(drawingSurface, SDL_BLENDMODE_NONE);

		// Also update the drawing texture, with matching format and size.
		if (drawing_texture_) {
			LOG_DP << "destroying old drawing texture" << std::endl;
			SDL_DestroyTexture(drawing_texture_);
		}
		LOG_DP << "creating drawing texture" << std::endl;
		drawing_texture_ = SDL_CreateTexture(
			*window.get(),
			drawingSurface->format->format,
			SDL_TEXTUREACCESS_STREAMING,
			drawingSurface->w,
			drawingSurface->h
		);
		// Always use alpha blending to render.
		SDL_SetTextureBlendMode(drawing_texture_, SDL_BLENDMODE_BLEND);
	}

	// Update sizes for input conversion.
	sdl::update_input_dimensions(lsize.x, lsize.y, wsize.x, wsize.y);

	// If we are using pixel scale, and also have a window of awkward size,
	// there may be a very slight offset in real pixels.
	// SDL doesn't provide any way of retrieving this offset,
	// so we just have to base our calculation on known behaviour.
	offset_x_ = (osize.x - (scale * lsize.x)) / 2;
	offset_y_ = (osize.y - (scale * lsize.y)) / 2;
	if (offset_x_ || offset_y_) {
		LOG_DP << "render target viewport offset: "
		       << offset_x_ << ", " << offset_y_ << std::endl;
	}
}

void CVideo::init_window()
{
	// Position
	const int x = preferences::fullscreen() ? SDL_WINDOWPOS_UNDEFINED : SDL_WINDOWPOS_CENTERED;
	const int y = preferences::fullscreen() ? SDL_WINDOWPOS_UNDEFINED : SDL_WINDOWPOS_CENTERED;

	// Dimensions
	const point res = preferences::resolution();
	const int w = res.x;
	const int h = res.y;

	uint32_t window_flags = 0;

	// Add any more default flags here
	window_flags |= SDL_WINDOW_RESIZABLE;
#ifdef __APPLE__
	window_flags |= SDL_WINDOW_ALLOW_HIGHDPI;
#endif

	if(preferences::fullscreen()) {
		window_flags |= SDL_WINDOW_FULLSCREEN_DESKTOP;
	} else if(preferences::maximized()) {
		window_flags |= SDL_WINDOW_MAXIMIZED;
	}

	uint32_t renderer_flags = SDL_RENDERER_ACCELERATED | SDL_RENDERER_TARGETTEXTURE;

	if(/*supports_vsync() &&*/ preferences::vsync()) {
		LOG_DP << "VSYNC on\n";
		renderer_flags |= SDL_RENDERER_PRESENTVSYNC;
	}

	// Initialize window
	window.reset(new sdl::window("", x, y, w, h, window_flags, renderer_flags));

	std::cerr << "Setting mode to " << w << "x" << h << std::endl;

	window->set_minimum_size(preferences::min_window_width, preferences::min_window_height);

	SDL_DisplayMode currentDisplayMode;
	SDL_GetCurrentDisplayMode(window->get_display_index(), &currentDisplayMode);
	refresh_rate_ = currentDisplayMode.refresh_rate != 0 ? currentDisplayMode.refresh_rate : 60;

	event_handler_.join_global();

	update_framebuffer();
}

void CVideo::set_window_mode(const MODE_EVENT mode, const point& size)
{
	assert(window);
	if(fake_screen_) {
		return;
	}

	switch(mode) {
	case TO_FULLSCREEN:
		window->full_screen();
		break;

	case TO_WINDOWED:
		window->to_window();
		window->restore();
		break;

	case TO_MAXIMIZED_WINDOW:
		window->to_window();
		window->maximize();
		break;

	case TO_RES:
		window->restore();
		window->set_size(size.x, size.y);
		window->center();
		break;
	}

	update_framebuffer();
}

SDL_Point CVideo::output_size() const
{
	// As we are rendering to the drawingSurface, we should never need this.
	return window->get_output_size();
}

SDL_Point CVideo::window_size() const
{
	return window->get_size();
}

SDL_Rect CVideo::draw_area() const
{
	return {0, 0, drawingSurface->w, drawingSurface->h};
}

SDL_Rect CVideo::input_area() const
{
	// This should always match draw_area.
	SDL_Point p(window->get_logical_size());
	return {0, 0, p.x, p.y};
}

int CVideo::get_width() const
{
	return drawingSurface->w;
}

int CVideo::get_height() const
{
	return drawingSurface->h;
}

void CVideo::delay(unsigned int milliseconds)
{
	if(!game_config::no_delay) {
		SDL_Delay(milliseconds);
	}
}

CVideo::clip_setter CVideo::set_clip(const SDL_Rect& clip)
{
	return CVideo::clip_setter(*this, clip);
}

void CVideo::force_clip(const SDL_Rect& clip)
{
	// Set the clipping area both on the drawing surface,
	SDL_SetClipRect(drawingSurface, &clip);
	// and on the render target.
	if (SDL_RenderSetClipRect(get_renderer(), &clip)) {
		throw error("Failed to set render clip rect");
	}
}

SDL_Rect CVideo::get_clip() const
{
	if (!drawingSurface) {
		return sdl::empty_rect;
	}

	SDL_Rect r_draw;
	SDL_GetClipRect(drawingSurface, &r_draw);
	return r_draw;
}

SDL_Rect CVideo::clip_to_draw_area(const SDL_Rect* r) const
{
	if (r) {
		return sdl::intersect_rects(*r, draw_area());
	} else {
		return draw_area();
	}
}

SDL_Rect CVideo::to_output(const SDL_Rect& r) const
{
	int s = output_size().x / get_width();
	return {s*r.x, s*r.y, s*r.w, s*r.h};
}

void CVideo::render_low_res()
{
	if (!drawingSurface) {
		throw error("Trying to render with no drawingSurface");
	}
	if (!drawing_texture_) {
		throw error("Trying to render with no drawing_texture_");
	}
	// Upload the drawing surface to the drawing texture.
	void* pixels_out; // somewhere we can write raw pixel data to
	int pitch; // the length of one row of pixels in bytes
	SDL_LockTexture(drawing_texture_, nullptr, &pixels_out, &pitch);
	if (pitch != drawingSurface->pitch) {
		// If these don't match we are not gonna have a good time.
		throw error("Drawing surface and texture are incompatible");
	}
	// The pitch and pixel format should be the same,
	// so we can just copy the whole chunk of memory directly.
	size_t num_bytes = drawingSurface->h * pitch;
	memcpy(pixels_out, drawingSurface->pixels, num_bytes);
	SDL_UnlockTexture(drawing_texture_);

	// Copy the whole drawing texture to the render target.
	SDL_RenderCopy(*window.get(), drawing_texture_, nullptr, nullptr);
}

void CVideo::render_low_res(SDL_Rect* src_rect)
{
	if (!drawingSurface) {
		throw error("Trying to render with no drawingSurface");
	}
	if (!drawing_texture_) {
		throw error("Trying to render with no drawing_texture_");
	}

	SDL_Rect r = clip_to_draw_area(src_rect);
	uint8_t bytes_per_pixel = SDL_BYTESPERPIXEL(drawingSurface->format->format);

	// Upload the drawing surface to the drawing texture.
	void* pixels_out; // somewhere we can write raw pixel data to
	int pitch; // the length of one row of pixels in bytes
	SDL_LockTexture(drawing_texture_, &r, &pixels_out, &pitch);
	if (pitch != drawingSurface->pitch) {
		// If these don't match we are not gonna have a good time.
		throw error("Drawing surface and texture are incompatible");
	}
	char* pixels_in = static_cast<char*>(drawingSurface->pixels);
	pixels_in += (r.x * bytes_per_pixel) + (r.y * pitch);
	size_t row_bytes = r.w * bytes_per_pixel;
	for (int y = 0; y < r.h; ++y) {
		size_t row_offset = y * pitch;
		memcpy(
			static_cast<char*>(pixels_out) + row_offset,
			pixels_in + row_offset,
			row_bytes
		);
	}
	SDL_UnlockTexture(drawing_texture_);

	// Copy the drawing texture to the render target.
	// SDL will adapt the destination rect coordinates automatically
	// in high-dpi contexts, thanks to set_logical_size().
	SDL_RenderCopy(*window.get(), drawing_texture_, &r, &r);
}

void CVideo::render_screen()
{
	if(fake_screen_ || flip_locked_ > 0) {
		return;
	}

	if (drawingSurface && drawing_texture_) {
		//render_low_res();
	}

	if(window) {
		// TODO: rename this to "present"
		window->render();
	}
}

surface CVideo::read_pixels(SDL_Rect* r)
{
	SDL_Rect d = draw_area();
	SDL_Rect r_clipped = d;
	if (r) {
		r_clipped = sdl::intersect_rects(*r, d);
		if (r_clipped != *r) {
			DBG_DP << "modifying pixel read area\n"
			       << "  from " << *r << "\n"
			       << "    to " << r_clipped << std::endl;
			*r = r_clipped;
		}
	}
	SDL_Rect o = to_output(r_clipped);
	surface s(o.w, o.h);
	// the draw-space viewport may be slightly offset on the render target,
	// if the scale doesn't match precisely with the window size.
	o.x += offset_x_;
	o.y += offset_y_;
	SDL_RenderReadPixels(*window, &o, s->format->format, s->pixels, s->pitch);
	return s;
}

surface CVideo::read_pixels_low_res(SDL_Rect* r)
{
	surface s = read_pixels(r);
	if (r) {
		return scale_surface(s, r->w, r->h);
	} else {
		return scale_surface(s, get_width(), get_height());
	}
}

texture CVideo::read_texture(SDL_Rect* r)
{
	return texture(read_pixels(r));
}

void CVideo::lock_updates(bool value)
{
	if(value == true) {
		++updated_locked_;
	} else {
		--updated_locked_;
	}
}

bool CVideo::update_locked() const
{
	return updated_locked_ > 0;
}

void CVideo::set_window_title(const std::string& title)
{
	assert(window);
	window->set_title(title);
}

void CVideo::set_window_icon(surface& icon)
{
	assert(window);
	window->set_icon(icon);
}

void CVideo::clear_screen()
{
	if(!window) {
		return;
	}

	window->fill(0, 0, 0, 255);
}

sdl::window* CVideo::get_window()
{
	return window.get();
}

SDL_Renderer* CVideo::get_renderer()
{
	if(window) {
		return *window;
	} else {
		return nullptr;
	}
}

std::string CVideo::current_driver()
{
	const char* const drvname = SDL_GetCurrentVideoDriver();
	return drvname ? drvname : "<not initialized>";
}

std::vector<std::string> CVideo::enumerate_drivers()
{
	std::vector<std::string> res;
	int num_drivers = SDL_GetNumVideoDrivers();

	for(int n = 0; n < num_drivers; ++n) {
		const char* drvname = SDL_GetVideoDriver(n);
		res.emplace_back(drvname ? drvname : "<invalid driver>");
	}

	return res;
}

bool CVideo::window_has_flags(uint32_t flags) const
{
	if(!window) {
		return false;
	}

	return (window->get_flags() & flags) != 0;
}

std::pair<float, float> CVideo::get_dpi() const
{
	float hdpi, vdpi;
	if(window && SDL_GetDisplayDPI(window->get_display_index(), nullptr, &hdpi, &vdpi) == 0) {
#ifdef TARGET_OS_OSX
		// SDL 2.0.12 changes SDL_GetDisplayDPI. Function now returns DPI
		// multiplied by screen's scale factor. This part of code reverts
		// this multiplication.
		//
		// For more info see issue: https://github.com/wesnoth/wesnoth/issues/5019

		if(sdl_get_version() >= version_info{2, 0, 12}) {
			float scale_factor = desktop::apple::get_scale_factor(window->get_display_index());
			hdpi /= scale_factor;
			vdpi /= scale_factor;
		}
#endif
		return { hdpi, vdpi };
	}
	// SDL doesn't know the screen dpi, there's a configuration issue, or we
	// don't have a window yet.
	return { 0.0f, 0.0f };
}

std::pair<float, float> CVideo::get_dpi_scale_factor() const
{
	auto dpi = get_dpi();
	if(dpi.first != 0.0f && dpi.second != 0.0f) {
		// adjust for pixel scale
		SDL_Point wsize = window_size();
		dpi.first *= float(get_width()) / wsize.x;
		dpi.second *= float(get_height()) / wsize.y;
		return { dpi.first / MAGIC_DPI_SCALE_NUMBER, dpi.second / MAGIC_DPI_SCALE_NUMBER };
	}
	// Assume a scale factor of 1.0 if the screen dpi is currently unknown.
	return { 1.0f, 1.0f };
}

std::vector<point> CVideo::get_available_resolutions(const bool include_current)
{
	std::vector<point> result;

	if(!window) {
		return result;
	}

	const int display_index = window->get_display_index();

	const int modes = SDL_GetNumDisplayModes(display_index);
	if(modes <= 0) {
		std::cerr << "No modes supported\n";
		return result;
	}

	const point min_res(preferences::min_window_width, preferences::min_window_height);

#if 0
	// DPI scale factor.
	auto [scale_h, scale_v] = get_dpi_scale_factor();
#endif

	// The maximum size to which this window can be set. For some reason this won't
	// pop up as a display mode of its own.
	SDL_Rect bounds;
	SDL_GetDisplayBounds(display_index, &bounds);

	SDL_DisplayMode mode;

	for(int i = 0; i < modes; ++i) {
		if(SDL_GetDisplayMode(display_index, i, &mode) == 0) {
			// Exclude any results outside the range of the current DPI.
			if(mode.w > bounds.w && mode.h > bounds.h) {
				continue;
			}

			if(mode.w >= min_res.x && mode.h >= min_res.y) {
				result.emplace_back(mode.w, mode.h);
			}
		}
	}

	if(std::find(result.begin(), result.end(), min_res) == result.end()) {
		result.push_back(min_res);
	}

	if(include_current) {
		result.push_back(current_resolution());
	}

	std::sort(result.begin(), result.end());
	result.erase(std::unique(result.begin(), result.end()), result.end());

	return result;
}

point CVideo::current_resolution()
{
	return point(window->get_size()); // Convert from plain SDL_Point
}

bool CVideo::is_fullscreen() const
{
	return (window->get_flags() & SDL_WINDOW_FULLSCREEN_DESKTOP) != 0;
}

bool CVideo::supports_vsync() const
{
	return sdl_get_version() >= version_info{2, 0, 17};
}

int CVideo::set_help_string(const std::string& str)
{
	font::remove_floating_label(help_string_);

	const color_t color{0, 0, 0, 0xbb};

	int size = font::SIZE_LARGE;

	while(size > 0) {
		if(font::pango_line_width(str, size) > get_width()) {
			size--;
		} else {
			break;
		}
	}

	const int border = 5;

	font::floating_label flabel(str);
	flabel.set_font_size(size);
	flabel.set_position(get_width() / 2, get_height());
	flabel.set_bg_color(color);
	flabel.set_border_size(border);

	help_string_ = font::add_floating_label(flabel);

	const SDL_Rect& rect = font::get_floating_label_rect(help_string_);
	font::move_floating_label(help_string_, 0.0, -double(rect.h));

	return help_string_;
}

void CVideo::clear_help_string(int handle)
{
	if(handle == help_string_) {
		font::remove_floating_label(handle);
		help_string_ = 0;
	}
}

void CVideo::clear_all_help_strings()
{
	clear_help_string(help_string_);
}

void CVideo::set_fullscreen(bool ison)
{
	if(window && is_fullscreen() != ison) {
		const point& res = preferences::resolution();

		MODE_EVENT mode;

		if(ison) {
			mode = TO_FULLSCREEN;
		} else {
			mode = preferences::maximized() ? TO_MAXIMIZED_WINDOW : TO_WINDOWED;
		}

		set_window_mode(mode, res);

		if(display* d = display::get_singleton()) {
			d->redraw_everything();
		}
	}

	// Change the config value.
	preferences::_set_fullscreen(ison);
}

void CVideo::toggle_fullscreen()
{
	set_fullscreen(!preferences::fullscreen());
}

bool CVideo::set_resolution(const unsigned width, const unsigned height)
{
	return set_resolution(point(width, height));
}

bool CVideo::set_resolution(const point& resolution)
{
	if(resolution == current_resolution()) {
		return false;
	}

	set_window_mode(TO_RES, resolution);

	if(display* d = display::get_singleton()) {
		d->redraw_everything();
	}

	// Change the saved values in preferences.
	LOG_DP << "updating resolution to " << resolution << std::endl;
	preferences::_set_resolution(resolution);
	preferences::_set_maximized(false);

	// Push a window-resized event to the queue. This is necessary so various areas
	// of the game (like GUI2) update properly with the new size.
	events::raise_resize_event();

	return true;
}

void CVideo::update_buffers()
{
	LOG_DP << "updating buffers" << std::endl;
	// We could also double-check the resolution here.
	/*if (preferences::resolution() != current_resolution()) {
		LOG_DP << "updating resolution from " << current_resolution()
			<< " to " << preferences::resolution() << std::endl;
		set_window_mode(TO_RES, preferences::resolution());
	}*/

	update_framebuffer();

	if(display* d = display::get_singleton()) {
		d->redraw_everything();
	}

	// Push a window-resized event to the queue. This is necessary so various areas
	// of the game (like GUI2) update properly with the new size.
	events::raise_resize_event();
}

void CVideo::lock_flips(bool lock)
{
	if(lock) {
		++flip_locked_;
	} else {
		--flip_locked_;
	}
}<|MERGE_RESOLUTION|>--- conflicted
+++ resolved
@@ -250,18 +250,13 @@
 		return;
 	}
 
-<<<<<<< HEAD
 	// Non-integer scales are not currently supported.
 	// This option makes things neater when window size is not a perfect
 	// multiple of logical size, which can happen when manually resizing.
 	SDL_RenderSetIntegerScale(*window, SDL_TRUE);
 
-	// Find max valid pixel scale at current window size.
-	point wsize(window->get_size());
-=======
 	// Find max valid pixel scale at current output size.
 	point osize(window->get_output_size());
->>>>>>> 776a127c
 	int max_scale = std::min(
 		osize.x / preferences::min_window_width,
 		osize.y / preferences::min_window_height);
