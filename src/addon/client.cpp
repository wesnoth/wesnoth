--- conflicted
+++ resolved
@@ -399,13 +399,8 @@
 			WRN_ADDONS << "failed to uninstall previous version of " << info.id << "; the add-on may not work properly!";
 		}
 
-<<<<<<< HEAD
 		unarchive_addon(archive_cfg, progress_cb);
-		LOG_ADDONS << "unpacking finished\n";
-=======
-		unarchive_addon(archive_cfg);
 		LOG_ADDONS << "unpacking finished";
->>>>>>> 00ed0535
 	}
 
 	config info_cfg;
