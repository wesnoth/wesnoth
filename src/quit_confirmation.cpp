--- conflicted
+++ resolved
@@ -92,11 +92,7 @@
 			return false;
 		}
 	} else {
-<<<<<<< HEAD
-		if (preferences::confirm_when_leaving()) {
-=======
 		if(preferences::confirm_when_leaving()) {
->>>>>>> 9bdbc2d3
 			return show_prompt(_("Do you really want to quit?"));
 		} else {
 			return true;
