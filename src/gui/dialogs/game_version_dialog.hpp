--- conflicted
+++ resolved
@@ -97,7 +97,6 @@
 	void browse_directory_callback(const std::string& path);
 
 	/**
-<<<<<<< HEAD
 	 * Show credits dialogs
 	 */
 	void show_credits_dialog();
@@ -111,11 +110,10 @@
 	 */
 	void report_issue();
 
-=======
+	/**
 	 * Callback function to re-run the version migration dialog.
 	 */
 	void run_migrator();
->>>>>>> e89ade1f
 };
 } // namespace dialogs
 } // namespace gui2