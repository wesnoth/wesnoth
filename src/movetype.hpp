/*
   Copyright (C) 2014 - 2018 by David White <dave@whitevine.net>
   Part of the Battle for Wesnoth Project https://www.wesnoth.org/

   This program is free software; you can redistribute it and/or modify
   it under the terms of the GNU General Public License as published by
   the Free Software Foundation; either version 2 of the License, or
   (at your option) any later version.
   This program is distributed in the hope that it will be useful,
   but WITHOUT ANY WARRANTY.

   See the COPYING file for more details.
*/

#pragma once

#include "config.hpp"
#include "serialization/string_utils.hpp"

class attack_type;
namespace t_translation { struct terrain_code; }


/**
 * The basic "size" of the unit - flying, small land, large land, etc.
 * This encompasses terrain costs, defenses, and resistances.
 *
 * This class is used for both [movetype] and [unit] configs, which use the
 * same data in their configs for [movement_costs], [defense], etc. However,
 * the data for whether the unit flies is historically held in [movetype]'s
 * "flies" vs [unit]'s "flying".
 *
 * Existing behavior of 1.14:
 * * movetype::movetype(const config & cfg) will read only the "flies" key
 * * movetype::merge(const config & cfg, bool overwrite) will read both keys,
 *     with "flying" taking priority if both are supplied
 * * movetype::write() will write only the "flying" key
 *
 * @todo make this more logical. Ideas:
 * * for 1.15, support both "flying" and "flies" in [movetype]
 * * for 1.17 or later, drop the "flies"
 */
class movetype
{
public:
	/**
	 * A const-only interface for how many (movement, vision, or "jamming") points a
	 * unit needs for each hex. Functions to modify the costs are exposed by the
	 * movetype instance owning this terrain_costs, so that changes to movement will
	 * cascade to the vision, etc.
	 */
	class terrain_costs
	{
	public:
		virtual ~terrain_costs() = default;

		/**
		 * Returns the value associated with the given terrain.
		 *
		 * Calculated values are cached for later queries.
		 */
		virtual int value(const t_translation::terrain_code & terrain) const = 0;

		/**
		 * Returns the cost associated with the given terrain.
		 * Costs are doubled when @a slowed is true.
		 */
		int cost(const t_translation::terrain_code & terrain, bool slowed=false) const
		{
			int result = value(terrain);
			return  slowed  &&  result != movetype::UNREACHABLE ? 2 * result : result;
		}

		/**
		 * Does a sufficiently deep copy so that the returned object's lifespan
		 * is independent of other objects' lifespan. Never returns nullptr.
		 */
		virtual std::unique_ptr<terrain_costs> make_standalone() const = 0;

		/** Writes our data to a config. */
		virtual void write(config & cfg, const std::string & child_name="", bool merged=true) const = 0;
	};

	/** Reverse of terrain_costs::write. Never returns nullptr. */
	static std::unique_ptr<terrain_costs> read_terrain_costs(const config & cfg);

	// Forward declaration so that terrain_info can friend the
	// swap(terrain_defense, terrain_defense) function
	class terrain_defense;

private:

	/**
	 * Stores a set of data based on terrain, in some cases with raw pointers to
	 * other instances of terrain_info (the fallback_).
	 *
	 * The data can either be a single instance (in which case it's
	 * writable and stored in unique_data_) or may have already been shared
	 * (via make_data_shareable()), in which case it's stored in shared_data_.
	 * There will always be exactly one of those two that's non-null,
	 * get_data() returns it from where-ever it is.
	 */
	class terrain_info : public terrain_costs
	{
		/** The terrain-based data. */
		class data;
		// The data class is not defined here to keep the header file cleaner.

	public:
		/** The parameters used when calculating a terrain-based value. */
		struct parameters;

		explicit terrain_info(const parameters & params,
		                      const terrain_info * fallback);
		terrain_info(const config & cfg, const parameters & params,
		             const terrain_info * fallback);
		~terrain_info() override;

		// Instead of the standard copy and move constructors, there are ones
		// that copy the data but require the caller to specify the fallback.
		terrain_info(const terrain_info & that) = delete;
		terrain_info(terrain_info && that) = delete;
		explicit terrain_info(terrain_info && that,
		                      const terrain_info * fallback);
		terrain_info(const terrain_info & that,
		             const terrain_info * fallback);

		// Similarly to the copy and move constructors, the default assignments
		// are deleted, because the caller needs to know about the siblings.
		terrain_info & operator=(const terrain_info & that) = delete;
		terrain_info & operator=(terrain_info && that) = delete;
		void copy_data(const movetype::terrain_info & that);
		void swap_data(movetype::terrain_info & that);

		/** Returns whether or not our data is empty. */
		bool empty() const;
		/** Merges the given config over the existing values. */
		void merge(const config & new_values, bool overwrite,
			const std::vector<movetype::terrain_info *> & dependants);

		// Implementation of terrain_costs
		int value(const t_translation::terrain_code & terrain) const override;
		void write(config & cfg, const std::string & child_name="", bool merged=true) const override;
		std::unique_ptr<terrain_costs> make_standalone() const override;

	private:
		/**
		 * Move data to an immutable copy in shared_data_, no-op if the data
		 * is already in shared_data_.
		 */
		void make_data_shareable() const;
		/**
		 * Copy the immutable data back to unique_data_, no-op if the data
		 * is already in unique_data_.
		 */
		void make_data_writable() const;
		/**
		 * Returns either *unique_data_ or *shared_data_, choosing the one that
		 * currently holds the data.
		 */
		const data & get_data() const;

	private:
		std::unique_ptr<data> unique_data_;
		std::shared_ptr<const data> shared_data_;
		const terrain_info * const fallback_;
	};


public:
	/**
	 * Magic value that signifies a hex is unreachable.
	 * The UNREACHABLE macro in the data tree should match this value.
	 */
	static const int UNREACHABLE = 99;

	/** Stores a set of defense levels. */
	class terrain_defense
	{
		static const terrain_info::parameters params_min_;
		static const terrain_info::parameters params_max_;

	public:
		terrain_defense() : min_(params_min_, nullptr), max_(params_max_, nullptr) {}
		explicit terrain_defense(const config & cfg) :
			min_(cfg, params_min_, nullptr), max_(cfg, params_max_, nullptr)
		{}
		terrain_defense(const terrain_defense & that);
		terrain_defense(terrain_defense && that);
		terrain_defense & operator=(const terrain_defense & that);
		terrain_defense & operator=(terrain_defense && that);

		/** Returns the defense associated with the given terrain. */
		int defense(const t_translation::terrain_code & terrain) const
		{ return std::max(min_.value(terrain), max_.value(terrain)); }
		/** Returns whether there is a defense cap associated to this terrain. */
		bool capped(const t_translation::terrain_code & terrain) const
		{ return min_.value(terrain) != 0; }
		/**
		 * Merges the given config over the existing costs.
		 * (Not overwriting implies adding.)
		 */
		void merge(const config & new_data, bool overwrite);
		/**
		 * Writes our data to a config, as a child if @a child_name is specified.
		 * (No child is created if there is no data.)
		 */
		void write(config & cfg, const std::string & child_name="") const
		{ max_.write(cfg, child_name, false); }

		friend void swap(movetype::terrain_defense & a, movetype::terrain_defense & b);

	private:
		// There will be duplication of the config here, but it is a small
		// config, and the duplication allows greater code sharing.
		terrain_info min_;
		terrain_info max_;
	};

	/** Stores a set of resistances. */
	class resistances
	{
	public:
		resistances() : cfg_() {}
		explicit resistances(const config & cfg) : cfg_(cfg) {}

<<<<<<< HEAD
		/// Returns a map from attack types to resistances.
		utils::string_map_res damage_table() const;
		/// Returns the resistance against the indicated attack.
=======
		/** Returns a map from attack types to resistances. */
		utils::string_map damage_table() const;
		/** Returns the resistance against the indicated attack. */
>>>>>>> 85626766
		int resistance_against(const attack_type & attack) const;
		/** Returns the resistance against the indicated damage type. */
		int resistance_against(const std::string & damage_type) const;
		/** Merges the given config over the existing costs. */
		void merge(const config & new_data, bool overwrite);
		/** Writes our data to a config, as a child if @a child_name is specified. */
		void write(config & out_cfg, const std::string & child_name="") const;

	private:
		config cfg_;
	};

private:
	static const terrain_info::parameters mvj_params_;

public:
	movetype();
	explicit movetype(const config & cfg);
	movetype(const movetype & that);
	movetype(movetype && that);
	movetype &operator=(const movetype & that);
	movetype &operator=(movetype && that);
	// The default destructor is sufficient, despite the Rule of Five.
	// The copy and assignment functions handle the pointers between
	// terrain_cost_impl instances, but all of these instances are owned
	// by this instance of movetype.
	~movetype() = default;

	friend void swap(movetype & a, movetype & b);
	friend void swap(movetype::terrain_info & a, movetype::terrain_info & b);

	// This class is basically just a holder for its various pieces, so
	// provide access to those pieces on demand. There's no non-const
	// getters for terrain_costs, as that's now an interface with only
	// const functions in it, and because the logic for how the cascade and
	// fallback mechanism works would be easier to handle in movetype itself.
	terrain_defense & get_defense()  { return defense_; }
	resistances & get_resistances()  { return resist_; }
	// And const access:
	const terrain_costs & get_movement()  const { return movement_; }
	const terrain_costs & get_vision()    const { return vision_; }
	const terrain_costs & get_jamming()   const { return jamming_; }
	const terrain_defense & get_defense() const { return defense_; }
	const resistances & get_resistances() const { return resist_; }

	/** Returns whether or not *this is flagged as a flying movement type. */
	bool is_flying() const { return flying_; }
	/** Sets whether or not *this is flagged as a flying movement type. */
	void set_flying(bool flies=true) { flying_ = flies; }

	/** Returns the cost to move through the indicated terrain. */
	int movement_cost(const t_translation::terrain_code & terrain, bool slowed=false) const
	{ return movement_.cost(terrain, slowed); }
	/** Returns the cost to see through the indicated terrain. */
	int vision_cost(const t_translation::terrain_code & terrain, bool slowed=false) const
	{ return vision_.cost(terrain, slowed); }
	/** Returns the cost to "jam" through the indicated terrain. */
	int jamming_cost(const t_translation::terrain_code & terrain, bool slowed=false) const
	{ return jamming_.cost(terrain, slowed); }

	/** Returns the defensive value of the indicated terrain. */
	int defense_modifier(const t_translation::terrain_code & terrain) const
	{ return defense_.defense(terrain); }

	/** Returns the resistance against the indicated attack. */
	int resistance_against(const attack_type & attack) const
	{ return resist_.resistance_against(attack); }
	/** Returns the resistance against the indicated damage type. */
	int resistance_against(const std::string & damage_type) const
	{ return resist_.resistance_against(damage_type); }
<<<<<<< HEAD
	/// Returns a map from attack types to resistances.
	utils::string_map_res damage_table() const
=======
	/** Returns a map from attack types to resistances. */
	utils::string_map damage_table() const
>>>>>>> 85626766
	{ return resist_.damage_table(); }

	/** Returns whether or not there are any terrain caps with respect to a set of terrains. */
	bool has_terrain_defense_caps(const std::set<t_translation::terrain_code> & ts) const;
	/** Returns whether or not there are any vision-specific costs. */
	bool has_vision_data()  const { return !vision_.empty(); }
	/** Returns whether or not there are any jamming-specific costs. */
	bool has_jamming_data() const { return !jamming_.empty(); }

	/**
	 * Merges the given config over the existing data, the config should have zero or more
	 * children named "movement_costs", "defense", etc.
	 */
	void merge(const config & new_cfg, bool overwrite=true);

	/**
	 * Merges the given config over the existing data.
	 * @a applies_to which type of movement to change ("movement_costs", etc)
	 * @a new_cfg data which could be one of the children of the config for the two-argument form of this function.
	 */
	void merge(const config & new_cfg, const std::string & applies_to, bool overwrite=true);

	/** The set of applicable effects for movement types */
	static const std::set<std::string> effects;

	/** Writes the movement type data to the provided config. */
	void write(config & cfg) const;

private:
	terrain_info movement_;
	terrain_info vision_;
	terrain_info jamming_;
	terrain_defense defense_;
	resistances resist_;

	bool flying_;
};<|MERGE_RESOLUTION|>--- conflicted
+++ resolved
@@ -224,15 +224,9 @@
 		resistances() : cfg_() {}
 		explicit resistances(const config & cfg) : cfg_(cfg) {}
 
-<<<<<<< HEAD
-		/// Returns a map from attack types to resistances.
+		/** Returns a map from attack types to resistances. */
 		utils::string_map_res damage_table() const;
-		/// Returns the resistance against the indicated attack.
-=======
-		/** Returns a map from attack types to resistances. */
-		utils::string_map damage_table() const;
 		/** Returns the resistance against the indicated attack. */
->>>>>>> 85626766
 		int resistance_against(const attack_type & attack) const;
 		/** Returns the resistance against the indicated damage type. */
 		int resistance_against(const std::string & damage_type) const;
@@ -303,13 +297,8 @@
 	/** Returns the resistance against the indicated damage type. */
 	int resistance_against(const std::string & damage_type) const
 	{ return resist_.resistance_against(damage_type); }
-<<<<<<< HEAD
-	/// Returns a map from attack types to resistances.
+	/** Returns a map from attack types to resistances. */
 	utils::string_map_res damage_table() const
-=======
-	/** Returns a map from attack types to resistances. */
-	utils::string_map damage_table() const
->>>>>>> 85626766
 	{ return resist_.damage_table(); }
 
 	/** Returns whether or not there are any terrain caps with respect to a set of terrains. */
