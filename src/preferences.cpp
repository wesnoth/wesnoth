/* $Id$ */
/*
   Copyright (C) 2003 by David White <davidnwhite@verizon.net>
   Part of the Battle for Wesnoth Project http://www.wesnoth.org/

   This program is free software; you can redistribute it and/or modify
   it under the terms of the GNU General Public License.
   This program is distributed in the hope that it will be useful,
   but WITHOUT ANY WARRANTY.

   See the COPYING file for more details.
*/

#include "global.hpp"

#define GETTEXT_DOMAIN "wesnoth-lib"

#include "config.hpp"
#include "filesystem.hpp"
#include "gamestatus.hpp"
#include "gettext.hpp"
#include "hotkeys.hpp"
#include "log.hpp"
#include "preferences.hpp"
#include "sound.hpp"
#include "util.hpp"
#include "video.hpp" // non_interactive()
#include "wesconfig.h"
#include "serialization/parser.hpp"
#include "serialization/string_utils.hpp"

#include <cstdlib>
#include <iostream>
#include <iterator>
#include <sstream>

namespace {

config prefs;

bool colour_cursors = false;

bool message_private_on = true;

bool haloes = true;

bool unit_genders = true;

bool fps = false;

bool lobby_minimaps = true;

std::set<std::string> encountered_units_set;
std::set<t_translation::t_letter> encountered_terrains_set;

}

namespace preferences {

manager::manager()
{
	scoped_istream stream = istream_file(get_prefs_file());
	read(prefs, *stream);
	set_music_volume(music_volume());
	set_sound_volume(sound_volume());

	set_show_haloes(prefs["show_haloes"] != "no");
	if(prefs["remember_timer_settings"] != "yes") {
		prefs.values.erase("mp_countdown_init_time");
		prefs.values.erase("mp_countdown_reservoir_time");
		prefs.values.erase("mp_countdown_turn_bonus");
		prefs.values.erase("mp_countdown_action_bonus");
	}

	const std::vector<std::string> v = utils::split(prefs["encountered_units"]);
	std::copy(v.begin(), v.end(),
			  std::inserter(encountered_units_set, encountered_units_set.begin()));

	const t_translation::t_list terrain =
		t_translation::read_list(prefs["encountered_terrain_list"], -1, t_translation::T_FORMAT_STRING);
	std::copy(terrain.begin(), terrain.end(), 
			  std::inserter(encountered_terrains_set, encountered_terrains_set.begin()));
}

manager::~manager()
{
	std::vector<std::string> v;
	std::copy(encountered_units_set.begin(), encountered_units_set.end(), std::back_inserter(v));
	prefs["encountered_units"] = utils::join(v);
	t_translation::t_list terrain;
	std::copy(encountered_terrains_set.begin(), encountered_terrains_set.end(),
			  std::back_inserter(terrain));
	prefs["encountered_terrain_list"] = t_translation::write_list(terrain);

	encountered_units_set.clear();
	encountered_terrains_set.clear();
	try {
		scoped_ostream prefs_file = ostream_file(get_prefs_file());
		write(*prefs_file, prefs);
	} catch(io_exception&) {
		std::cerr << "error writing to preferences file '" << get_prefs_file() << "'\n";
	}
}

void set(const std::string key, std::string value) {
	prefs[key] = value;
}

std::string get(const std::string key) {
	return prefs[key];
}

config* get_prefs(){
	config* pointer = &prefs;
	return pointer;
}

namespace {
	bool is_fullscreen = false;
}

bool fullscreen()
{
	static bool first_time = true;
	if(first_time) {
		const string_map::const_iterator fullscreen =
	                                   prefs.values.find("fullscreen");
		is_fullscreen = fullscreen == prefs.values.end() || fullscreen->second == "true";
	}

	return is_fullscreen;
}

void _set_fullscreen(bool ison)
{
	is_fullscreen = ison;
	prefs["fullscreen"] = (ison ? "true" : "false");
}

std::pair<int,int> resolution()
{
	const std::string postfix = fullscreen() ? "resolution" : "windowsize";
	const string_map::const_iterator x = prefs.values.find('x' + postfix);
	const string_map::const_iterator y = prefs.values.find('y' + postfix);
	if(x != prefs.values.end() && y != prefs.values.end() &&
	   x->second.empty() == false && y->second.empty() == false) {
		std::pair<int,int> res (maximum(atoi(x->second.c_str()),min_allowed_width),
		                        maximum(atoi(y->second.c_str()),min_allowed_height));

		//make sure resolutions are always divisible by 4
		//res.first &= ~3;
		//res.second &= ~3;
		return res;
	} else {
		return std::pair<int,int>(1024,768);
	}
}
bool turbo()
{
	if(non_interactive())
		return true;

	const string_map::const_iterator turbo = prefs.values.find("turbo");
	return turbo != prefs.values.end() && turbo->second == "true";
}

void _set_turbo(bool ison)
{
	prefs["turbo"] = (ison ? "true" : "false");
}

double turbo_speed()
{
	return lexical_cast_default<double>(prefs["turbo_speed"], 1);
}

void save_turbo_speed(const double speed)
{
	prefs["turbo_speed"] = lexical_cast_default<std::string>(speed, "1");
}

bool show_lobby_minimaps()
{
	return lobby_minimaps;
}

void save_show_lobby_minimaps(bool show)
{
	prefs["lobby_minimaps"] = (show ? "yes" : "no");
	lobby_minimaps = show;
}

const std::string& language()
{
	return prefs["locale"];
}

void set_language(const std::string& s)
{
	prefs["locale"] = s;
}

unsigned int sample_rate()
{
	return lexical_cast_default<unsigned int>(prefs["sample_rate"], 44100);
}

void save_sample_rate(const unsigned int rate)
{
	const std::string new_rate = lexical_cast_default<std::string>(rate, "44100");
	if (prefs["sample_rate"] == new_rate)
		return;

	prefs["sample_rate"] = new_rate;

	//if audio is open we have to re set sample rate
	sound::reset_sound();
}

size_t sound_buffer_size()
{
	//sounds don't sound good on Windows unless the buffer size is 4k,
	//but this seems to cause crashes on other systems...
	#ifdef WIN32
		const size_t buf_size = 4096;
	#elif GP2X
		const size_t buf_size = 512;
	#else
		const size_t buf_size = 1024;
	#endif

	return lexical_cast_default<size_t>(prefs["sound_buffer_size"], buf_size);
}

void save_sound_buffer_size(const size_t size)
{
	#ifdef WIN32
		const char* buf_size = "4096";
	#elif GP2X
		const char* buf_size = "512";
	#else
		const char* buf_size = "1024";
	#endif

	const std::string new_size = lexical_cast_default<std::string>(size, buf_size);
	if (prefs["sound_buffer_size"] == new_size)
		return;

	prefs["sound_buffer_size"] = new_size;

	sound::reset_sound();
}

int music_volume()
{
	return lexical_cast_default<int>(prefs["music_volume"], 100);
}

void set_music_volume(int vol)
{
	prefs["music_volume"] = lexical_cast_default<std::string>(vol, "100");
	sound::set_music_volume(music_volume());
}

int sound_volume()
{
	return lexical_cast_default<int>(prefs["sound_volume"], 100);
}

void set_sound_volume(int vol)
{
	prefs["sound_volume"] = lexical_cast_default<std::string>(vol, "100");
	sound::set_sound_volume(sound_volume());
}

int bell_volume()
{
	return lexical_cast_default<int>(prefs["bell_volume"], 100);
}

void set_bell_volume(int vol)
{
	prefs["bell_volume"] = lexical_cast_default<std::string>(vol, "100");
	sound::set_bell_volume(bell_volume());
}

bool adjust_gamma()
{
	return prefs["adjust_gamma"] == "yes";
}

void _set_adjust_gamma(bool val)
{
	prefs["adjust_gamma"] = val ? "yes" : "no";
}

int gamma()
{
	static const int default_value = 100;
	const string_map::const_iterator gamma = prefs.values.find("gamma");
	if(adjust_gamma() && gamma != prefs.values.end() && gamma->second.empty() == false)
		return atoi(gamma->second.c_str());
	else
		return default_value;
}

void _set_gamma(int gamma)
{
	std::stringstream stream;
	stream << gamma;
	prefs["gamma"] = stream.str();
}

bool grid()
{
	const string_map::const_iterator it = prefs.values.find("grid");
	return it != prefs.values.end() && it->second == "true";
}

void _set_grid(bool ison)
{
	prefs["grid"] = (ison ? "true" : "false");
}

bool _set_relationship(std::string nick, std::string rela) {
	if (!get_prefs()->child("relationship")){
		get_prefs()->add_child("relationship");
	}
	config* cignore;
	cignore = get_prefs()->child("relationship");
	if(utils::isvalid_username(nick))
	{
		(*cignore)[nick] = rela;
		return true;
	} else {
		return false;
	}
}

int lobby_joins()
<<<<<<< HEAD
{
    if (prefs["lobby_joins"] == "friends") {return SHOW_FRIENDS;}
    else if (prefs["lobby_joins"] == "all") {return SHOW_ALL;}
    else {return SHOW_NON;}
}


void _set_lobby_joins(int show)
{
    if (show == SHOW_FRIENDS) {prefs["lobby_joins"] = "friends";}
    else if (show == SHOW_ALL) {prefs["lobby_joins"] = "all";}
    else {prefs["lobby_joins"] = "non";}
}

bool sort_list()
{
	return prefs["sort_list"] != "no";
}


void _set_sort_list(bool sort)
{
=======
{
    if (prefs["lobby_joins"] == "friends") {return SHOW_FRIENDS;}
    else if (prefs["lobby_joins"] == "all") {return SHOW_ALL;}
    else {return SHOW_NON;}
}


void _set_lobby_joins(int show)
{
    if (show == SHOW_FRIENDS) {prefs["lobby_joins"] = "friends";}
    else if (show == SHOW_ALL) {prefs["lobby_joins"] = "all";}
    else {prefs["lobby_joins"] = "non";}
}

bool sort_list()
{
	return prefs["sort_list"] != "no";
}


void _set_sort_list(bool sort)
{
>>>>>>> ea2b261a
	if(sort)
		prefs["sort_list"] = "yes";
	else
		prefs["sort_list"] = "no";
}

bool iconize_list()
{
	return prefs["iconize_list"] != "no";
}


void _set_iconize_list(bool sort)
{
	if(sort)
		prefs["iconize_list"] = "yes";
	else
		prefs["iconize_list"] = "no";
}

const std::string& official_network_host()
{
	static const std::string host = WESNOTH_DEFAULT_SERVER;
	return host;
}

const std::string& network_host()
{
	t_string& res = prefs["host"];
	if(res.empty())
		res = WESNOTH_DEFAULT_SERVER;

	return res;
}

void set_network_host(const std::string& host)
{
	prefs["host"] = host;
}

const std::string& campaign_server()
{
	t_string& res = prefs["campaign_server"];
	if(res.empty())
		res = "campaigns.wesnoth.org";

	return res;
}

void set_campaign_server(const std::string& host)
{
	prefs["campaign_server"] = host;
}

const std::string& login()
{
	t_string& res = prefs["login"];
	if(res.empty()) {
		char* const login = getenv("USER");
		if(login != NULL) {
			res = login;
		}

		if(res.empty()) {
			res = _("player");
		}
	}

	return res;
}

void set_login(const std::string& username)
{
	prefs["login"] = username;
}

namespace {
	double scroll = 0.2;
}

int scroll_speed()
{
	static const int default_value = 50;
	int value = 0;
	const string_map::const_iterator i = prefs.values.find("scroll");
	if(i != prefs.values.end() && i->second.empty() == false) {
		value = atoi(i->second.c_str());
	}

	if(value < 1 || value > 100) {
		value = default_value;
	}

	scroll = value/100.0;

	return value;
}

void set_scroll_speed(int new_speed)
{
	std::stringstream stream;
	stream << new_speed;
	prefs["scroll"] = stream.str();
	scroll = new_speed / 100.0;
}

bool turn_bell()
{
	return prefs["turn_bell"] == "yes";
}

void set_turn_bell(bool ison)
{
	if(!turn_bell() && ison) {
		prefs["turn_bell"] = "yes";
		if(!music_on() && !sound_on()) {
			if(!sound::init_sound()) {
				prefs["turn_bell"] = "no";
				return;
			}
		}
	} else if(turn_bell() && !ison) {
		prefs["turn_bell"] = "no";
		sound::stop_bell();
		if(!music_on() && !sound_on())
			sound::close_sound();
	}
	return;

}

const std::string& turn_cmd()
{
	return prefs["turn_cmd"];
}

void set_turn_cmd(const std::string& cmd)
{
	prefs["turn_cmd"] = cmd;
}

bool message_bell()
{
	return prefs["message_bell"] != "no";
}

void set_message_bell(bool ison)
{
	prefs["message_bell"] = (ison ? "yes" : "no");
}

bool sound_on() {
	return prefs["sound"] != "no";
}

bool set_sound(bool ison) {
	if(!sound_on() && ison) {
		prefs["sound"] = "yes";
		if(!music_on() && !turn_bell()) {
			if(!sound::init_sound()) {
				prefs["sound"] = "no";
				return false;
			}
		}
	} else if(sound_on() && !ison) {
		prefs["sound"] = "no";
		sound::stop_sound();
		if(!music_on() && !turn_bell())
			sound::close_sound();
	}
	return true;
}

bool music_on() {
	return prefs["music"] != "no";
}

bool set_music(bool ison) {
	if(!music_on() && ison) {
		prefs["music"] = "yes";
		if(!sound_on() && !turn_bell()) {
			if(!sound::init_sound()) {
				prefs["music"] = "no";
				return false;
			}
		}
		else
			sound::play_music();
	} else if(music_on() && !ison) {
		prefs["music"] = "no";
		if(!sound_on() && !turn_bell())
			sound::close_sound();
		else
			sound::stop_music();
	}
	return true;
}

bool turn_dialog()
{
	return prefs["turn_dialog"] == "yes";
}

void set_turn_dialog(bool ison)
{
	prefs["turn_dialog"] = (ison ? "yes" : "no");
}

bool show_combat()
{
	return prefs["show_combat"] != "no";
}

bool allow_observers()
{
	return prefs["allow_observers"] != "no";
}

void set_allow_observers(bool value)
{
	prefs["allow_observers"] = value ? "yes" : "no";
}

bool use_map_settings()
{
	return prefs["mp_use_map_settings"] != "no";
}

void set_use_map_settings(bool value)
{
	prefs["mp_use_map_settings"] = value ? "yes" : "no";
}

bool random_start_time()
{
	return prefs["mp_random_start_time"] != "no";
}

void set_random_start_time(bool value)
{
	prefs["mp_random_Start_time"] = value ? "yes" : "no";
}


bool fog()
{
	return prefs["mp_fog"] == "yes";
}

void set_fog(bool value)
{
	prefs["mp_fog"] = value ? "yes" : "no";
}

bool shroud()
{
	return prefs["mp_shroud"] == "yes";
}

void set_shroud(bool value)
{
	prefs["mp_shroud"] = value ? "yes" : "no";
}

int turns()
{
	static const int default_value = 50;
	int value = 0;
	const string_map::const_iterator i = prefs.values.find("mp_turns");
	if(i != prefs.values.end() && i->second.empty() == false) {
		value = atoi(i->second.c_str());
	}

	if(value < 20 || value > 100) {
		value = default_value;
	}

	return value;
}

void set_turns(int value)
{
	std::stringstream stream;
	stream << value;
	prefs["mp_turns"] = stream.str();
}

bool skip_mp_replay()
{
	return prefs["skip_mp_replay"] == "yes";
}

void set_skip_mp_replay(bool value)
{
	prefs["skip_mp_replay"] = value ? "yes" : "no";
}


bool countdown()
{
	return prefs["mp_countdown"] == "yes";
}

void set_countdown(bool value)
{
	prefs["mp_countdown"] = value ? "yes" : "no";
}


int countdown_init_time()
{
	static const int default_value = 270;
	int value = 0;
	const std::string& timer_init = prefs["mp_countdown_init_time"];
	value = lexical_cast_default<int>(timer_init,default_value);

	if(value < 0 || value > 1500) {
		value = default_value;
	}

	return value;
}

void set_countdown_init_time(int value)
{
	prefs["mp_countdown_init_time"] = lexical_cast<std::string>(value);
}

int countdown_reservoir_time()
{
	static const int default_value = 330;
	int value = 0;
	const std::string& timer_init = prefs["mp_countdown_reservoir_time"];
	value = lexical_cast_default<int>(timer_init,default_value);

	if(value < 30 || value > 1500) {
		value = default_value;
	}

	return value;
}

void set_countdown_reservoir_time(int value)
{
	prefs["mp_countdown_reservoir_time"] = lexical_cast<std::string>(value);
}

int countdown_turn_bonus()
{
	static const int default_value = 40;
	int value = 0;
	const std::string& timer_bonus = prefs["mp_countdown_turn_bonus"];
	value = lexical_cast_default<int>(timer_bonus,default_value);

	if(value <= 0 || value > 300) {
		value = default_value;
	}

	return value;
}

void set_countdown_turn_bonus(int value)
{
	prefs["mp_countdown_turn_bonus"] =lexical_cast<std::string>(value);
}

int countdown_action_bonus()
{
	static const int default_value = 13;
	int value = 0;
	const std::string& timer_bonus = prefs["mp_countdown_action_bonus"];
	value = lexical_cast_default<int>(timer_bonus,default_value);

	if(value < 0 || value > 30) {
		value = default_value;
	}

	return value;
}

void set_countdown_action_bonus(int value)
{
	prefs["mp_countdown_action_bonus"] =lexical_cast<std::string>(value);
}

int village_gold()
{
	static const int default_value = 2;
	int value = 0;
	const string_map::const_iterator i = prefs.values.find("mp_village_gold");
	if(i != prefs.values.end() && i->second.empty() == false) {
		value = atoi(i->second.c_str());
	}

	if(value < 1 || value > 5) {
		value = default_value;
	}

	return value;
}

void set_village_gold(int value)
{
	std::stringstream stream;
	stream << value;
	prefs["mp_village_gold"] = stream.str();
}

int xp_modifier()
{
	static const int default_value = 70;
	int value = 0;
	const string_map::const_iterator i = prefs.values.find("mp_xp_modifier");
	if(i != prefs.values.end() && i->second.empty() == false) {
		value = atoi(i->second.c_str());
	}

	if(value < 30 || value > 200) {
		value = default_value;
	}

	return value;
}

void set_xp_modifier(int value)
{
	std::stringstream stream;
	stream << value;
	prefs["mp_xp_modifier"] = stream.str();
}

int era()
{
	int value = 0;
	const string_map::const_iterator i = prefs.values.find("mp_era");
	if(i != prefs.values.end() && i->second.empty() == false) {
		value = atoi(i->second.c_str());
	}

	return value;
}

void set_era(int value)
{
	std::stringstream stream;
	stream << value;
	prefs["mp_era"] = stream.str();
}

int map()
{
	int value = 0;
	const string_map::const_iterator i = prefs.values.find("mp_map");
	if(i != prefs.values.end() && i->second.empty() == false) {
		value = atoi(i->second.c_str());
	}
	return value;
}

void set_map(int value)
{
	std::stringstream stream;
	stream << value;
	prefs["mp_map"] = stream.str();
}

bool show_ai_moves()
{
	return prefs["show_ai_moves"] != "no";
}

void set_show_ai_moves(bool value)
{
	prefs["show_ai_moves"] = value ? "yes" : "no";
}

void set_show_side_colours(bool value)
{
	prefs["show_side_colours"] = value ? "yes" : "no";
}

bool show_side_colours()
{
	return prefs["show_side_colours"] != "no";
}

void set_ask_delete_saves(bool value)
{
	prefs["ask_delete"] = value ? "yes" : "no";
}

bool ask_delete_saves()
{
	return prefs["ask_delete"] != "no";
}

std::string client_type()
{
	if(prefs["client_type"] == "ai")
		return "ai";
	else
		return "human";
}

std::string clock_format()
{
	if(prefs["clock_format"].size())
		return prefs["clock_format"];
	else
		prefs["clock_format"]="%H:%M:%S";
	return "%H:%M:%S";
}

const std::string& theme()
{
	if(non_interactive()) {
		static const std::string null_theme = "null";
		return null_theme;
	}

	t_string& res = prefs["theme"];
	if(res.empty()) {
		res = "Default";
	}

	return res;
}

void set_theme(const std::string& theme)
{
	if(theme != "null") {
		prefs["theme"] = theme;
	}
}

bool use_colour_cursors()
{
	return colour_cursors;
}

void _set_colour_cursors(bool value)
{
	prefs["colour_cursors"] = value ? "yes" : "no";
	colour_cursors = value;
}

bool show_floating_labels()
{
	return prefs["floating_labels"] != "no";
}

bool mouse_scroll_enabled()
{
	return prefs["mouse_scrolling"] != "no";
}

void enable_mouse_scroll(bool value)
{
	prefs["mouse_scrolling"] = value ? "yes" : "no";
}

void set_show_floating_labels(bool value)
{
	prefs["floating_labels"] = value ? "yes" : "no";
}

bool message_private()
{
	return message_private_on;
}

void set_message_private(bool value)
{
	message_private_on = value;
}

bool show_tip_of_day()
{
	return prefs["tip_of_day"] != "no";
}

void set_show_tip_of_day(bool value)
{
	prefs["tip_of_day"] = value ? "yes" : "no";
}

bool show_haloes()
{
	return haloes;
}

void set_show_haloes(bool value)
{
	haloes = value;
	prefs["show_haloes"] = value ? "yes" : "no";
}

bool flip_time()
{
	return prefs["flip_time"] == "yes";
}

void set_flip_time(bool value)
{
	prefs["flip_time"] = value ? "yes" : "no";
}

bool show_fps()
{
	return fps;
}

void set_show_fps(bool value)
{
	fps = value;
}

bool upload_log()
{
	return prefs["upload_log"] == "yes";
}

void set_upload_log(bool value)
{
	prefs["upload_log"] = value ? "yes" : "no";
}

const std::string &upload_id()
{
	// We create a unique id for each person, *when asked for* to increase
	// randomness.
	if (prefs["upload_id"] == "") {
		srand(time(NULL));
		prefs["upload_id"]
			= lexical_cast<std::string>(rand())
			+ lexical_cast<std::string>(SDL_GetTicks());
	}
	return prefs["upload_id"];
}

bool compress_saves()
{
	return prefs["compress_saves"] != "no";
}

bool chat_timestamp()
{
	return prefs["chat_timestamp"] == "yes";
}

void set_chat_timestamp(bool value)
{
	prefs["chat_timestamp"] = value ? "yes" : "no";
}

int chat_lines()
{
	// defaults to 6 chat log lines displayed
	static const int default_value = 6;
	const string_map::const_iterator lines = prefs.values.find("chat_lines");
	if(lines != prefs.values.end() && lines->second.empty() == false)
		return atoi(lines->second.c_str());
	else
		return default_value;
}

void set_chat_lines(int lines)
{
	std::stringstream stream;
	stream << lines;
	prefs["chat_lines"] = stream.str();
}

std::set<std::string> &encountered_units() {
	return encountered_units_set;
}

std::set<t_translation::t_letter> &encountered_terrains() {
	return encountered_terrains_set;
}

CACHE_SAVES_METHOD cache_saves()
{
	if(prefs["cache_saves"] == "always") {
		return CACHE_SAVES_ALWAYS;
	} else if(prefs["cache_saves"] == "never") {
		return CACHE_SAVES_NEVER;
	} else {
		return CACHE_SAVES_ASK;
	}
}

void set_cache_saves(CACHE_SAVES_METHOD method)
{
	switch(method) {
	case CACHE_SAVES_ALWAYS:
		prefs["cache_saves"] = "always";
		break;
	case CACHE_SAVES_NEVER:
		prefs["cache_saves"] = "never";
		break;
	case CACHE_SAVES_ASK:
		prefs["cache_saves"] = "ask";
		break;
	}
}

bool compare_resolutions(const std::pair<int,int>& lhs, const std::pair<int,int>& rhs)
{
	return lhs.first*lhs.second < rhs.first*rhs.second;
}

bool green_confirm()
{
	std::string confirmation = prefs["confirm_end_turn"];

	if (confirmation == "green" || confirmation == "yes")
		return true;
	return false;
}

bool yellow_confirm()
{
	return prefs["confirm_end_turn"] == "yellow";
}

bool confirm_no_moves()
{
	//This is very non-intrusive so it is on by default
	const std::string confirmation = prefs["confirm_end_turn"];
	return confirmation == "no_moves" || confirmation.empty();
}


void load_hotkeys() {
	hotkey::load_hotkeys(prefs);
}
void save_hotkeys() {
	hotkey::save_hotkeys(prefs);
}

void encounter_recruitable_units(std::vector<team>& teams){
	for (std::vector<team>::iterator help_team_it = teams.begin();
		help_team_it != teams.end(); help_team_it++) {
		help_team_it->log_recruitable();
		std::copy(help_team_it->recruits().begin(), help_team_it->recruits().end(),
				  std::inserter(encountered_units_set, encountered_units_set.begin()));
	}
}

void encounter_start_units(unit_map& units){
	for (unit_map::const_iterator help_unit_it = units.begin();
		 help_unit_it != units.end(); help_unit_it++) {
		const std::string name = help_unit_it->second.id();
		encountered_units_set.insert(name);
	}
}

void encounter_recallable_units(game_state& gamestate){
	for(std::map<std::string, player_info>::iterator pi = gamestate.players.begin(); pi!=gamestate.players.end(); ++pi) {
		for(std::vector<unit>::iterator help_recall_it = pi->second.available_units.begin(); help_recall_it != pi->second.available_units.end(); help_recall_it++) {
			encountered_units_set.insert(help_recall_it->id());
		}
	}
}

void encounter_map_terrain(gamemap& map){
	for (int map_x = 0; map_x < map.x(); map_x++) {
		for (int map_y = 0; map_y < map.y(); map_y++) {
			const t_translation::t_letter t = map.get_terrain(gamemap::location(map_x, map_y));
			preferences::encountered_terrains().insert(t);
		}
	}
}

}<|MERGE_RESOLUTION|>--- conflicted
+++ resolved
@@ -338,7 +338,6 @@
 }
 
 int lobby_joins()
-<<<<<<< HEAD
 {
     if (prefs["lobby_joins"] == "friends") {return SHOW_FRIENDS;}
     else if (prefs["lobby_joins"] == "all") {return SHOW_ALL;}
@@ -361,30 +360,6 @@
 
 void _set_sort_list(bool sort)
 {
-=======
-{
-    if (prefs["lobby_joins"] == "friends") {return SHOW_FRIENDS;}
-    else if (prefs["lobby_joins"] == "all") {return SHOW_ALL;}
-    else {return SHOW_NON;}
-}
-
-
-void _set_lobby_joins(int show)
-{
-    if (show == SHOW_FRIENDS) {prefs["lobby_joins"] = "friends";}
-    else if (show == SHOW_ALL) {prefs["lobby_joins"] = "all";}
-    else {prefs["lobby_joins"] = "non";}
-}
-
-bool sort_list()
-{
-	return prefs["sort_list"] != "no";
-}
-
-
-void _set_sort_list(bool sort)
-{
->>>>>>> ea2b261a
 	if(sort)
 		prefs["sort_list"] = "yes";
 	else
