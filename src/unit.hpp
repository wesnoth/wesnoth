--- conflicted
+++ resolved
@@ -20,97 +20,6 @@
 #include "unit_types.hpp"
 #include "image.hpp"
 
-<<<<<<< HEAD
-#include <set>
-#include <string>
-#include <vector>
-
-class unit;
-class display;
-
-typedef std::map<gamemap::location,unit> unit_map;
-
-class unit
-{
-public:
-	friend struct unit_movement_resetter;
-
-	//unit(const unit& u) { *this=u ; unit_halo_ = 0; unit_anim_halo_ = 0; anim_ =new unit_animation(*u.anim_);}
-	unit(const unit& u) { *this=u ; unit_halo_ = 0; unit_anim_halo_ = 0; anim_ =NULL; }
-	unit(const game_data& data, const config& cfg);
-	unit(const unit_type* t, int side, bool use_traits=false, bool dummy_unit=false, unit_race::GENDER gender=unit_race::MALE);
-
-	//a constructor used when advancing a unit
-	unit(const unit_type* t, const unit& u);
-	virtual ~unit();
-	const unit_type& type() const;
-	std::string name() const;
-	const std::string& description() const;
-	const std::string& underlying_description() const;
-	const std::string& profile() const;
-
-	//information about the unit -- a detailed description of it
-	const std::string& unit_description() const;
-
-	void rename(const std::string& new_description);
-        static const int UNIT_ID_MAX;
-
-	int hitpoints() const;
-	int max_hitpoints() const;
-  SDL_Colour hp_color() const;
-	int experience() const;
-  SDL_Colour xp_color() const;
-	int max_experience() const;
-	bool get_experience(int xp);
-	bool unrenamable() const; /** < Set to true for some scenario-specific units which should not be renamed */
-	bool advances() const;
-	unsigned int side() const;
-        Uint32 team_rgb() const;
-        std::vector<Uint32> team_rgb_range() const;
-	unit_race::GENDER gender() const;
-	void set_side(unsigned int new_side);
-	fixed_t alpha() const;
-	void make_recruiter();
-	bool can_recruit() const;
-	int total_movement() const;
-	int movement_left() const;
-	void set_hold_position(bool value);
-	bool hold_position() const;
-	void set_user_end_turn(bool value=true);
-	bool user_end_turn() const;
-	bool can_attack() const;
-	void set_movement(int moves);
-	void set_attacked();
-	void unit_hold_position();
-	void end_unit_turn();
-	void new_turn();
-	void end_turn();
-	void new_level();
-	void refresh() {if(anim_ && !refreshing_) anim_->update_current_frame(); }
-
-	void set_resting(bool resting);
-	bool is_resting() const;
-
-	bool gets_hit(int damage);
-	void heal(int amount);
-	void heal_all();
-
-	bool invisible(const std::string& terrain, int lawful_bonus,
-			const gamemap::location& loc,
-			const unit_map& units,const std::vector<team>& teams) const;
-	bool poisoned() const;
-	bool slowed() const;
-	bool stone() const;
-
-	bool incapacitated() const;
-	bool healable() const;
-
-	bool has_moved() const;
-	bool has_goto() const;
-
-	bool emits_zoc() const;
-=======
->>>>>>> 8000b0e9
 
 /*
  *	TODO:
@@ -130,41 +39,12 @@
  */
 
 
-<<<<<<< HEAD
-	//the name of the file to display (used in menus
-	const std::string& absolute_image() const {return type_->image();}
-	// a sdl surface, ready for display for place where we need a fix image of the unit
-	const surface still_image() const;
-	void refresh_unit(display& disp,gamemap::location hex, bool with_status =false);
-
-	void set_standing(const display& disp);
-	void set_defending(const display& disp, int damage, std::string range);
-	void set_leading(const display& disp);
-	void set_healing(const display& disp);
-	void set_leveling_in(const display& disp);
-	void set_leveling_out(const display& disp);
-	void set_teleporting (const display& disp);
-	void set_extra_anim(const display& disp, std::string flag);
-	void set_dying( const display& disp,const attack_type *attack);
-	void set_walking(const display& disp,const std::string terrain);
-	const unit_animation & set_attacking(const display& disp,bool hit,const attack_type& type);
-	void set_recruited(const display& disp);
-	void set_healed(const display& disp,int healing);
-	void set_poisoned(const display& disp,int damage);
-	void restart_animation(const display& disp,int start_time);
-	const unit_animation* get_animation() const {  return anim_;};
-	void set_offset(double offset){offset_ = offset;}
-
-	void set_facing(gamemap::location::DIRECTION);
-	gamemap::location::DIRECTION facing() const;
-=======
 
 
 
 class unit;
 class display;
 class gamestatus;
->>>>>>> 8000b0e9
 
 #include <set>
 #include <string>
@@ -174,10 +54,6 @@
 typedef std::map<gamemap::location,unit> unit_map;
 
 
-<<<<<<< HEAD
-	void set_hidden(bool state) {hidden_ = state;};
-	bool is_flying() const;
-=======
 class unit_ability_list
 {
 	public:
@@ -191,7 +67,6 @@
 	private:
 		
 };
->>>>>>> 8000b0e9
 
 
 class unit
@@ -350,98 +225,6 @@
 		
 		void add_modification(const std::string& type, const config& modification,
 	                      bool no_add=false);
-<<<<<<< HEAD
-
-	const t_string& modification_description(const std::string& type) const;
-
-	bool move_interrupted() const;
-	const gamemap::location& get_interrupted_move() const;
-	void set_interrupted_move(const gamemap::location& interrupted_move);
-	//is set to the number of moves left, ATTACKED if attacked,
-	// MOVED if moved and then pressed "end turn"
-	// NOT_MOVED if not moved and pressed "end turn"
-	enum MOVES { ATTACKED=-1, MOVED=-2, NOT_MOVED=-3 };
-	enum STATE { STATE_STANDING, STATE_ATTACKING, STATE_DEFENDING,
-		STATE_LEADING, STATE_HEALING, STATE_WALKING, STATE_LEVELIN,
-		STATE_LEVELOUT, STATE_DYING, STATE_EXTRA, STATE_TELEPORT,
-		STATE_RECRUITED, STATE_HEALED, STATE_POISONED};
-	STATE state() const {return state_;}
-private:
-	const std::string& image() const;
-	unit_race::GENDER generate_gender(const unit_type& type, bool use_genders);
-	unit_race::GENDER gender_;
-	std::string variation_;
-
-	const unit_type* type_;
-
-	STATE state_;
-	bool getsHit_;
-
-	int hitpoints_;
-	int maxHitpoints_, backupMaxHitpoints_;
-	int experience_;
-	int maxExperience_, backupMaxExperience_;
-
-	unsigned int side_;
-
-	int moves_;
-	bool user_end_turn_;
-	gamemap::location::DIRECTION facing_;
-	int maxMovement_, backupMaxMovement_;
-	bool resting_;
-	bool hold_position_;
-
-	std::string underlying_description_, description_, profile_;
-
-	//this field is used if the scenario creator places a custom unit description
-	//with a certain unit. If this field is empty, then the more general unit description
-	//from the unit's base type will be used
-	std::string custom_unit_description_;
-
-	bool recruit_;
-
-	std::string role_;
-
-	std::set<std::string> statusFlags_;
-	std::vector<std::string> overlays_;
-
-	//this field stores user-variables associated with the unit
-	config variables_;
-
-	std::vector<attack_type> attacks_;
-	std::vector<attack_type> backupAttacks_;
-
-	config modifications_;
-
-	t_string traitsDescription_;
-
-	string_map modificationDescriptions_;
-
-	bool guardian_;
-
-	gamemap::location goto_, interrupted_move_;
-
-	enum UPKEEP_COST { UPKEEP_FREE, UPKEEP_LOYAL, UPKEEP_FULL_PRICE };
-
-	UPKEEP_COST upkeep_;
-
-	bool unrenamable_;
-
-	unit_animation *anim_;
-	int frame_begin_time;
-	double offset_;
-	std::string user_image_;
-
-	void reset_modifications();
-	void apply_modifications();
-	void remove_temporary_modifications();
-	void generate_traits();
-	void generate_traits_description();
-	int unit_halo_;
-	int unit_anim_halo_;
-	bool refreshing_; // avoid infinit recursion
-	bool hidden_;
-=======
 		
 		const t_string& modification_description(const std::string& type) const;
 		
@@ -590,7 +373,6 @@
 		const gamemap* map_;
 		const gamestatus* gamestatus_;
 		const std::vector<team>* teams_;
->>>>>>> 8000b0e9
 		
 };
 
