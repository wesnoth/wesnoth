/* $Id$ */
/*
   Copyright (C) 2003 by David White <davidnwhite@verizon.net>
   Part of the Battle for Wesnoth Project http://www.wesnoth.org/

   This program is free software; you can redistribute it and/or modify
   it under the terms of the GNU General Public License.
   This program is distributed in the hope that it will be useful,
   but WITHOUT ANY WARRANTY.

   See the COPYING file for more details.
*/
#ifndef UNIT_H_INCLUDED
#define UNIT_H_INCLUDED

#include "config.hpp"
#include "map.hpp"
#include "race.hpp"
#include "team.hpp"
#include "unit_types.hpp"
#include "unit_map.hpp"

class display;
class gamestatus;
class config_writer;

#include <set>
#include <string>
#include <vector>

class unit_ability_list
{
	public:

		bool empty() const;

		std::pair<int,gamemap::location> highest(const std::string& key, int def=0) const;
		std::pair<int,gamemap::location> lowest(const std::string& key, int def=100) const;

		std::vector<std::pair<config*,gamemap::location> > cfgs;
	private:

};


class unit
{
	public:
		friend struct unit_movement_resetter;
		// Copy constructor
		unit(const unit& u);
		// Initilizes a unit from a config
		unit(const game_data& gamedata, const config& cfg);
		unit(const game_data* gamedata, unit_map* unitmap, const gamemap* map, const gamestatus* game_status, const std::vector<team>* teams, const config& cfg);
		// Initilizes a unit from a unit type
		unit(const unit_type* t, int side, bool use_traits=false, bool dummy_unit=false, unit_race::GENDER gender=unit_race::MALE);
		unit(const game_data* gamedata, unit_map* unitmap, const gamemap* map, const gamestatus* game_status, const std::vector<team>* teams, const unit_type* t, int side, bool use_traits=false, bool dummy_unit=false, unit_race::GENDER gender=unit_race::MALE);
		virtual ~unit();
		unit& operator=(const unit&);

		void set_game_context(const game_data* gamedata, unit_map* unitmap, const gamemap* map, const gamestatus* game_status, const std::vector<team>* teams);
		void write_checksum(std::string& str) const;

		// Advances this unit to another type
		void advance_to(const unit_type* t);
		const std::vector<std::string> advances_to() const { return advances_to_; }

		// the current type id
		const std::string& id() const { return id_; }
		const unit_type* type() const;
		// the actual name of the unit
		const std::string& name() const { if (description_.empty()) return language_name(); else return description_; }
		void rename(const std::string& name) { if (!unrenamable_) custom_unit_description_ = name; }
		// the unit type name
		const std::string& description() const { return (custom_unit_description_ != "") ? custom_unit_description_ : description_; }
		const std::string& underlying_description() const { return underlying_description_; }
		const t_string& language_name() const { return language_name_; }
		const std::string& undead_variation() const { return undead_variation_; }
		// the unit's profile
		const std::string& profile() const;
		//information about the unit -- a detailed description of it
		const std::string& unit_description() const { return cfg_["unit_description"]; }

		int hitpoints() const { return hit_points_; }
		int max_hitpoints() const { return max_hit_points_; }
		int experience() const { return experience_; }
		int max_experience() const { return maximum<int>(1,(max_experience_*unit_type::experience_accelerator::get_acceleration() + 50) / 100); }
		int level() const { return level_; }
		// adds 'xp' points to the units experience; returns true if advancement should occur
		bool get_experience(int xp) { experience_ += xp; return advances(); }
		SDL_Colour hp_color() const;
		SDL_Colour xp_color() const;
		/** < Set to true for some scenario-specific units which should not be renamed */
		bool unrenamable() const { return unrenamable_; }
		unsigned int side() const { return side_; }
		Uint32 team_rgb() const { return(team::get_side_rgb(side())); }
		std::vector<Uint32> team_rgb_range() const;
		const std::vector<Uint32>& flag_rgb() const;
		const std::string& team_color() const { return flag_rgb_; }
		unit_race::GENDER gender() const { return gender_; }
		void set_side(unsigned int new_side) { side_ = new_side; }
		fixed_t alpha() const { return alpha_; }

		bool can_recruit() const { return utils::string_bool(cfg_["canrecruit"]); }
		bool incapacitated() const { return utils::string_bool(get_state("stoned"),false); }
		const std::vector<std::string>& recruits() const { return recruits_; }
		int total_movement() const { return max_movement_; }
		int movement_left() const { return movement_; }
		void set_hold_position(bool value) { hold_position_ = value; }
		bool hold_position() const { return hold_position_; }
		void set_user_end_turn(bool value=true) { end_turn_ = value; }
		bool user_end_turn() const { return end_turn_; }
		int attacks_left() const { return attacks_left_; }
		void set_movement(int moves);
		void set_attacks(int left) { attacks_left_ = maximum<int>(0,minimum<int>(left,max_attacks_)); }
		void unit_hold_position() { hold_position_ = end_turn_ = true; }
		void end_unit_turn();
		void new_turn();
		void end_turn();
		void new_level();
		// called on every draw
		void refresh(const display& disp,const gamemap::location& loc) {
			if (state_ == STATE_IDLING && anim_ && anim_->animation_finished()) {
				set_standing(disp, loc);
				return;
			}
			if (state_ != STATE_STANDING || incapacitated() || (get_current_animation_tick() < next_idling_)) return;
			if (get_current_animation_tick() > next_idling_ + 1000) { // prevent all units animating at the same
				set_standing(disp,loc);
			} else {
				set_idling(disp, loc);
			}	
		}

		bool take_hit(int damage) { hit_points_ -= damage; return hit_points_ <= 0; }
		void heal(int amount);
		void heal_all() { hit_points_ = max_hitpoints(); }
		bool resting() const { return resting_; }
		void set_resting(bool rest) { resting_ = rest; }

		const std::string get_state(const std::string& state) const;
		void set_state(const std::string& state, const std::string& value);

		bool has_moved() const { return movement_left() != total_movement(); }
		bool has_goto() const { return get_goto().valid(); }
		int emits_zoc() const { return (incapacitated()) ? false : emit_zoc_; }
		/* cfg: standard unit filter */
		bool matches_filter(const config& cfg,const gamemap::location& loc,bool use_flat_tod=false) const;
		void add_overlay(const std::string& overlay) { overlays_.push_back(overlay); }
		void remove_overlay(const std::string& overlay) { overlays_.erase(std::remove(overlays_.begin(),overlays_.end(),overlay),overlays_.end()); }
		const std::vector<std::string>& overlays() const { return overlays_; }
		/**
		* Initializes this unit from a cfg object.
		*
		* \param cfg  Configuration object from which to read the unit
		*/
		void read(const config& cfg);
		void write(config& cfg) const;
		void write(config_writer& out) const;

		void assign_role(const std::string& role) { role_ = role; }
                void assign_ai_special(const std::string& s) { ai_special_ = s;}
                std::string get_ai_special() const { return(ai_special_); }
		const std::vector<attack_type>& attacks() const { return attacks_; }
		std::vector<attack_type>& attacks() { return attacks_; }

		int damage_from(const attack_type& attack,bool attacker,const gamemap::location& loc) const { return resistance_against(attack,attacker,loc); }

		// a sdl surface, ready for display for place where we need a fix image of the unit
		const surface still_image() const;
		void redraw_unit(display& disp,gamemap::location hex);

		void set_standing(const display& disp,const gamemap::location& loc, bool with_bars = true);
		void set_defending(const display &disp,const gamemap::location& loc, int damage,const attack_type* attack,const attack_type* secondary_attack,int swing_num);
		void set_leading(const display& disp,const gamemap::location& loc);
		void set_healing(const display& disp,const gamemap::location& loc);
		void set_leveling_in(const display& disp,const gamemap::location& loc);
		void set_leveling_out(const display& disp,const gamemap::location& loc);
		void set_teleporting (const display& disp,const gamemap::location& loc);
		void set_extra_anim(const display& disp,const gamemap::location& loc, std::string flag);
		void set_dying(const display &disp,const gamemap::location& loc,const attack_type* attack,const attack_type* secondary_attack);
		void set_walking(const display& disp,const gamemap::location& loc);
		const unit_animation & set_attacking( const display &disp,const gamemap::location& loc,int damage,const attack_type& type,const attack_type* secondary_attack,int swing_num);
		void set_recruited(const display& disp,const gamemap::location& loc);
		void set_healed(const display& disp,const gamemap::location& loc,int healing);
		void set_victorious(const display &disp,const gamemap::location& loc);
		void set_poisoned(const display& disp,const gamemap::location& loc,int damage);
		void set_idling(const display& disp,const gamemap::location& loc);
		void restart_animation(const display& disp,int start_time);
		const unit_animation* get_animation() const {  return anim_;};
		void set_offset(double offset){offset_ = offset;}
		void set_facing(gamemap::location::DIRECTION dir);
		gamemap::location::DIRECTION facing() const { return facing_; }

		std::set<gamemap::location> overlaps(const gamemap::location &loc) const;
		const t_string& traits_description() const { return traits_description_; }

		int value() const { return unit_value_; }
		int cost () const { return unit_value_; }

		const gamemap::location& get_goto() const { return goto_; }
		void set_goto(const gamemap::location& new_goto) { goto_ = new_goto; }

		int upkeep() const;

		void set_hidden(bool state) {hidden_ = state;};
		bool get_hidden() { return hidden_; };
		bool is_flying() const { return flying_; }
		bool is_fearless() const { return is_fearless_; }
		bool is_healthy() const { return is_healthy_; }
<<<<<<< HEAD
		int movement_cost(gamemap::TERRAIN terrain, int recurse_count=0) const;
		int defense_modifier(gamemap::TERRAIN terrain, int recurse_count=0) const;
=======
		int movement_cost(t_translation::t_letter terrain, int recurse_count=0) const;
		int defense_modifier(t_translation::t_letter terrain, int recurse_count=0) const;
>>>>>>> ea2b261a
		int resistance_against(const attack_type& damage_type,bool attacker,const gamemap::location& loc) const;
//		std::map<terrain_type::TERRAIN,int> movement_type() const;

		bool can_advance() const { return advances_to_.empty()==false || get_modification_advances().empty() == false; }
		bool advances() const { return experience_ >= max_experience() && can_advance(); }

        std::map<std::string,std::string> advancement_icons() const;
        std::vector<std::pair<std::string,std::string> > amla_icons() const;

		config::child_list get_modification_advances() const;
		const config::child_list& modification_advancements() const { return cfg_.get_children("advancement"); }

		size_t modification_count(const std::string& type, const std::string& id) const;

		void add_modification(const std::string& type, const config& modification,
	                      bool no_add=false);

		const t_string& modification_description(const std::string& type) const;

		bool move_interrupted() const { return movement_left() > 0 && interrupted_move_.x >= 0 && interrupted_move_.y >= 0; }
		const gamemap::location& get_interrupted_move() const { return interrupted_move_; }
		void set_interrupted_move(const gamemap::location& interrupted_move) { interrupted_move_ = interrupted_move; }

		enum STATE { STATE_STANDING, STATE_ATTACKING, STATE_DEFENDING,
		STATE_LEADING, STATE_HEALING, STATE_WALKING, STATE_LEVELIN,
		STATE_LEVELOUT, STATE_DYING, STATE_EXTRA, STATE_TELEPORT,
		STATE_RECRUITED, STATE_HEALED, STATE_POISONED, STATE_IDLEIN, STATE_IDLING, STATE_VICTORIOUS};
		STATE state() const { return (state_ == STATE_IDLING) ? STATE_STANDING : state_; }

		//the name of the file to display (used in menus
		const std::string& absolute_image() const { return cfg_["image"]; }
		const std::string& image_halo() const { return cfg_["halo"]; }
		const std::string& image_profile() const;
		const std::string& image_fighting(attack_type::RANGE range) const;
		const std::string& image_healing() const;
		const std::string& image_halo_healing() const { return cfg_["image_halo_healing"]; }
		const std::string& get_hit_sound() const { return cfg_["get_hit_sound"]; }
		const std::string& die_sound() const { return cfg_["die_sound"]; }
		const std::string& image_ellipse() const { return cfg_["ellipse"]; }

		const std::string& usage() const { return cfg_["usage"]; }
		unit_type::ALIGNMENT alignment() const { return alignment_; }
		const std::string& race() const { return race_->name(); }

		const defensive_animation& defend_animation(const display& disp, const gamemap::location& loc,
				fighting_animation::hit_type hits,const attack_type* attack,
				const attack_type* secondary_attack,int swing_num,int damage) const;
		const unit_animation& teleport_animation(const display& disp, const gamemap::location& loc) const;
		const unit_animation* extra_animation(const display& disp, const gamemap::location& loc,const std::string &flag) const;
		const death_animation& die_animation(const display& disp, const gamemap::location& loc,
				fighting_animation::hit_type hits,const attack_type* attack,const attack_type* secondary_attack) const;
		const movement_animation& move_animation(const display& disp, const gamemap::location& loc) const;
		const standing_animation& stand_animation(const display& disp, const gamemap::location& loc) const;
		const leading_animation& lead_animation(const display& disp, const gamemap::location& loc) const;
		const healing_animation& heal_animation(const display& disp, const gamemap::location& loc) const;
		const victory_animation& victorious_animation(const display& disp, const gamemap::location& loc) const;
		const recruit_animation& recruiting_animation(const display& disp, const gamemap::location& loc) const;
		const idle_animation* idling_animation(const display& disp, const gamemap::location& loc) const;
		const levelin_animation& levelingin_animation(const display& disp, const gamemap::location& loc) const;
		const levelout_animation& levelingout_animation(const display& disp, const gamemap::location& loc) const;
		const healed_animation& get_healed_animation(const display& disp, const gamemap::location& loc,int healing) const;
		const poison_animation& poisoned_animation(const display& disp, const gamemap::location& loc,int damage) const;

		bool get_ability_bool(const std::string& ability, const gamemap::location& loc) const;
		unit_ability_list get_abilities(const std::string& ability, const gamemap::location& loc) const;
		std::vector<std::string> ability_tooltips(const gamemap::location& loc) const;
		std::vector<std::string> unit_ability_tooltips() const;
		bool has_ability_type(const std::string& ability) const;

		void reset_modifications();
		void backup_state();
		void apply_modifications();
		void remove_temporary_modifications();
		void generate_traits();
		void generate_traits_description();
		std::string generate_description() const { return race_->generate_name(cfg_["gender"] == "female" ? unit_race::FEMALE : unit_race::MALE); }

		bool invisible(const gamemap::location& loc,
			const unit_map& units,const std::vector<team>& teams) const;

		unit_race::GENDER generate_gender(const unit_type& type, bool gen);
		std::string image_mods() const;

	private:

		/*
		 * cfg: an ability WML structure
		 */
		bool ability_active(const std::string& ability,const config& cfg,const gamemap::location& loc) const;
		bool ability_affects_adjacent(const std::string& ability,const config& cfg,int dir,const gamemap::location& loc) const;
		bool ability_affects_self(const std::string& ability,const config& cfg,const gamemap::location& loc) const;
		bool resistance_filter_matches(const config& cfg,bool attacker,const attack_type& damage_type) const;
		int movement_cost_internal(t_translation::t_letter terrain, int recurse_count=0) const;
		bool has_ability_by_id(const std::string& ability) const;

		config cfg_;
		config movement_b_;
		config defense_b_;
		config resistance_b_;

		std::vector<std::string> advances_to_;
		std::string id_;
		const unit_race* race_;
		std::string name_;
		std::string description_;
		std::string custom_unit_description_;
		std::string underlying_description_;
		t_string language_name_;
		std::string undead_variation_;
		std::string variation_;

		int hit_points_;
		int max_hit_points_, max_hit_points_b_;
		int experience_;
		int max_experience_, max_experience_b_;
		int level_;
		unit_type::ALIGNMENT alignment_;
		std::string flag_rgb_;
		std::string image_mods_;
		
		bool unrenamable_;
		unsigned int side_;
		unit_race::GENDER gender_;

		fixed_t alpha_;

		std::vector<std::string> recruits_;

		int movement_;
		int max_movement_, max_movement_b_;
		mutable std::map<t_translation::t_letter, int> movement_costs_; // movement cost cache
		bool hold_position_;
		bool end_turn_;
		bool resting_;
		int attacks_left_;
		int max_attacks_;

		std::map<std::string,std::string> states_;
		config variables_;
		int emit_zoc_;
		STATE state_;

		std::vector<std::string> overlays_;

		std::string role_;
		std::string ai_special_;
		std::vector<attack_type> attacks_, attacks_b_;
		gamemap::location::DIRECTION facing_;

		t_string traits_description_;
		int unit_value_;
		gamemap::location goto_, interrupted_move_;
		bool flying_, is_fearless_, is_healthy_;

//		std::map<terrain_type::TERRAIN,int> movement_costs_, movement_costs_b_;
//		std::map<terrain_type::TERRAIN,int> defense_mods_, defense_mods_b_;

		string_map modification_descriptions_;
		// animations
		std::vector<defensive_animation> defensive_animations_;
		std::vector<unit_animation> teleport_animations_;
		std::multimap<std::string,unit_animation> extra_animations_;
		std::vector<death_animation> death_animations_;
		std::vector<movement_animation> movement_animations_;
		std::vector<standing_animation> standing_animations_;
		std::vector<leading_animation> leading_animations_;
		std::vector<healing_animation> healing_animations_;
		std::vector<victory_animation> victory_animations_;
		std::vector<recruit_animation> recruit_animations_;
		std::vector<idle_animation> idle_animations_;
		std::vector<levelin_animation> levelin_animations_;
		std::vector<levelout_animation> levelout_animations_;
		std::vector<healed_animation> healed_animations_;
		std::vector<poison_animation> poison_animations_;
		unit_animation *anim_;
		int next_idling_;
		int frame_begin_time_;


		double offset_;
		int unit_halo_;
		int unit_anim_halo_;
		bool getsHit_;
		bool refreshing_; // avoid infinite recursion
		bool hidden_;
		bool draw_bars_;

		config modifications_;

		friend void attack_type::set_specials_context(const gamemap::location& loc,const unit& un) const;
		const game_data* gamedata_;
		const unit_map* units_;
		const gamemap* map_;
		const gamestatus* gamestatus_;
		const std::vector<team>* teams_;

};

//object which temporarily resets a unit's movement
struct unit_movement_resetter
{
	unit_movement_resetter(unit& u, bool operate=true) : u_(u), moves_(u.movement_)
	{
		if(operate) {
			u.movement_ = u.total_movement();
		}
	}

	~unit_movement_resetter()
	{
		u_.movement_ = moves_;
	}

private:
	unit& u_;
	int moves_;
};

void sort_units(std::vector< unit > &);

int team_units(const unit_map& units, unsigned int team_num);
int team_upkeep(const unit_map& units, unsigned int team_num);
unit_map::const_iterator team_leader(unsigned int side, const unit_map& units);
std::string team_name(int side, const unit_map& units);
unit_map::iterator find_visible_unit(unit_map& units,
		const gamemap::location loc,
		const gamemap& map,
		const std::vector<team>& teams, const team& current_team);
unit_map::const_iterator find_visible_unit(const unit_map& units,
		const gamemap::location loc,
		const gamemap& map,
		const std::vector<team>& teams, const team& current_team);

struct team_data
{
	int units, upkeep, villages, expenses, net_income, gold;
};

team_data calculate_team_data(const class team& tm, int side, const unit_map& units);

std::string get_team_name(unsigned int side, const unit_map& units);

const std::set<gamemap::location> vacant_villages(const std::set<gamemap::location>& villages, const unit_map& units);

//this object is used to temporary place a unit in the unit map, swapping out any unit
//that is already there. On destruction, it restores the unit map to its original .
struct temporary_unit_placer
{
	temporary_unit_placer(unit_map& m, const gamemap::location& loc, const unit& u);
	~temporary_unit_placer();

private:
	unit_map& m_;
	const gamemap::location& loc_;
	std::pair<gamemap::location,unit> *temp_;
};

#endif<|MERGE_RESOLUTION|>--- conflicted
+++ resolved
@@ -208,13 +208,8 @@
 		bool is_flying() const { return flying_; }
 		bool is_fearless() const { return is_fearless_; }
 		bool is_healthy() const { return is_healthy_; }
-<<<<<<< HEAD
-		int movement_cost(gamemap::TERRAIN terrain, int recurse_count=0) const;
-		int defense_modifier(gamemap::TERRAIN terrain, int recurse_count=0) const;
-=======
 		int movement_cost(t_translation::t_letter terrain, int recurse_count=0) const;
 		int defense_modifier(t_translation::t_letter terrain, int recurse_count=0) const;
->>>>>>> ea2b261a
 		int resistance_against(const attack_type& damage_type,bool attacker,const gamemap::location& loc) const;
 //		std::map<terrain_type::TERRAIN,int> movement_type() const;
 
