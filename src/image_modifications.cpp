--- conflicted
+++ resolved
@@ -1049,30 +1049,22 @@
 std::pair<int, bool> parse_scale_value(std::string_view arg)
 {
 	if(const std::size_t pos = arg.rfind('%'); pos != std::string_view::npos) {
-		return { lexical_cast_default<int, std::string_view>(arg.substr(0, pos)), true };
+		return { utils::from_chars<int>(arg.substr(0, pos)).value_or(0), true };
 	} else {
-		return { lexical_cast_default<int, std::string_view>(arg), false };
+		return { utils::from_chars<int>(arg).value_or(0), false };
 	}
 }
 
 /** Common helper function to parse scaling IPF inputs. */
-<<<<<<< HEAD
-std::optional<std::pair<point, uint8_t>> parse_scale_args(const std::string& args)
-{
-	const std::vector<std::string> scale_params = utils::split(args, ',', utils::STRIP_SPACES);
+std::optional<std::pair<point, uint8_t>> parse_scale_args(std::string_view args)
+{
+	const auto scale_params = utils::split_view(args, ',', utils::STRIP_SPACES);
 	const std::size_t num_args = scale_params.size();
-=======
-std::optional<point> parse_scale_args(std::string_view args)
-{
-	const auto scale_params = utils::split_view(args, ',', utils::STRIP_SPACES);
-	const std::size_t s = scale_params.size();
->>>>>>> 309abc7a
 
 	if(num_args == 0 || (num_args == 1 && scale_params[0].empty())) {
 		return std::nullopt;
 	}
 
-<<<<<<< HEAD
 	uint8_t flags = 0;
 	std::array<int, 2> parsed_sizes{0,0};
 
@@ -1089,13 +1081,6 @@
 		if(relative) {
 			flags |= (i == 0 ? scale_modification::X_BY_FACTOR : scale_modification::Y_BY_FACTOR);
 		}
-=======
-	point size{0, 0};
-	size.x = utils::from_chars<int>(scale_params[0]).value_or(0);
-
-	if(s > 1) {
-		size.y = utils::from_chars<int>(scale_params[1]).value_or(0);
->>>>>>> 309abc7a
 	}
 
 	return std::pair{point{parsed_sizes[0], parsed_sizes[1]}, flags};
