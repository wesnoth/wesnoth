/*
   Copyright (C) 2009 - 2016 by Ignacio R. Morelle <shadowm2006@gmail.com>
   Part of the Battle for Wesnoth Project http://www.wesnoth.org/

   This program is free software; you can redistribute it and/or modify
   it under the terms of the GNU General Public License as published by
   the Free Software Foundation; either version 2 of the License, or
   (at your option) any later version.
   This program is distributed in the hope that it will be useful,
   but WITHOUT ANY WARRANTY.

   See the COPYING file for more details.
*/

#include "color_range.hpp"
#include "config.hpp"
#include "display.hpp"
#include "game_config.hpp"
#include "image.hpp"
#include "image_modifications.hpp"
#include "log.hpp"
#include "color.hpp"
#include "serialization/string_utils.hpp"

#include "formula/formula.hpp"
#include "formula/callable.hpp"

#include <map>

#define GETTEXT_DOMAIN "wesnoth-lib"

static lg::log_domain log_display("display");
#define ERR_DP LOG_STREAM(err, log_display)
#define LOG_DP LOG_STREAM(info, log_display)

namespace image {


/** Adds @a mod to the queue (unless mod is nullptr). */
void modification_queue::push(modification * mod)
{
	// Null pointers do not get stored. (Shouldn't happen, but just in case.)
	if ( mod != nullptr )
		priorities_[mod->priority()].push_back(mod);
}

/** Removes the top element from the queue */
void modification_queue::pop()
{
	map_type::iterator top_pair = priorities_.begin();
	std::vector<modification *> & top_vector = top_pair->second;

	// Erase the top element.
	top_vector.erase(top_vector.begin());
	if ( top_vector.empty() )
		// We need to keep the map clean.
		priorities_.erase(top_pair);
}

/** Returns the number of elements in the queue. */
size_t modification_queue::size() const
{
	size_t count = 0;
	for (const map_type::value_type & pair : priorities_)
		count += pair.second.size();
	return count;
}

/** Returns the top element in the queue . */
modification * modification_queue::top() const
{
	return priorities_.begin()->second.front();
}


namespace {

/// A function used to parse modification arguments
typedef modification* (*mod_parser)(const std::string&);

/** A map of all registered mod parsers
 *
 * The mapping is between the modification name and the parser function pointer
 * An example of an entry would be "TC" -> &parse_TC_mod
 */
std::map<std::string, mod_parser> mod_parsers;

/** Decodes a single modification using an appropriate mod_parser
 *
 * @param encoded_mod A string representing a single modification
 *
 * @return A pointer to the decoded modification object
 * @retval nullptr if the string is invalid or a parser isn't found
 */
modification* decode_modification(const std::string& encoded_mod)
{
	std::vector<std::string> split = utils::parenthetical_split(encoded_mod);

	if(split.size() != 2) {
		ERR_DP << "error parsing image modifications: "
		       << encoded_mod << "\n";
		return nullptr;
	}

	std::string mod_type = split[0];
	std::string args = split[1];

	if(mod_parsers.find(mod_type) == mod_parsers.end()) {
		ERR_DP << "unknown image function in path: "
		       << mod_type << '\n';
		return nullptr;
	}

	return (*mod_parsers[mod_type])(args);
}
} // end anon namespace


modification::imod_exception::imod_exception(const std::stringstream& message_stream)
	: message(message_stream.str())
{
}

modification::imod_exception::imod_exception(const std::string& message)
		: message(message)
{
}

/** Decodes the modification string
 *
 * Important:
 * It creates new objects which need to be deleted after use
 *
 * @param encoded_mods A string representing any number of modifications
 *
 * @return A modification_queue filled with decoded modification pointers
 */
modification_queue modification::decode(const std::string& encoded_mods)
{
	modification_queue mods;

	for(const std::string& encoded_mod : utils::parenthetical_split(encoded_mods, '~')) {
		modification* mod = decode_modification(encoded_mod);

		if(mod) {
			mods.push(mod);
		}
	}

	return mods;
}

surface rc_modification::operator()(const surface& src) const
{
	// unchecked
	return recolor_image(src, rc_map_);
}

surface fl_modification::operator()(const surface& src) const
{
	surface ret = src;

	if ( horiz_  && vert_ ) {
		// Slightly faster than doing both a flip and a flop.
		ret = rotate_180_surface(ret);
	}

	else if(horiz_) {
		ret = flip_surface(ret);
	}

	else if(vert_) {
		ret = flop_surface(ret);
	}

	return ret;
}

surface rotate_modification::operator()(const surface& src) const
{
	// Convert the number of degrees to the interval [0,360].
	const int normalized = degrees_ >= 0 ?
		degrees_ - 360*(degrees_/360) :
		degrees_ + 360*(1 + (-degrees_)/360); // In case compilers disagree as to what -90/360 is.

	switch ( normalized )
	{
		case 0:   return src;
		case 90:  return rotate_90_surface(src, true);
		case 180: return rotate_180_surface(src);
		case 270: return rotate_90_surface(src, false);
		case 360: return src;
	}

	return rotate_any_surface(src, normalized, zoom_, offset_);
}

surface gs_modification::operator()(const surface& src) const
{
	return greyscale_image(src);
}

surface bw_modification::operator()(const surface& src) const
{
	return monochrome_image(src, threshold_);
}

surface sepia_modification::operator()(const surface &src) const
{
	return sepia_image(src);
}

surface negative_modification::operator()(const surface &src) const
{
	return negative_image(src, red_, green_, blue_);
}

surface plot_alpha_modification::operator()(const surface& src) const
{
	return alpha_to_greyscale(src);
}

surface wipe_alpha_modification::operator()(const surface& src) const
{
	return wipe_alpha(src);
}

// TODO: Is this useful enough to move into formula/callable_objects?
class pixel_callable : public game_logic::formula_callable {
public:
	pixel_callable(SDL_Point p, color_t clr, Uint32 w, Uint32 h) : p(p), clr(clr), w(w), h(h) {}
	void get_inputs(std::vector<game_logic::formula_input>* inputs) const override {
		inputs->push_back(game_logic::formula_input("x", game_logic::FORMULA_READ_ONLY));
		inputs->push_back(game_logic::formula_input("y", game_logic::FORMULA_READ_ONLY));
		inputs->push_back(game_logic::formula_input("red", game_logic::FORMULA_READ_ONLY));
		inputs->push_back(game_logic::formula_input("green", game_logic::FORMULA_READ_ONLY));
		inputs->push_back(game_logic::formula_input("blue", game_logic::FORMULA_READ_ONLY));
		inputs->push_back(game_logic::formula_input("alpha", game_logic::FORMULA_READ_ONLY));
		inputs->push_back(game_logic::formula_input("height", game_logic::FORMULA_READ_ONLY));
		inputs->push_back(game_logic::formula_input("width", game_logic::FORMULA_READ_ONLY));
	}
	variant get_value(const std::string& key) const override {
		if(key == "x") {
			return variant(p.x);
		} else if(key == "y") {
			return variant(p.y);
		} else if(key == "red") {
			return variant(clr.r);
		} else if(key == "green") {
			return variant(clr.g);
		} else if(key == "blue") {
			return variant(clr.b);
		} else if(key == "alpha") {
			return variant(clr.a);
		} else if(key == "width") {
			return variant(w);
		} else if(key == "height") {
			return variant(h);
		}
		return variant();
	}
private:
	SDL_Point p;
	color_t clr;
	Uint32 w, h;
};

surface adjust_alpha_modification::operator()(const surface & src) const
{
	if(src == nullptr) {
		return nullptr;
	}

	game_logic::formula new_alpha(formula_);

	surface nsurf(make_neutral_surface(src));

	if(nsurf == nullptr) {
		std::cerr << "could not make neutral surface...\n";
		return nullptr;
	}

	adjust_surface_alpha(nsurf, SDL_ALPHA_OPAQUE);

	{
		surface_lock lock(nsurf);
		Uint32* cur = lock.pixels();
		Uint32*const end = cur + nsurf->w * src->h;
		Uint32*const beg = cur;

		while(cur != end) {
			color_t pixel;
			pixel.a = (*cur) >> 24;
			pixel.r = (*cur) >> 16;
			pixel.g = (*cur) >> 8;
			pixel.b = (*cur);

			int i = cur - beg;
			SDL_Point p;
			p.y = i / nsurf->w;
			p.x = i % nsurf->w;

			pixel_callable px(p, pixel, nsurf->w, nsurf->h);
			pixel.a = std::min<unsigned>(new_alpha.evaluate(px).as_int(), 255);
			*cur = (pixel.a << 24) + (pixel.r << 16) + (pixel.g << 8) + pixel.b;

			++cur;
		}
	}

	return nsurf;
}

surface adjust_channels_modification::operator()(const surface & src) const
{
	if(src == nullptr) {
		return nullptr;
	}

	game_logic::formula new_red(formulas_[0]);
	game_logic::formula new_green(formulas_[1]);
	game_logic::formula new_blue(formulas_[2]);
	game_logic::formula new_alpha(formulas_[3]);

	surface nsurf(make_neutral_surface(src));

	if(nsurf == nullptr) {
		std::cerr << "could not make neutral surface...\n";
		return nullptr;
	}

	adjust_surface_alpha(nsurf, SDL_ALPHA_OPAQUE);

	{
		surface_lock lock(nsurf);
		Uint32* cur = lock.pixels();
		Uint32*const end = cur + nsurf->w * src->h;
		Uint32*const beg = cur;

		while(cur != end) {
			color_t pixel;
			pixel.a = (*cur) >> 24;
			pixel.r = (*cur) >> 16;
			pixel.g = (*cur) >> 8;
			pixel.b = (*cur);

			int i = cur - beg;
			SDL_Point p;
			p.y = i / nsurf->w;
			p.x = i % nsurf->w;

			pixel_callable px(p, pixel, nsurf->w, nsurf->h);
			pixel.r = std::min<unsigned>(new_red.evaluate(px).as_int(), 255);
			pixel.g = std::min<unsigned>(new_green.evaluate(px).as_int(), 255);
			pixel.b = std::min<unsigned>(new_blue.evaluate(px).as_int(), 255);
			pixel.a = std::min<unsigned>(new_alpha.evaluate(px).as_int(), 255);
			*cur = (pixel.a << 24) + (pixel.r << 16) + (pixel.g << 8) + pixel.b;

			++cur;
		}
	}

	return nsurf;
}

surface crop_modification::operator()(const surface& src) const
{
	SDL_Rect area = slice_;
	if(area.w == 0) {
		area.w = src->w;
	}
	if(area.h == 0) {
		area.h = src->h;
	}

	/*
	 * Unlike other image functions cut_surface does not convert the input
	 * surface to a neutral surface, nor does it convert its return surface
	 * to an optimised surface.
	 *
	 * Since it seems to work for most cases, rather change this caller instead
	 * of the function signature. (The issue was discovered in bug #20876).
	 */
    surface temp = cut_surface(make_neutral_surface(src), area);
	adjust_surface_alpha(temp, SDL_ALPHA_OPAQUE);
	return temp;
}

surface blit_modification::operator()(const surface& src) const
{
	if(x_ >= src->w) {
		std::stringstream sstr;
		sstr << "~BLIT(): x-coordinate '"
			<< x_ << "' larger than destination image's width '"
			<< src->w << "' no blitting performed.\n";

		throw imod_exception(sstr);
	}

	if(y_ >= src->h) {
		std::stringstream sstr;
		sstr << "~BLIT(): y-coordinate '"
			<< y_ << "' larger than destination image's height '"
			<< src->h << "' no blitting performed.\n";

		throw imod_exception(sstr);
	}

	if(surf_->w + x_ > src->w) {
		std::stringstream sstr;
		sstr << "~BLIT(): offset and width '"
			<< x_ + surf_->w << "' larger than destination image's width '"
			<< src->w << "' no blitting performed.\n";

		throw imod_exception(sstr);
	}

	if(surf_->h + y_ > src->h) {
		std::stringstream sstr;
		sstr << "~BLIT(): offset and height '"
			<< y_ + surf_->h << "' larger than destination image's height '"
			<< src->h << "' no blitting performed.\n";

		throw imod_exception(sstr);
	}

	surface nsrc = make_neutral_surface(src);
	surface nsurf = make_neutral_surface(surf_);
	SDL_Rect r = sdl::create_rect(x_, y_, 0, 0);
	sdl_blit(nsurf, nullptr, nsrc, &r);
	return nsrc;
}

surface mask_modification::operator()(const surface& src) const
{
	if(src->w == mask_->w &&  src->h == mask_->h && x_ == 0 && y_ == 0)
		return mask_surface(src, mask_);
	SDL_Rect r = sdl::create_rect(x_, y_, 0, 0);
	surface new_mask = create_neutral_surface(src->w, src->h);
	sdl_blit(mask_, nullptr, new_mask, &r);
	return mask_surface(src, new_mask);
}

surface light_modification::operator()(const surface& src) const {
	if(src == nullptr) { return nullptr; }

	//light_surface wants a neutral surface having same dimensions
	surface nsurf;
	if(surf_->w != src->w || surf_->h != src->h)
		nsurf = scale_surface(surf_, src->w, src->h, false);
	else
		nsurf = make_neutral_surface(surf_);
	return light_surface(src, nsurf);;
}

surface scale_modification::operator()(const surface& src) const
{
	std::pair<int,int> sz = calculate_size(src);

	if(nn_) {
		return scale_surface_sharp(src, sz.first, sz.second);
	} else {
		return scale_surface(src, sz.first, sz.second);
	}
}

std::pair<int,int> scale_exact_modification::calculate_size(const surface& src) const
{
	const int old_w = src->w;
	const int old_h = src->h;
	int w = get_w();
	int h = get_h();

	if(w <= 0) {
		if(w < 0) {
			ERR_DP << "width of " << fn_ << " is negative - resetting to original width" << std::endl;
		}
		w = old_w;
	}
	if(h <= 0) {
		if(h < 0) {
			ERR_DP << "height of " << fn_ << " is negative - resetting to original height" << std::endl;
		}
		h = old_h;
	}

	return std::make_pair(w, h);
}

std::pair<int,int> scale_into_modification::calculate_size(const surface& src) const
{
	const int old_w = src->w;
	const int old_h = src->h;
	long double w = get_w();
	long double h = get_h();

	if(w <= 0) {
		if(w < 0) {
			ERR_DP << "width of SCALE_INTO is negative - resetting to original width" << std::endl;
		}
		w = old_w;
	}
	if(h <= 0) {
		if(h < 0) {
			ERR_DP << "height of SCALE_INTO is negative - resetting to original height" << std::endl;
		}
		h = old_h;
	}

	long double ratio = std::min(w / old_w, h / old_h);

	return std::make_pair(old_w * ratio, old_h * ratio);
}

surface xbrz_modification::operator()(const surface& src) const
{
	if (z_ == 1) {
		return src;
	}

	return scale_surface_xbrz(src, z_);
}

/*
 * The Opacity IPF doesn't seem to work with surface-wide alpha and instead needs per-pixel alpha.
 * If this is needed anywhere else it can be moved back to sdl/utils.*pp.
 */
surface o_modification::operator()(const surface& src) const
{
	surface nsurf(make_neutral_surface(src));

	if(nsurf == nullptr) {
		std::cerr << "could not make neutral surface...\n";
		return nullptr;
	}

	Uint8 amount = ftofxp(opacity_);

	{
		surface_lock lock(nsurf);
		Uint32* beg = lock.pixels();
		Uint32* end = beg + nsurf->w*src->h;

		while(beg != end) {
			Uint8 alpha = (*beg) >> 24;

			if(alpha) {
				Uint8 r, g, b;
				r = (*beg) >> 16;
				g = (*beg) >> 8;
				b = (*beg);

				alpha = std::min<unsigned>(unsigned(fxpmult(alpha,amount)),255);
				*beg = (alpha << 24) + (r << 16) + (g << 8) + b;
			}

			++beg;
		}
	}

	return nsurf;
}

surface cs_modification::operator()(const surface& src) const
{
	return(
		(r_ != 0 || g_ != 0 || b_ != 0) ?
		adjust_surface_color(src, r_, g_, b_) :
		src
	);
}

surface blend_modification::operator()(const surface& src) const
{
	return blend_surface(src, a_, color_t(r_, g_, b_));
}

surface bl_modification::operator()(const surface& src) const
{
	return blur_alpha_surface(src, depth_);
}

<<<<<<< HEAD
int bl_modification::get_depth() const
{
	return depth_;
}

=======
>>>>>>> 06704ccd
surface background_modification::operator()(const surface &src) const
{
	surface ret = make_neutral_surface(src);
	SDL_FillRect(ret, nullptr, SDL_MapRGBA(ret->format, color_.r, color_.g,
					    color_.b, color_.a));
	surface temp = src;
	adjust_surface_alpha(temp, SDL_ALPHA_OPAQUE);
	sdl_blit(temp, nullptr, ret, nullptr);
	return ret;
}


surface swap_modification::operator()(const surface &src) const
{
	return swap_channels_image(src, red_, green_, blue_, alpha_);
}

namespace {

struct parse_mod_registration
{
	parse_mod_registration(const char* name, mod_parser parser)
	{
		mod_parsers[name] = parser;
	}
};

/** A macro for automatic modification parser registration
 *
 * It automatically registers the created parser in the mod_parsers map
 * It should be used just like a function header (look at the uses below)
 * It should only be used within an anonymous namespace
 *
 * @param type The modification type to be registered (unquoted)
 * @param args_var The name for the string argument provided
 */
#define REGISTER_MOD_PARSER(type, args_var)                                                           \
    static modification* parse_##type##_mod(const std::string&);                                      \
    static parse_mod_registration parse_##type##_mod_registration_aux(#type, &parse_##type##_mod);    \
    static modification* parse_##type##_mod(const std::string& args_var)                              \

// Color-range-based recoloring
REGISTER_MOD_PARSER(TC, args)
{
	std::vector<std::string> params = utils::split(args,',');

	if(params.size() < 2) {
		ERR_DP << "too few arguments passed to the ~TC() function" << std::endl;

		return nullptr;
	}

	int side_n = lexical_cast_default<int>(params[0], -1);
	std::string team_color;
	if (side_n < 1) {
		ERR_DP << "invalid team (" << side_n
		       << ") passed to the ~TC() function\n";
		return nullptr;
	}
	else if (side_n <= static_cast<int>(image::get_team_colors().size())) {
		team_color = image::get_team_colors()[side_n - 1];
	}
	else {
		// This side is not initialized; use default "n"
		try {
			team_color = std::to_string(side_n);
		} catch(bad_lexical_cast const&) {
			ERR_DP << "bad things happen" << std::endl;

			return nullptr;
		}
	}

	//
	// Pass argseters for RC functor
	//
	if(!game_config::tc_info(params[1]).size()){
		ERR_DP << "could not load TC info for '" << params[1]
		       << "' palette\n"
		       << "bailing out from TC\n";

		return nullptr;
	}

	color_range_map rc_map;
	try {
		const color_range& new_color = game_config::color_info(team_color);
		const std::vector<color_t>& old_color = game_config::tc_info(params[1]);

		rc_map = recolor_range(new_color,old_color);
	}
	catch(config::error const& e) {
		ERR_DP << "caught config::error while processing TC: "
		       << e.message
		       << '\n'
		       << "bailing out from TC\n";

		return nullptr;
	}

	return new rc_modification(rc_map);
}

// Team-color-based color range selection and recoloring
REGISTER_MOD_PARSER(RC, args)
{
	const std::vector<std::string> recolor_params = utils::split(args,'>');

	if(recolor_params.size()>1){
		//
		// recolor source palette to color range
		//
		color_range_map rc_map;
		try {
			const color_range& new_color = game_config::color_info(recolor_params[1]);
			const std::vector<color_t>& old_color = game_config::tc_info(recolor_params[0]);

			rc_map = recolor_range(new_color,old_color);
		}
		catch (config::error& e) {
			ERR_DP
				<< "caught config::error while processing color-range RC: "
				<< e.message
				<< '\n';
			ERR_DP
				<< "bailing out from RC\n";
			rc_map.clear();
		}

		return new rc_modification(rc_map);
	}

	return nullptr;
}

// Palette switch
REGISTER_MOD_PARSER(PAL, args)
{
	const std::vector<std::string> remap_params = utils::split(args,'>');

	if(remap_params.size() < 2) {
		ERR_DP << "not enough arguments passed to the ~PAL() function: "
		       << args << "\n";

		return nullptr;
	}


	try {
		color_range_map rc_map;
		const std::vector<color_t>& old_palette = game_config::tc_info(remap_params[0]);
		const std::vector<color_t>& new_palette =game_config::tc_info(remap_params[1]);

		for(size_t i = 0; i < old_palette.size() && i < new_palette.size(); ++i) {
			rc_map[old_palette[i]] = new_palette[i];
		}

		return new rc_modification(rc_map);
	}
	catch(config::error& e) {
		ERR_DP
			<< "caught config::error while processing PAL function: "
			<< e.message
			<< '\n';
		ERR_DP
			<< "bailing out from PAL\n";

		return nullptr;
	}
}

// Flip/flop
REGISTER_MOD_PARSER(FL, args)
{
	bool horiz = (args.empty() || args.find("horiz") != std::string::npos);
	bool vert = (args.find("vert") != std::string::npos);

	return new fl_modification(horiz, vert);
}

// Rotations
REGISTER_MOD_PARSER(ROTATE, args)
{
	std::vector<std::string> const& slice_params = utils::split(args, ',', utils::STRIP_SPACES);
	const size_t s = slice_params.size();

	switch (s) {
		case 0:
			return new rotate_modification();
			break;
		case 1:
			return new rotate_modification(
					lexical_cast_default<int>(slice_params[0]));
			break;
		case 2:
			return new rotate_modification(
					lexical_cast_default<int>(slice_params[0]),
					lexical_cast_default<int>(slice_params[1]));
			break;
		case 3:
			return new rotate_modification(
					lexical_cast_default<int>(slice_params[0]),
					lexical_cast_default<int>(slice_params[1]),
					lexical_cast_default<int>(slice_params[2]));
			break;
	}
	return nullptr;
}

// Grayscale
REGISTER_MOD_PARSER(GS, )
{
	return new gs_modification;
}

// Black and white
REGISTER_MOD_PARSER(BW, args)
{
	const std::vector<std::string>& params = utils::split(args, ',');
	if (params.size() == 1) {
		try {
			int threshold = std::stoi(params[0]);
			if (threshold < 0 || threshold > 255) {
				ERR_DP << "~BW() argument out of range 0 - 255" << std::endl;
				return nullptr;
			}
			else {
				return new bw_modification(threshold);
			}
		}
		catch (std::invalid_argument) {
			ERR_DP << "unsupported argument in ~BW() function" << std::endl;
			return nullptr;
		}
	}
	else {
		ERR_DP << "~BW() requires  exactly one argument" << std::endl;
		return nullptr;
	}
}

// Sepia
REGISTER_MOD_PARSER(SEPIA, )
{
	return new sepia_modification;
}

// Negative
REGISTER_MOD_PARSER(NEG, args)
{
	const std::vector<std::string>& params = utils::split(args, ',');

	switch (params.size()) {
		case 0:
			// apparently -1 may be a magic number
			// but this is the threshold value required
			// to fully invert a channel
			return new negative_modification(-1,-1,-1);
			break;
		case 1:
			try {
				int threshold = std::stoi(params[0]);
				if (threshold < -1 || threshold > 255) {
					ERR_DP << "unsupported argument value in ~NEG() function" << std::endl;
					return nullptr;
				}
				else {
					return new negative_modification(threshold, threshold, threshold);
				}
			}
			catch (std::invalid_argument) {
				ERR_DP << "unsupported argument value in ~NEG() function" << std::endl;
				return nullptr;
			}
			break;
		case 3:
			try {
				int thresholdRed = std::stoi(params[0]);
				int thresholdGreen = std::stoi(params[1]);
				int thresholdBlue = std::stoi(params[2]);
				if (thresholdRed < -1 || thresholdRed > 255 || thresholdGreen < -1 || thresholdGreen > 255 || thresholdBlue < -1 || thresholdBlue > 255) {
					ERR_DP << "unsupported argument value in ~NEG() function" << std::endl;
					return nullptr;
				}
				else {
					return new negative_modification(thresholdRed, thresholdGreen, thresholdBlue);
				}
			}
			catch (std::invalid_argument) {
				ERR_DP << "unsupported argument value in ~NEG() function" << std::endl;
				return nullptr;
			}
			break;
		default:
			ERR_DP << "~NEG() requires 0, 1 or 3 arguments" << std::endl;
			return nullptr;
	}

	return nullptr;
}

// Plot Alpha
REGISTER_MOD_PARSER(PLOT_ALPHA, )
{
	return new plot_alpha_modification;
}

// Wipe Alpha
REGISTER_MOD_PARSER(WIPE_ALPHA, )
{
	return new wipe_alpha_modification;
}

// Adjust Alpha
REGISTER_MOD_PARSER(ADJUST_ALPHA, args)
{
	// Formulas may contain commas, so use parenthetical split to ensure that they're properly considered a single argument.
	// (A comma in a formula is only valid in function parameters or list/map literals, so this should always work.)
	const std::vector<std::string>& params = utils::parenthetical_split(args, ',', "([", ")]");

	if(params.size() != 1) {
		ERR_DP << "~ADJUST_ALPHA() requires exactly 1 arguments" << std::endl;
		return nullptr;
	}

	return new adjust_alpha_modification(params.at(0));
}

// Adjust Channels
REGISTER_MOD_PARSER(CHAN, args)
{
	// Formulas may contain commas, so use parenthetical split to ensure that they're properly considered a single argument.
	// (A comma in a formula is only valid in function parameters or list/map literals, so this should always work.)
	const std::vector<std::string>& params = utils::parenthetical_split(args, ',', "([", ")]");

	if(params.size() < 1 || params.size() > 4) {
		ERR_DP << "~CHAN() requires 1 to 4 arguments" << std::endl;
		return nullptr;
	}

	return new adjust_channels_modification(params);
}

// Color-shift
REGISTER_MOD_PARSER(CS, args)
{
	std::vector<std::string> const factors = utils::split(args, ',');
	const size_t s = factors.size();

	if(s == 0) {
		ERR_DP << "no arguments passed to the ~CS() function" << std::endl;
		return nullptr;
	}

	int r = 0, g = 0, b = 0;

	r = lexical_cast_default<int>(factors[0]);

	if( s > 1 ) {
		g = lexical_cast_default<int>(factors[1]);
	}
	if( s > 2 ) {
		b = lexical_cast_default<int>(factors[2]);
	}

	return new cs_modification(r, g, b);
}

// Color blending
REGISTER_MOD_PARSER(BLEND, args)
{
	const std::vector<std::string>& params = utils::split(args, ',');

	if(params.size() != 4) {
		ERR_DP << "~BLEND() requires exactly 4 arguments" << std::endl;
		return nullptr;
	}

	float opacity = 0.0f;
	const std::string& opacity_str = params[3];
	const std::string::size_type p100_pos = opacity_str.find('%');

	if(p100_pos == std::string::npos)
		opacity = lexical_cast_default<float>(opacity_str);
	else {
		// make multiplier
		const std::string& parsed_field = opacity_str.substr(0, p100_pos);
		opacity = lexical_cast_default<float>(parsed_field);
		opacity /= 100.0f;
	}

	return new blend_modification(
		lexical_cast_default<int>(params[0]),
		lexical_cast_default<int>(params[1]),
		lexical_cast_default<int>(params[2]),
		opacity);
}

// Crop/slice
REGISTER_MOD_PARSER(CROP, args)
{
	std::vector<std::string> const& slice_params = utils::split(args, ',', utils::STRIP_SPACES);
	const size_t s = slice_params.size();

	if(s == 0 || (s == 1 && slice_params[0].empty())) {
		ERR_DP << "no arguments passed to the ~CROP() function" << std::endl;
		return nullptr;
	}

	SDL_Rect slice_rect = { 0, 0, 0, 0 };

	slice_rect.x = lexical_cast_default<Sint16, const std::string&>(slice_params[0]);

	if(s > 1) {
		slice_rect.y = lexical_cast_default<Sint16, const std::string&>(slice_params[1]);
	}
	if(s > 2) {
		slice_rect.w = lexical_cast_default<Uint16, const std::string&>(slice_params[2]);
	}
	if(s > 3) {
		slice_rect.h = lexical_cast_default<Uint16, const std::string&>(slice_params[3]);
	}

	return new crop_modification(slice_rect);
}

static bool check_image(const image::locator& img, std::stringstream & message)
{
	if(img.file_exists()) return true;
	message << " image not found: '" << img.get_filename() << "'\n";
	ERR_DP << message.str();
	return false;
}

// Blit
REGISTER_MOD_PARSER(BLIT, args)
{
	std::vector<std::string> param = utils::parenthetical_split(args, ',');
	const size_t s = param.size();

	if(s == 0 || (s == 1 && param[0].empty())){
		ERR_DP << "no arguments passed to the ~BLIT() function" << std::endl;
		return nullptr;
	}

	int x = 0, y = 0;

	if(s == 3) {
		x = lexical_cast_default<int>(param[1]);
		y = lexical_cast_default<int>(param[2]);
	}

	if(x < 0 || y < 0) {
		ERR_DP << "negative position arguments in ~BLIT() function" << std::endl;
		return nullptr;
	}

	const image::locator img(param[0]);
	std::stringstream message;
	message << "~BLIT():";
	if(!check_image(img, message))
		return nullptr;
	surface surf = get_image(img);

	return new blit_modification(surf, x, y);
}

// Mask
REGISTER_MOD_PARSER(MASK, args)
{
	std::vector<std::string> param = utils::parenthetical_split(args, ',');
	const size_t s = param.size();

	if(s == 0 || (s == 1 && param[0].empty())){
		ERR_DP << "no arguments passed to the ~MASK() function" << std::endl;
		return nullptr;
	}

	int x = 0, y = 0;

	if(s == 3) {
		x = lexical_cast_default<int>(param[1]);
		y = lexical_cast_default<int>(param[2]);
	}

	if(x < 0 || y < 0) {
		ERR_DP << "negative position arguments in ~MASK() function" << std::endl;
		return nullptr;
	}

	const image::locator img(param[0]);
	std::stringstream message;
	message << "~MASK():";
	if(!check_image(img, message))
		return nullptr;
	surface surf = get_image(img);

	return new mask_modification(surf, x, y);
}

// Light
REGISTER_MOD_PARSER(L, args)
{
	if(args.empty()){
		ERR_DP << "no arguments passed to the ~L() function" << std::endl;
		return nullptr;
	}

	surface surf = get_image(args);

	return new light_modification(surf);
}

// Scale
REGISTER_MOD_PARSER(SCALE, args)
{
	std::vector<std::string> const& scale_params = utils::split(args, ',', utils::STRIP_SPACES);
	const size_t s = scale_params.size();

	if(s == 0 || (s == 1 && scale_params[0].empty())) {
		ERR_DP << "no arguments passed to the ~SCALE() function" << std::endl;
		return nullptr;
	}

	int w = 0, h = 0;

	w = lexical_cast_default<int, const std::string&>(scale_params[0]);

	if(s > 1) {
		h = lexical_cast_default<int, const std::string&>(scale_params[1]);
	}

	return new scale_exact_modification(w, h, "SCALE", false);
}

REGISTER_MOD_PARSER(SCALE_SHARP, args)
{
	std::vector<std::string> const& scale_params = utils::split(args, ',', utils::STRIP_SPACES);
	const size_t s = scale_params.size();

	if(s == 0 || (s == 1 && scale_params[0].empty())) {
		ERR_DP << "no arguments passed to the ~SCALE_SHARP() function" << std::endl;
		return nullptr;
	}

	int w = 0, h = 0;

	w = lexical_cast_default<int, const std::string&>(scale_params[0]);

	if(s > 1) {
		h = lexical_cast_default<int, const std::string&>(scale_params[1]);
	}

	return new scale_exact_modification(w, h, "SCALE_SHARP", true);
}

REGISTER_MOD_PARSER(SCALE_INTO, args)
{
	std::vector<std::string> const& scale_params = utils::split(args, ',', utils::STRIP_SPACES);
	const size_t s = scale_params.size();

	if(s == 0 || (s == 1 && scale_params[0].empty())) {
		ERR_DP << "no arguments passed to the ~SCALE_INTO() function" << std::endl;
		return nullptr;
	}

	int w = 0, h = 0;

	w = lexical_cast_default<int, const std::string&>(scale_params[0]);

	if(s > 1) {
		h = lexical_cast_default<int, const std::string&>(scale_params[1]);
	}

	return new scale_into_modification(w, h, "SCALE_INTO", false);
}

REGISTER_MOD_PARSER(SCALE_INTO_SHARP, args)
{
	std::vector<std::string> const& scale_params = utils::split(args, ',', utils::STRIP_SPACES);
	const size_t s = scale_params.size();

	if(s == 0 || (s == 1 && scale_params[0].empty())) {
		ERR_DP << "no arguments passed to the ~SCALE_INTO_SHARP() function" << std::endl;
		return nullptr;
	}

	int w = 0, h = 0;

	w = lexical_cast_default<int, const std::string&>(scale_params[0]);

	if(s > 1) {
		h = lexical_cast_default<int, const std::string&>(scale_params[1]);
	}

	return new scale_into_modification(w, h, "SCALE_INTO_SHARP", true);
}

// xBRZ
REGISTER_MOD_PARSER(XBRZ, args)
{
	int z = lexical_cast_default<int, const std::string &>(args);
	if (z < 1 || z > 5) {
		z = 5; //only values 2 - 5 are permitted for xbrz scaling factors.
	}

	return new xbrz_modification(z);
}

// scale

// Gaussian-like blur
REGISTER_MOD_PARSER(BL, args)
{
	const int depth = std::max<int>(0, lexical_cast_default<int>(args));

	return new bl_modification(depth);
}

// Opacity-shift
REGISTER_MOD_PARSER(O, args)
{
	const std::string::size_type p100_pos = args.find('%');
	float num = 0.0f;
	if(p100_pos == std::string::npos)
		num = lexical_cast_default<float,const std::string&>(args);
	else {
		// make multiplier
		const std::string parsed_field = args.substr(0, p100_pos);
		num = lexical_cast_default<float,const std::string&>(parsed_field);
		num /= 100.0f;
	}

	return new o_modification(num);
}

//
// ~R(), ~G() and ~B() are the children of ~CS(). Merely syntactic sugar.
// Hence they are at the end of the evaluation.
//
// Red component color-shift
REGISTER_MOD_PARSER(R, args)
{
	const int r = lexical_cast_default<int>(args);

	return new cs_modification(r,0,0);
}

// Green component color-shift
REGISTER_MOD_PARSER(G, args)
{
	const int g = lexical_cast_default<int>(args);

	return new cs_modification(0,g,0);
}

// Blue component color-shift
REGISTER_MOD_PARSER(B, args)
{
	const int b = lexical_cast_default<int>(args);

	return new cs_modification(0,0,b);
}

REGISTER_MOD_PARSER(NOP, )
{
	return nullptr;
}

// Fake image function used by GUI2 portraits until
// Mordante gets rid of it. *tsk* *tsk*
REGISTER_MOD_PARSER(RIGHT, )
{
	return nullptr;
}

// Add a background color.
REGISTER_MOD_PARSER(BG, args)
{
	int c[4] = { 0, 0, 0, SDL_ALPHA_OPAQUE };
	std::vector<std::string> factors = utils::split(args, ',');

	for (int i = 0; i < std::min<int>(factors.size(), 4); ++i) {
		c[i] = lexical_cast_default<int>(factors[i]);
	}

	return new background_modification(color_t(c[0], c[1], c[2], c[3]));
}

// Channel swap
REGISTER_MOD_PARSER(SWAP, args)
{
	std::vector<std::string> params = utils::split(args, ',', utils::STRIP_SPACES);

	// accept 3 arguments (rgb) or 4 (rgba)
	if (params.size() != 3 && params.size() != 4) {
		ERR_DP << "incorrect number of arguments in ~SWAP() function, they must be 3 or 4" << std::endl;
		return nullptr;
	}

	channel redValue, greenValue, blueValue, alphaValue;
	// compare the parameter's value with the constants defined in the channels enum
	if (params[0] == "red") {
		redValue = RED;
	} else if (params[0] == "green") {
		redValue = GREEN;
	} else if (params[0] == "blue") {
		redValue = BLUE;
	} else if (params[0] == "alpha") {
		redValue = ALPHA;
	} else {
		ERR_DP << "unsupported argument value in ~SWAP() function: " << params[0] << std::endl;
		return nullptr;
	}

	// wash, rinse and repeat for the other three channels
	if (params[1] == "red") {
		greenValue = RED;
	} else if (params[1] == "green") {
		greenValue = GREEN;
	} else if (params[1] == "blue") {
		greenValue = BLUE;
	} else if (params[1] == "alpha") {
		greenValue = ALPHA;
	} else {
		ERR_DP << "unsupported argument value in ~SWAP() function: " << params[0] << std::endl;
		return nullptr;
	}

	if (params[2] == "red") {
		blueValue = RED;
	} else if (params[2] == "green") {
		blueValue = GREEN;
	} else if (params[2] == "blue") {
		blueValue = BLUE;
	} else if (params[2] == "alpha") {
		blueValue = ALPHA;
	} else {
		ERR_DP << "unsupported argument value in ~SWAP() function: " << params[0] << std::endl;
		return nullptr;
	}

	// additional check: the params vector may not have a fourth elementh
	// if so, default to the same channel
	if (params.size() == 3) {
		alphaValue = ALPHA;
	}
	else {
		if (params[3] == "red") {
			alphaValue = RED;
		} else if (params[3] == "green") {
			alphaValue = GREEN;
		} else if (params[3] == "blue") {
			alphaValue = BLUE;
		} else if (params[3] == "alpha") {
			alphaValue = ALPHA;
		} else {
			ERR_DP << "unsupported argument value in ~SWAP() function: " << params[3] << std::endl;
			return nullptr;
		}
	}

	return new swap_modification(redValue, greenValue, blueValue, alphaValue);
}

} // end anon namespace

} /* end namespace image */<|MERGE_RESOLUTION|>--- conflicted
+++ resolved
@@ -580,14 +580,6 @@
 	return blur_alpha_surface(src, depth_);
 }
 
-<<<<<<< HEAD
-int bl_modification::get_depth() const
-{
-	return depth_;
-}
-
-=======
->>>>>>> 06704ccd
 surface background_modification::operator()(const surface &src) const
 {
 	surface ret = make_neutral_surface(src);
