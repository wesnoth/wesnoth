/*
	Copyright (C) 2003 - 2024
	by David White <dave@whitevine.net>
	Part of the Battle for Wesnoth Project https://www.wesnoth.org/

	This program is free software; you can redistribute it and/or modify
	it under the terms of the GNU General Public License as published by
	the Free Software Foundation; either version 2 of the License, or
	(at your option) any later version.
	This program is distributed in the hope that it will be useful,
	but WITHOUT ANY WARRANTY.

	See the COPYING file for more details.
*/

#include "addon/manager.hpp"
#include "build_info.hpp"
#include "commandline_argv.hpp"
#include "commandline_options.hpp" // for commandline_options, etc
#include "config.hpp"              // for config, config::error, etc
#include "cursor.hpp"              // for set, CURSOR_TYPE::NORMAL, etc
#include "events.hpp"
#include "filesystem.hpp" // for filesystem::file_exists, filesystem::io_exception, etc
#include "floating_label.hpp"
#include "font/error.hpp"          // for error
#include "font/font_config.hpp"    // for load_font_config, etc
#include "formula/formula.hpp"     // for formula_error
#include "game_config.hpp"         // for path, debug, debug_lua, etc
#include "game_config_manager.hpp" // for game_config_manager, etc
#include "game_end_exceptions.hpp"
#include "game_launcher.hpp" // for game_launcher, etc
#include "gettext.hpp"
#include "gui/core/event/handler.hpp" // for tmanager
#include "gui/dialogs/loading_screen.hpp"
#include "gui/dialogs/message.hpp"      // for show_error_message
#include "gui/dialogs/migrate_version_selection.hpp"
#include "gui/dialogs/title_screen.hpp" // for title_screen, etc
#include "gui/gui.hpp"                  // for init
#include "log.hpp"                      // for LOG_STREAM, general, logger, etc
#include "preferences/preferences.hpp"
#include "scripting/application_lua_kernel.hpp"
#include "scripting/plugins/context.hpp"
#include "scripting/plugins/manager.hpp"
#include "sdl/exception.hpp" // for exception
#include "serialization/binary_or_text.hpp" // for config_writer
#include "serialization/parser.hpp"         // for read
#include "serialization/preprocessor.hpp"   // for preproc_define, etc
#include "serialization/schema_validator.hpp" // for strict_validation_enabled and schema_validator
#include "sound.hpp"                   // for commit_music_changes, etc
#include "utils/optimer.hpp"
#include "formula/string_utils.hpp" // VGETTEXT
#include <functional>
#include "game_version.hpp"        // for version_info
#include "video.hpp"          // for video::error and video::quit
#include "wesconfig.h"        // for PACKAGE
#include "widgets/button.hpp" // for button
#include "wml_exception.hpp"  // for wml_exception

#include "utils/spritesheet_generator.hpp"
#ifdef _WIN32
#include "log_windows.hpp"

#include <float.h>
#endif // _WIN32

#ifndef _MSC_VER
#include <fenv.h>
#endif // _MSC_VER

#include <SDL2/SDL.h> // for SDL_Init, SDL_INIT_TIMER

#include <boost/program_options/errors.hpp>     // for error
#include <boost/algorithm/string/predicate.hpp> // for checking cmdline options
#include "utils/optional_fwd.hpp"

#include <cerrno>    // for ENOMEM
#include <clocale>   // for setlocale, LC_ALL, etc
#include <cstdio>    // for remove, fprintf, stderr
#include <cstdlib>   // for srand, exit
#include <ctime>     // for time, ctime, std::time_t
#include <exception> // for exception
#include <vector>
#include <iostream>

//#define NO_CATCH_AT_GAME_END

#ifdef _WIN32

#ifdef INADDR_ANY
#undef INADDR_ANY
#endif

#ifdef INADDR_BROADCAST
#undef INADDR_BROADCAST
#endif

#ifdef INADDR_NONE
#undef INADDR_NONE
#endif

#include <windows.h>

#endif // _WIN32

#ifdef __ANDROID__
#include <android/log.h>
#endif

#ifdef DEBUG_WINDOW_LAYOUT_GRAPHS
#include "gui/widgets/debug.hpp"
#endif

// this file acts as a launcher for various gui2 dialogs
// so this reduces some boilerplate.
using namespace gui2::dialogs;

static lg::log_domain log_config("config");
#define LOG_CONFIG LOG_STREAM(info, log_config)

#define LOG_GENERAL LOG_STREAM(info, lg::general())

static lg::log_domain log_preprocessor("preprocessor");
#define LOG_PREPROC LOG_STREAM(info, log_preprocessor)

// this is needed to allow identical functionality with clean refactoring
// play_game only returns on an error, all returns within play_game can
// be replaced with this
static void safe_exit(int res)
{
	LOG_GENERAL << "exiting with code " << res;
	exit(res);
}

static void handle_preprocess_string(const commandline_options& cmdline_opts)
{
	preproc_map defines_map;

	if(cmdline_opts.preprocess_input_macros) {
		std::string file = *cmdline_opts.preprocess_input_macros;
		if(!filesystem::file_exists(file)) {
			PLAIN_LOG << "please specify an existing file. File " << file << " doesn't exist.";
			return;
		}

		PLAIN_LOG << "Reading cached defines from: " << file;

		config cfg;

		try {
			filesystem::scoped_istream stream = filesystem::istream_file(file);
			read(cfg, *stream);
		} catch(const config::error& e) {
			PLAIN_LOG << "Caught a config error while parsing file '" << file << "':\n" << e.message;
		}

		int read = 0;

		// use static preproc_define::read_pair(config) to make a object
		for(const auto [_, cfg] : cfg.all_children_view()) {
			const preproc_map::value_type def = preproc_define::read_pair(cfg);
			defines_map[def.first] = def.second;
			++read;
		}

		PLAIN_LOG << "Read " << read << " defines.";
	}

	if(cmdline_opts.preprocess_defines) {
		// add the specified defines
		for(const std::string& define : *cmdline_opts.preprocess_defines) {
			if(define.empty()) {
				PLAIN_LOG << "empty define supplied";
				continue;
			}

			LOG_PREPROC << "adding define: " << define;
			defines_map.emplace(define, preproc_define(define));
		}
	}

	// add the WESNOTH_VERSION define
	defines_map["WESNOTH_VERSION"] = preproc_define(game_config::wesnoth_version.str());

	// preprocess resource
	PLAIN_LOG << "preprocessing specified string: " << *cmdline_opts.preprocess_source_string;
	const utils::ms_optimer timer(
		[](const auto& timer) { PLAIN_LOG << "preprocessing finished. Took " << timer << " ticks."; });
	std::cout << preprocess_string(*cmdline_opts.preprocess_source_string, &defines_map) << std::endl;
	PLAIN_LOG << "added " << defines_map.size() << " defines.";
}

static void handle_preprocess_command(const commandline_options& cmdline_opts)
{
	preproc_map input_macros;

	if(cmdline_opts.preprocess_input_macros) {
		std::string file = *cmdline_opts.preprocess_input_macros;
		if(filesystem::file_exists(file) == false) {
			PLAIN_LOG << "please specify an existing file. File " << file << " doesn't exist.";
			return;
		}

		PLAIN_LOG << "Reading cached defines from: " << file;

		config cfg;

		try {
			filesystem::scoped_istream stream = filesystem::istream_file(file);
			read(cfg, *stream);
		} catch(const config::error& e) {
			PLAIN_LOG << "Caught a config error while parsing file '" << file << "':\n" << e.message;
		}

		int read = 0;

		// use static preproc_define::read_pair(config) to make a object
		for(const auto [_, cfg] : cfg.all_children_view()) {
			const preproc_map::value_type def = preproc_define::read_pair(cfg);
			input_macros[def.first] = def.second;
			++read;
		}

		PLAIN_LOG << "Read " << read << " defines.";
	}

	const std::string resourceToProcess(*cmdline_opts.preprocess_path);
	const std::string targetDir(*cmdline_opts.preprocess_target);

	const utils::ms_optimer timer(
		[](const auto& timer) { PLAIN_LOG << "preprocessing finished. Took " << timer << " ticks."; });

	// If the users add the SKIP_CORE define we won't preprocess data/core
	bool skipCore = false;
	bool skipTerrainGFX = false;

	// The 'core_defines_map' is the one got from data/core macros
	preproc_map defines_map(input_macros);

	if(cmdline_opts.preprocess_defines) {
		// add the specified defines
		for(const std::string& define : *cmdline_opts.preprocess_defines) {
			if(define.empty()) {
				PLAIN_LOG << "empty define supplied";
				continue;
			}

			LOG_PREPROC << "adding define: " << define;
			defines_map.emplace(define, preproc_define(define));

			if(define == "SKIP_CORE") {
				PLAIN_LOG << "'SKIP_CORE' defined.";
				skipCore = true;
			} else if(define == "NO_TERRAIN_GFX") {
				PLAIN_LOG << "'NO_TERRAIN_GFX' defined.";
				skipTerrainGFX = true;
			}
		}
	}

	// add the WESNOTH_VERSION define
	defines_map["WESNOTH_VERSION"] = preproc_define(game_config::wesnoth_version.str());

	PLAIN_LOG << "added " << defines_map.size() << " defines.";

	// preprocess core macros first if we don't skip the core
	if(skipCore == false) {
		PLAIN_LOG << "preprocessing common macros from 'data/core' ...";

		// process each folder explicitly to gain speed
		preprocess_resource(game_config::path + "/data/core/macros", &defines_map);

		if(skipTerrainGFX == false) {
			preprocess_resource(game_config::path + "/data/core/terrain-graphics", &defines_map);
		}

		PLAIN_LOG << "acquired " << (defines_map.size() - input_macros.size()) << " 'data/core' defines.";
	} else {
		PLAIN_LOG << "skipped 'data/core'";
	}

	// preprocess resource
	PLAIN_LOG << "preprocessing specified resource: " << resourceToProcess << " ...";

	preprocess_resource(resourceToProcess, &defines_map, true, true, targetDir);
	PLAIN_LOG << "acquired " << (defines_map.size() - input_macros.size()) << " total defines.";

	if(cmdline_opts.preprocess_output_macros) {
		std::string outputFileName = "_MACROS_.cfg";
		if(!cmdline_opts.preprocess_output_macros->empty()) {
			outputFileName = *cmdline_opts.preprocess_output_macros;
		}

		std::string outputPath = targetDir + "/" + outputFileName;

		PLAIN_LOG << "writing '" << outputPath << "' with " << defines_map.size() << " defines.";

		filesystem::scoped_ostream out = filesystem::ostream_file(outputPath);
		if(!out->fail()) {
			config_writer writer(*out, false);

			for(auto& define_pair : defines_map) {
				define_pair.second.write(writer, define_pair.first);
			}
		} else {
			PLAIN_LOG << "couldn't open the file.";
		}
	}
}

static int handle_validate_command(const std::string& file, abstract_validator& validator, const std::vector<std::string>& defines) {
	preproc_map defines_map;
	// add the WESNOTH_VERSION define
	defines_map["WESNOTH_VERSION"] = preproc_define(game_config::wesnoth_version.str());
	defines_map["SCHEMA_VALIDATION"] = preproc_define();
	for(const std::string& define : defines) {
		if(define.empty()) {
			PLAIN_LOG << "empty define supplied";
			continue;
		}

		LOG_PREPROC << "adding define: " << define;
		defines_map.emplace(define, preproc_define(define));
	}
	PLAIN_LOG << "Validating " << file << " against schema " << validator.name_;
	lg::set_strict_severity(lg::severity::LG_ERROR);
	filesystem::scoped_istream stream = preprocess_file(file, &defines_map);
	config result;
	read(result, *stream, &validator);
	if(lg::broke_strict()) {
		std::cout << "validation failed\n";
	} else {
		std::cout << "validation succeeded\n";
	}
	return lg::broke_strict();
}

/** Process commandline-arguments */
static int process_command_args(commandline_options& cmdline_opts)
{
	// Options that don't change behavior based on any others should be checked alphabetically below.

	if(cmdline_opts.no_log_sanitize) {
		lg::set_log_sanitize(false);
	}

	if(cmdline_opts.usercache_dir) {
		filesystem::set_cache_dir(*cmdline_opts.usercache_dir);
	}

	if(cmdline_opts.userdata_dir) {
		filesystem::set_user_data_dir(*cmdline_opts.userdata_dir);
	}

	// earliest possible point to ensure the userdata directory is known
	if(!filesystem::is_userdata_initialized()) {
		filesystem::set_user_data_dir(std::string());
	}

	// userdata is initialized, so initialize logging to file if enabled
	// If true, output will be redirected to file, else output be written to console.
	// On Windows, if Wesnoth was not started from a console, one will be allocated.
	if(cmdline_opts.log_to_file
		|| (!cmdline_opts.no_log_to_file
			&& !getenv("WESNOTH_NO_LOG_FILE")
			// command line options that imply not redirecting output to a log file
			&& !cmdline_opts.data_path
			&& !cmdline_opts.userdata_path
			&& !cmdline_opts.usercache_path
			&& !cmdline_opts.version
			&& !cmdline_opts.simple_version
			&& !cmdline_opts.logdomains
			&& !cmdline_opts.help
			&& !cmdline_opts.report
			&& !cmdline_opts.do_diff
			&& !cmdline_opts.do_patch
			&& !cmdline_opts.preprocess
			&& !cmdline_opts.render_image
			&& !cmdline_opts.screenshot
			&& !cmdline_opts.nogui
			&& !cmdline_opts.headless_unit_test
			&& !cmdline_opts.validate_schema
			&& !cmdline_opts.validate_wml
			)
		)
	{
		lg::set_log_to_file();
	}
#ifdef _WIN32
	// This forces a Windows console to be attached to the process even
	// if Wesnoth is an IMAGE_SUBSYSTEM_WINDOWS_GUI executable because it
	// turns Wesnoth into a CLI application. (unless --wnoconsole is given)
	else if(!cmdline_opts.no_console) {
		lg::do_console_redirect();
	}
#endif

	if(cmdline_opts.log) {
		for(const auto& log_pair : *cmdline_opts.log) {
			const std::string log_domain = log_pair.second;
			const lg::severity severity = log_pair.first;
			if(!lg::set_log_domain_severity(log_domain, severity)) {
				PLAIN_LOG << "unknown log domain: " << log_domain;
				return 2;
			}
		}
	}

	if(!cmdline_opts.nobanner) {
		PLAIN_LOG << "Battle for Wesnoth v" << game_config::revision  << " " << game_config::build_arch();
		const std::time_t t = std::time(nullptr);
		PLAIN_LOG << "Started on " << ctime(&t);
	}

	if(cmdline_opts.usercache_path) {
		std::cout << filesystem::get_cache_dir();
		return 0;
	}

	if(cmdline_opts.userdata_path) {
		std::cout << filesystem::get_user_data_dir();
		return 0;
	}

	if(cmdline_opts.data_dir) {
		game_config::path = filesystem::normalize_path(*cmdline_opts.data_dir, true, true);
		if(!cmdline_opts.nobanner) {
			PLAIN_LOG << "Overriding data directory with '" << game_config::path << "'";
		}
	} else {
		// if a pre-defined path does not exist this will empty it
		game_config::path = filesystem::normalize_path(game_config::path, true, true);
		if(game_config::path.empty()) {
			if(std::string exe_dir = filesystem::get_exe_dir(); !exe_dir.empty()) {
				if(std::string auto_dir = filesystem::autodetect_game_data_dir(std::move(exe_dir)); !auto_dir.empty()) {
					if(!cmdline_opts.nobanner) {
						PLAIN_LOG << "Automatically found a possible data directory at: " << auto_dir;
					}
					game_config::path = filesystem::normalize_path(auto_dir, true, true);
				}
			} else {
				PLAIN_LOG << "Cannot find game data directory. Specify one with --data-dir";
				return 1;
			}
		}
	}

	if(!filesystem::is_directory(game_config::path)) {
		PLAIN_LOG << "Could not find game data directory '" << game_config::path << "'";
		return 1;
	}

	if(cmdline_opts.data_path) {
		std::cout << game_config::path;
		return 0;
	}

	if(cmdline_opts.debug_lua) {
		game_config::debug_lua = true;
	}

	if(cmdline_opts.allow_insecure) {
		game_config::allow_insecure = true;
	}

	if(cmdline_opts.addon_server_info) {
		game_config::addon_server_info = true;
	}

	if(cmdline_opts.strict_lua) {
		game_config::strict_lua = true;
	}

	if(cmdline_opts.help) {
		std::cout << cmdline_opts;
		return 0;
	}

	if(cmdline_opts.logdomains) {
		std::cout << lg::list_log_domains(*cmdline_opts.logdomains);
		return 0;
	}

	if(cmdline_opts.log_precise_timestamps) {
		lg::precise_timestamps(true);
	}

	if(cmdline_opts.rng_seed) {
		srand(*cmdline_opts.rng_seed);
	}

	if(cmdline_opts.render_image) {
		SDL_setenv("SDL_VIDEODRIVER", "dummy", 1);
	}

	if(cmdline_opts.strict_validation) {
		strict_validation_enabled = true;
	}

	if(cmdline_opts.version) {
		std::cout << "Battle for Wesnoth" << " " << game_config::wesnoth_version.str() << "\n\n";
		std::cout << "Library versions:\n" << game_config::library_versions_report() << '\n';
		std::cout << "Optional features:\n" << game_config::optional_features_report();

		return 0;
	}

	if(cmdline_opts.simple_version) {
		std::cout << game_config::wesnoth_version.str() << "\n";

		return 0;
	}

	if(cmdline_opts.report) {
		std::cout << "\n========= BUILD INFORMATION =========\n\n" << game_config::full_build_report();
		return 0;
	}

	if(cmdline_opts.validate_schema) {
		schema_validation::schema_self_validator validator;
		validator.set_create_exceptions(false); // Don't crash if there's an error, just go ahead anyway
		return handle_validate_command(*cmdline_opts.validate_schema, validator, {});
	}

	if(cmdline_opts.do_diff) {
		config left, right;
		std::ifstream in_left(cmdline_opts.diff_left);
		std::ifstream in_right(cmdline_opts.diff_right);
		read(left, in_left);
		read(right, in_right);
		std::ostream* os = &std::cout;
		if(cmdline_opts.output_file) {
			os = new std::ofstream(*cmdline_opts.output_file);
		}
		config_writer out(*os, compression::format::none);
		out.write(right.get_diff(left));
		if(os != &std::cout) delete os;
		return 0;
	}

	if(cmdline_opts.do_patch) {
		config base, diff;
		std::ifstream in_base(cmdline_opts.diff_left);
		std::ifstream in_diff(cmdline_opts.diff_right);
		read(base, in_base);
		read(diff, in_diff);
		base.apply_diff(diff);
		std::ostream* os = &std::cout;
		if(cmdline_opts.output_file) {
			os = new std::ofstream(*cmdline_opts.output_file);
		}
		config_writer out(*os, compression::format::none);
		out.write(base);
		if(os != &std::cout) delete os;
		return 0;
	}

	if(cmdline_opts.generate_spritesheet) {
		PLAIN_LOG << "sheet path " << *cmdline_opts.generate_spritesheet;
		image::build_spritesheet_from(*cmdline_opts.generate_spritesheet);
		return 0;
	}

	// Options changing their behavior dependent on some others should be checked below.

	if(cmdline_opts.preprocess) {
		handle_preprocess_command(cmdline_opts);
		return 0;
	}

	if(cmdline_opts.preprocess_source_string.has_value()) {
		handle_preprocess_string(cmdline_opts);
		return 0;
	}

	if(cmdline_opts.validate_wml) {
		std::string schema_path;
		if(cmdline_opts.validate_with) {
			schema_path = *cmdline_opts.validate_with;
			if(!filesystem::file_exists(schema_path)) {
				if(auto check = filesystem::get_wml_location(schema_path)) {
					schema_path = check.value();
				} else {
					PLAIN_LOG << "Could not find schema file: " << schema_path;
				}
			} else {
				schema_path = filesystem::normalize_path(schema_path);
			}
		} else {
			schema_path = filesystem::get_wml_location("schema/game_config.cfg").value();
		}
		schema_validation::schema_validator validator(schema_path);
		validator.set_create_exceptions(false); // Don't crash if there's an error, just go ahead anyway
		return handle_validate_command(*cmdline_opts.validate_wml, validator,
			cmdline_opts.preprocess_defines.value_or<decltype(cmdline_opts.preprocess_defines)::value_type>({}));
	}

	if(cmdline_opts.preprocess_defines || cmdline_opts.preprocess_input_macros || cmdline_opts.preprocess_path) {
		// It would be good if this was supported for running tests too, possibly for other uses.
		// For the moment show an error message instead of leaving the user wondering why it doesn't work.
		PLAIN_LOG << "That --preprocess-* option is only supported when using --preprocess or --validate.";
		return 2;
	}

	// Not the most intuitive solution, but I wanted to leave current semantics for now
	return -1;
}

/**
 * I would prefer to setup locale first so that early error
 * messages can get localized, but we need the game_launcher
 * initialized to have filesystem::get_intl_dir() to work.  Note: setlocale()
 * does not take GUI language setting into account.
 */
static void init_locale()
{
#if defined _WIN32 || defined __APPLE__
	setlocale(LC_ALL, "English");
#else
	std::setlocale(LC_ALL, "C");
#endif

	const std::string& intl_dir = filesystem::get_intl_dir();

	translation::bind_textdomain(PACKAGE, intl_dir.c_str(), "UTF-8");
	translation::bind_textdomain(PACKAGE "-lib", intl_dir.c_str(), "UTF-8");
	translation::set_default_textdomain(PACKAGE);
}

/**
 * Print an alert and instructions to stderr about early initialization errors.
 *
 * This is provided as an aid for users dealing with potential data dir
 * configuration issues. The first code to read core WML *has* the
 * responsibility to call this function in the event of a problem, to inform
 * the user of the most likely possible cause and suggest a course of action
 * to solve the issue.
 */
static void warn_early_init_failure()
{
	// NOTE: wrap output to 80 columns.
	PLAIN_LOG << '\n'
			  << "An error at this point during initialization usually indicates that the data\n"
			  << "directory above was not correctly set or detected. Try passing the correct path\n"
			  << "in the command line with the --data-dir switch or as the only argument.";
}

/**
 * Handles the lua script command line arguments if present.
 * This function will only run once.
 */
static void handle_lua_script_args(game_launcher* game, commandline_options& /*cmdline_opts*/)
{
	static bool first_time = true;

	if(!first_time) {
		return;
	}

	first_time = false;

	if(!game->init_lua_script()) {
		// PLAIN_LOG << "error when loading lua scripts at startup";
		// PLAIN_LOG << "could not load lua script: " << *cmdline_opts.script_file;
	}
}

#ifdef _MSC_VER
static void check_fpu()
{
	uint32_t f_control;

	if(_controlfp_s(&f_control, 0, 0) == 0) {
		uint32_t unused;
		uint32_t rounding_mode = f_control & _MCW_RC;

		if(rounding_mode != _RC_NEAR) {
			PLAIN_LOG << "Floating point rounding mode is currently '"
				<< ((rounding_mode == _RC_CHOP)
					? "chop"
					: (rounding_mode == _RC_UP)
						? "up"
						: (rounding_mode == _RC_DOWN)
							? "down"
							: (rounding_mode == _RC_NEAR) ? "near" : "unknown")
				<< "' setting to 'near'";

			if(_controlfp_s(&unused, _RC_NEAR, _MCW_RC)) {
				PLAIN_LOG << "failed to set floating point rounding type to 'near'";
			}
		}

#ifndef _M_AMD64
		uint32_t precision_mode = f_control & _MCW_PC;
		if(precision_mode != _PC_53) {
			PLAIN_LOG << "Floating point precision mode is currently '"
				<< ((precision_mode == _PC_53)
					? "double"
					: (precision_mode == _PC_24)
						? "single"
						: (precision_mode == _PC_64) ? "double extended" : "unknown")
				<< "' setting to 'double'";

			if(_controlfp_s(&unused, _PC_53, _MCW_PC)) {
				PLAIN_LOG << "failed to set floating point precision type to 'double'";
			}
		}
#endif

	} else {
		PLAIN_LOG << "_controlfp_s failed.";
	}
}
#else
static void check_fpu()
{
	switch(fegetround()) {
	case FE_TONEAREST:
		break;
	case FE_DOWNWARD:
		STREAMING_LOG << "Floating point precision mode is currently 'downward'";
		goto reset_fpu;
	case FE_TOWARDZERO:
		STREAMING_LOG << "Floating point precision mode is currently 'toward-zero'";
		goto reset_fpu;
	case FE_UPWARD:
		STREAMING_LOG << "Floating point precision mode is currently 'upward'";
		goto reset_fpu;
	default:
		STREAMING_LOG << "Floating point precision mode is currently 'unknown'";
		goto reset_fpu;
	reset_fpu:
		STREAMING_LOG << " - setting to 'nearest'\n";
		fesetround(FE_TONEAREST);
		break;
	}
}
#endif

/**
 * Setups the game environment and enters
 * the titlescreen or game loops.
 */
static int do_gameloop(commandline_options& cmdline_opts)
{
	srand(std::time(nullptr));

	const auto game = std::make_unique<game_launcher>(cmdline_opts);

	init_locale();

	bool res;

	// Do initialize fonts before reading the game config, to have game
	// config error messages displayed. fonts will be re-initialized later
	// when the language is read from the game config.
	res = font::load_font_config();
	if(res == false) {
		PLAIN_LOG << "could not initialize fonts";
		// The most common symptom of a bogus data dir path -- warn the user.
		warn_early_init_failure();
		return 1;
	}

	res = game->init_language();
	if(res == false) {
		PLAIN_LOG << "could not initialize the language";
		return 1;
	}

	res = game->init_video();
	if(res == false) {
		PLAIN_LOG << "could not initialize display";
		return 1;
	}

	check_fpu();
	const cursor::manager cursor_manager;
	cursor::set(cursor::WAIT);

#if(defined(_X11) && !defined(__APPLE__)) || defined(_WIN32)
	SDL_EventState(SDL_SYSWMEVENT, SDL_ENABLE);
#endif

	gui2::init();
	gui2::switch_theme(prefs::get().gui2_theme());
	const gui2::event::manager gui_event_manager;

	// if the log directory is not writable, then this is the error condition so show the error message.
	// if the log directory is writable, then there's no issue.
	// if the optional isn't set, then logging to file has been disabled, so there's no issue.
	if(!lg::log_dir_writable().value_or(true)) {
		utils::string_map symbols;
		symbols["logdir"] = filesystem::get_logs_dir();
		std::string msg = VGETTEXT("Unable to create log files in directory $logdir. This is often caused by incorrect folder permissions, anti-virus software restricting folder access, or using OneDrive to manage your My Documents folder.", symbols);
		gui2::show_message(_("Logging Failure"), msg, message::ok_button);
	}

	game_config_manager config_manager(cmdline_opts);

	if(game_config::check_migration) {
		game_config::check_migration = false;
		migrate_version_selection::execute();
	}

	loading_screen::display([&res, &config_manager, &cmdline_opts]() {
		loading_screen::progress(loading_stage::load_config);
		res = config_manager.init_game_config(game_config_manager::NO_FORCE_RELOAD);

		if(res == false) {
			PLAIN_LOG << "could not initialize game config";
			return;
		}

		loading_screen::progress(loading_stage::init_fonts);

		res = font::load_font_config();
		if(res == false) {
			PLAIN_LOG << "could not re-initialize fonts for the current language";
			return;
		}

		if(!game_config::no_addons && !cmdline_opts.noaddons)  {
			loading_screen::progress(loading_stage::refresh_addons);

			refresh_addon_version_info_cache();
		}
	});

	if(res == false) {
		return 1;
	}

	plugins_manager plugins_man(new application_lua_kernel);

	const plugins_context::reg_vec callbacks {
		{"play_multiplayer", std::bind(&game_launcher::play_multiplayer, game.get(), game_launcher::mp_mode::CONNECT)},
		{"play_local", std::bind(&game_launcher::play_multiplayer, game.get(), game_launcher::mp_mode::LOCAL)},
		{"play_campaign", std::bind(&game_launcher::play_campaign, game.get())},
	};

	const plugins_context::areg_vec accessors {
		{"command_line", std::bind(&commandline_options::to_config, &cmdline_opts)},
	};

	plugins_context plugins("titlescreen", callbacks, accessors);

	plugins.set_callback("exit", [](const config& cfg) { safe_exit(cfg["code"].to_int(0)); }, false);

	while(true) {
		if(!game->has_load_data()) {
			auto cfg = config_manager.game_config().optional_child("titlescreen_music");
			if(cfg) {
				for(const config& i : cfg->child_range("music")) {
					sound::play_music_config(i);
				}

				config title_music_config;
				title_music_config["name"] = game_config::title_music;
				title_music_config["append"] = true;
				title_music_config["immediate"] = true;
				sound::play_music_config(title_music_config);
			} else {
				sound::empty_playlist();
				sound::stop_music();
			}
		}

		handle_lua_script_args(&*game, cmdline_opts);

		plugins.play_slice();
		plugins.play_slice();

		if(!cmdline_opts.unit_test.empty()) {
			return static_cast<int>(game->unit_test());
		}

		if(game->play_test() == false) {
			return 0;
		}

		if(game->play_screenshot_mode() == false) {
			return 0;
		}

		if(game->play_render_image_mode() == false) {
			return 0;
		}

		// Start directly a campaign
		if(game->goto_campaign() == false) {
			if(game->jump_to_campaign_id().empty())
				continue; // Go to main menu
			else
				return 1; // we got an error starting the campaign from command line
		}

		// Start directly a multiplayer
		// Eventually with a specified server
		if(game->goto_multiplayer() == false) {
			continue; // Go to main menu
		}

		// Start directly a commandline multiplayer game
		if(game->play_multiplayer_commandline() == false) {
			return 0;
		}

		if(game->goto_editor() == false) {
			return 0;
		}

		const font::floating_label_context label_manager;

		cursor::set(cursor::NORMAL);

		// If loading a game, skip the titlescreen entirely
		if(game->has_load_data() && game->load_game()) {
			game->launch_game(game_launcher::reload_mode::RELOAD_DATA);
			continue;
		}

		int retval;
		{ // scope to not keep the title screen alive all game
			title_screen dlg(*game);

			// Allows re-layout on resize.
			// Since RELOAD_UI is not checked here, it causes
			// the dialog to be closed and reshown with changes.
			while(dlg.get_retval() == title_screen::REDRAW_BACKGROUND) {
				dlg.show();
			}
			retval = dlg.get_retval();
		}

		switch(retval) {
		case title_screen::QUIT_GAME:
			LOG_GENERAL << "quitting game...";
			return 0;
		case title_screen::MP_CONNECT:
			game->play_multiplayer(game_launcher::mp_mode::CONNECT);
			break;
		case title_screen::MP_HOST:
			game->play_multiplayer(game_launcher::mp_mode::HOST);
			break;
		case title_screen::MP_LOCAL:
			game->play_multiplayer(game_launcher::mp_mode::LOCAL);
			break;
		case title_screen::RELOAD_GAME_DATA:
			loading_screen::display([&config_manager]() {
				config_manager.reload_changed_game_config();
				gui2::init();
				gui2::switch_theme(prefs::get().gui2_theme());
			});
			break;
		case title_screen::MAP_EDITOR:
			game->start_editor();
			break;
		case title_screen::LAUNCH_GAME:
			game->launch_game(game_launcher::reload_mode::RELOAD_DATA);
			break;
		case title_screen::REDRAW_BACKGROUND:
			break;
		case title_screen::RELOAD_UI:
			gui2::switch_theme(prefs::get().gui2_theme());
			break;
		}
	}
}

#ifdef _WIN32
#define error_exit(res)                                                                                                \
	do {                                                                                                               \
		if(lg::using_own_console()) {                                                                                  \
			std::cerr << "Press enter to continue..." << std::endl;                                                    \
			std::cin.get();                                                                                            \
		}                                                                                                              \
		return res;                                                                                                    \
	} while(false)
#else
#define error_exit(res) return res
#endif

#ifdef __APPLE__
extern "C" int wesnoth_main(int argc, char** argv);
int wesnoth_main(int argc, char** argv)
#else
int main(int argc, char** argv)
#endif
{
	events::set_main_thread();
<<<<<<< HEAD
#ifdef __ANDROID__
	__android_log_write(ANDROID_LOG_INFO, "wesnoth", "Wesnoth started");
#endif
=======
>>>>>>> adc95a06
	auto args = read_argv(argc, argv);
	assert(!args.empty());

#ifdef _WIN32
	_putenv("PANGOCAIRO_BACKEND=fontconfig");
	_putenv("FONTCONFIG_PATH=fonts");
#endif
#ifdef __APPLE__
	// Using setenv with overwrite disabled so we can override this in the
	// original process environment for research/testing purposes.
	setenv("PANGOCAIRO_BACKEND", "fontconfig", 0);
#endif

	try {
		commandline_options cmdline_opts = commandline_options(args);
		int finished = process_command_args(cmdline_opts);

		if(finished != -1) {
#ifdef _WIN32
			if(lg::using_own_console()) {
				std::cerr << "Press enter to continue..." << std::endl;
				std::cin.get();
			}
#endif
			safe_exit(finished);
		}

		SDL_SetHint(SDL_HINT_NO_SIGNAL_HANDLERS, "1");
		// Is there a reason not to just use SDL_INIT_EVERYTHING?
		if(SDL_Init(SDL_INIT_TIMER) < 0) {
			PLAIN_LOG << "Couldn't initialize SDL: " << SDL_GetError();
			return (1);
		}
		atexit(SDL_Quit);

		// Mac's touchpad generates touch events too.
		// Ignore them until Macs have a touchscreen: https://forums.libsdl.org/viewtopic.php?p=45758
#if defined(__APPLE__) && !defined(__IPHONEOS__)
		SDL_EventState(SDL_FINGERMOTION, SDL_DISABLE);
		SDL_EventState(SDL_FINGERDOWN, SDL_DISABLE);
		SDL_EventState(SDL_FINGERUP, SDL_DISABLE);
#endif

		// declare this here so that it will always be at the front of the event queue.
		events::event_context global_context;

		SDL_StartTextInput();

		const int res = do_gameloop(cmdline_opts);
		safe_exit(res);
	} catch(const boost::program_options::error& e) {
		// logging hasn't been initialized by this point
		std::cerr << "Error in command line: " << e.what() << std::endl;
		std::string error = "Error parsing command line arguments: ";
		error += e.what();
		SDL_ShowSimpleMessageBox(SDL_MESSAGEBOX_ERROR, "Error", error.c_str(), nullptr);
		error_exit(2);
	} catch(const video::error& e) {
		PLAIN_LOG << "Video system error: " << e.what();
		error_exit(1);
	} catch(const font::error& e) {
		PLAIN_LOG << "Could not initialize fonts.\n\n" << e.what() << "\n\nExiting.";
		error_exit(1);
	} catch(const config::error& e) {
		PLAIN_LOG << e.message;
		error_exit(1);
	} catch(const video::quit&) {
		// just means the game should quit
	} catch(const return_to_play_side_exception&) {
		PLAIN_LOG << "caught return_to_play_side_exception, please report this bug (quitting)";
	} catch(const quit_game_exception&) {
		PLAIN_LOG << "caught quit_game_exception (quitting)";
	} catch(const wml_exception& e) {
		PLAIN_LOG << "WML exception:\nUser message: " << e.user_message << "\nDev message: " << e.dev_message;
		error_exit(1);
	} catch(const wfl::formula_error& e) {
		PLAIN_LOG << e.what() << "\n\nGame will be aborted.";
		error_exit(1);
	} catch(const sdl::exception& e) {
		PLAIN_LOG << e.what();
		error_exit(1);
	} catch(const game::error& e) {
		PLAIN_LOG << "Game error: " << e.what();
		error_exit(1);
	} catch(const std::bad_alloc&) {
		PLAIN_LOG << "Ran out of memory. Aborted.";
		error_exit(ENOMEM);
#if !defined(NO_CATCH_AT_GAME_END)
	} catch(const std::exception& e) {
		// Try to catch unexpected exceptions.
		PLAIN_LOG << "Caught general '" << typeid(e).name() << "' exception:\n" << e.what();
		error_exit(1);
	} catch(const std::string& e) {
		PLAIN_LOG << "Caught a string thrown as an exception:\n" << e;
		error_exit(1);
	} catch(const char* e) {
		PLAIN_LOG << "Caught a string thrown as an exception:\n" << e;
		error_exit(1);
	} catch(...) {
		// Ensure that even when we terminate with `throw 42`, the exception
		// is caught and all destructors are actually called. (Apparently,
		// some compilers will simply terminate without calling destructors if
		// the exception isn't caught.)
		PLAIN_LOG << "Caught general exception " << utils::get_unknown_exception_type() << ". Terminating.";
		error_exit(1);
#endif
	}

	return 0;
} // end main<|MERGE_RESOLUTION|>--- conflicted
+++ resolved
@@ -988,12 +988,9 @@
 #endif
 {
 	events::set_main_thread();
-<<<<<<< HEAD
 #ifdef __ANDROID__
 	__android_log_write(ANDROID_LOG_INFO, "wesnoth", "Wesnoth started");
 #endif
-=======
->>>>>>> adc95a06
 	auto args = read_argv(argc, argv);
 	assert(!args.empty());
 
