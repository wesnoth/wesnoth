/*
   Copyright (C) 2003 - 2016 by David White <dave@whitevine.net>
   Part of the Battle for Wesnoth Project http://www.wesnoth.org/

   This program is free software; you can redistribute it and/or modify
   it under the terms of the GNU General Public License as published by
   the Free Software Foundation; either version 2 of the License, or
   (at your option) any later version.
   This program is distributed in the hope that it will be useful,
   but WITHOUT ANY WARRANTY.

   See the COPYING file for more details.
*/

#include "../global.hpp"

#include "../game_config.hpp" // game_config::observer_team_name
#include "../log.hpp"

#include "game.hpp"
#include "player_network.hpp"
#include "serialization/string_utils.hpp"
#include "util.hpp"
#include "utils/foreach.tpp"

#include <sstream>
#include <iomanip>
#include <boost/foreach.hpp>

#include <cstdio>

static lg::log_domain log_server("server");
#define ERR_GAME LOG_STREAM(err, log_server)
#define WRN_GAME LOG_STREAM(warn, log_server)
#define LOG_GAME LOG_STREAM(info, log_server)
#define DBG_GAME LOG_STREAM(debug, log_server)
static lg::log_domain log_config("config");
#define WRN_CONFIG LOG_STREAM(warn, log_config)

namespace
{
	struct split_conv_impl
	{
		void operator()(std::vector<int>& res, const simple_wml::string_span& span)
		{
			if(!span.empty()) {
				res.push_back(span.to_int());
			}
		}
	};
	template<typename TResult, typename TConvert>
	std::vector<TResult> split(const simple_wml::string_span& val, TConvert conv, const char c = ',')
	{
		std::vector<TResult> res;
		simple_wml::string_span::const_iterator i1 = val.begin();
		simple_wml::string_span::const_iterator i2 = i1;

		while (i2 != val.end()) {
			if (*i2 == c) {
				conv(res, simple_wml::string_span(i1, i2));
				++i2;
				i1 = i2;
			} else {
				++i2;
			}
		}
		conv(res, simple_wml::string_span(i1, i2));
		return res;
	}
}

namespace wesnothd {
int game::id_num = 1;

void game::missing_user(socket_ptr /*socket*/, const std::string& func) const
{
	WRN_GAME << func << "(): Could not find user (socket:\t<some C++ pointer>"
		<< ") in player_info_ in game:\t\"" << name_ << "\" (" << id_ << ")\n";
}

game::game(PlayerMap& player_connections, socket_ptr host,
		const std::string& name, bool save_replays,
		const std::string& replay_save_path) :
	player_connections_(player_connections),
	id_(id_num++),
	name_(name),
	password_(),
	owner_(host),
	players_(),
	observers_(),
	muted_observers_(),
	sides_(),
	side_controllers_(),
	nsides_(0),
	started_(false),
	level_(),
	history_(),
	description_(NULL),
	end_turn_(0),
	num_turns_(0),
	all_observers_muted_(false),
	bans_(),
	termination_(),
	save_replays_(save_replays),
	replay_save_path_(replay_save_path),
	rng_(),
	last_choice_request_id_(-1) /* or maybe 0 ? it shouldn't matter*/
{
	assert(owner_);
	players_.push_back(owner_);
	const PlayerMap::left_iterator iter = player_connections_.left.find(owner_);
	if (iter == player_connections_.left.end()) {
		missing_user(owner_, __func__);
		return;
	}
	// Mark the host as unavailable in the lobby.
	iter->info.mark_available(id_, name_);
	iter->info.set_status(player::PLAYING);
}

game::~game()
{
	try {
	save_replay();

	user_vector users = all_game_users();
	for (user_vector::const_iterator u = users.begin(); u != users.end(); ++u) {
		remove_player(*u, false, true);
	}
	clear_history();
	} catch (...) {}
}

/// returns const so that operator [] won't create empty keys if not existent
static const simple_wml::node& get_multiplayer(const simple_wml::node& root)
{
	if(const simple_wml::node* multiplayer = root.child("multiplayer"))
		return *multiplayer;
	else
	{
		ERR_GAME << "no [multiplayer] found. Returning root\n";
		return root;
	}
}

bool game::allow_observers() const {
	return get_multiplayer(level_.root())["observer"].to_bool(true);
}

bool game::is_observer(const socket_ptr player) const {
	return std::find(observers_.begin(),observers_.end(),player) != observers_.end();
}

bool game::is_muted_observer(const socket_ptr player) const {
	if (!is_observer(player)) {
		return false;
	}
	if (all_observers_muted_) {
		return true;
	}
	return std::find(muted_observers_.begin(), muted_observers_.end(), player)
		!= muted_observers_.end();
}

bool game::is_player(const socket_ptr player) const {
	return std::find(players_.begin(),players_.end(),player) != players_.end();
}

namespace {
std::string describe_turns(int turn, int num_turns)
{
	char buf[100];

	if(num_turns == -1) {
		snprintf(buf, sizeof(buf), "%d/-", turn);
	} else {
		snprintf(buf, sizeof(buf), "%d/%d", turn, num_turns);
	}
	return buf;
}

}//anon namespace

std::string game::username(const socket_ptr player) const
{
	const PlayerMap::left_iterator iter = player_connections_.left.find(player);
	if(iter != player_connections_.left.end()) {
		return iter->info.name();
	}

	return "(unknown)";
}

std::string game::list_users(user_vector users, const std::string& func) const
{
	std::string list;

	BOOST_FOREACH(const user_vector::value_type& user, users) {
		const PlayerMap::left_iterator iter = player_connections_.left.find(user);
		if (iter != player_connections_.left.end()) {
			if (!list.empty()) list += ", ";
			list += iter->info.name();
		} else missing_user(user, func);
	}

	return list;
}

void game::perform_controller_tweaks() {
	const simple_wml::node::child_list & sides = get_sides_list();

	DBG_GAME << "****\n Performing controller tweaks. sides = " << std::endl;
	DBG_GAME << debug_sides_info() << std::endl;
	DBG_GAME << "****" << std::endl;

	update_side_data(); // Necessary to read the level_ and get sides_, etc. updated to match

	for(simple_wml::node::child_list::const_iterator s = sides.begin(); s != sides.end(); ++s) {
		if ((**s)["controller"] != "null") {
			const size_t side_index = s - sides.begin();
			if (sides_[side_index] == 0) {
				sides_[side_index] = owner_;
				std::stringstream msg;
				msg << "Side "  << side_index + 1 << " had no controller during controller tweaks! The host was assigned control.";
				LOG_GAME << msg.str() << " (game id: " << id_ << ")\n";
				send_and_record_server_message(msg.str());
			}

			const PlayerMap::left_iterator user = player_connections_.left.find(sides_[side_index]);
			std::string user_name = "null (server missing user)";
			if (user == player_connections_.left.end()) {
				missing_user(user->first, __func__);
			} else {
				user_name = username(user->first);
			}

			// Issue change_controller command, transfering this side to its owner with proper name and controller.
			// Ensures that what the server now thinks is true is effected on all of the clients.
			//
			// We use the "player_left" field as follows. Normally change_controller sends one message to the owner,
			// and one message to everyone else. In case that a player drops, the owner is gone and should not get
			// a message, instead the host gets a [side_drop] message.
			//
			// In the server controller tweaks, we want to avoid sending controller change messages to the host.
			// Doing this has the negative consequence that all of the AI side names are given the owners name.
			// Therefore, if the side belongs to the host, we pass player_left = true, otherwise player_left = false.
			change_controller(side_index, sides_[side_index], user_name , sides_[side_index] == owner_);

			//next line change controller types found in level_ to be what is appropriate for an observer at game start.
			(*s)->set_attr("is_local", "no");

			if (sides_[side_index] == 0) {
				std::stringstream msg;
				msg << "Side " << side_index + 1 << " had no controller AFTER controller tweaks! Ruh Roh!";
				LOG_GAME << msg.str() << " (game id: " << id_ << ")\n";
			}
		}
	}

	update_side_data(); // this is the last time that update_side_data will actually run, as now the game will start and started_ will be true.

	//TODO: Does it matter that the server is telling the host to change a bunch of sides?
	//According to playturn.cpp, the host should ignore all such messages. Still might be better
	//not to send them at all, although not if it complicates the server code.
}


void game::start_game(const socket_ptr starter) {
	const simple_wml::node::child_list & sides = get_sides_list();
	DBG_GAME << "****\n Starting game. sides = " << std::endl;
	DBG_GAME << debug_sides_info() << std::endl;
	DBG_GAME << "****" << std::endl;


	started_ = true;
	// Prevent inserting empty keys when reading.
	const simple_wml::node& multiplayer = get_multiplayer(level_.root());

	const bool save = multiplayer["savegame"].to_bool();
	LOG_GAME << client_address(starter) << "\t"
		<< player_connections_.left.info_at(starter).name() << "\t" << "started"
		<< (save ? " reloaded" : "") << " game:\t\"" << name_ << "\" (" << id_
		// << ") with: " << list_users(players_, __func__) << ". Settings: map: " << s["id"]
		<< ") with: " << list_users(players_, __func__) << ". Settings: map: " << multiplayer["mp_scenario"]
		// << "\tera: "       << (s.child("era") ? (*s.child("era"))["id"] : "")
		<< "\tera: "       << multiplayer["mp_era"]
		<< "\tXP: "        << multiplayer["experience_modifier"]
		<< "\tGPV: "       << multiplayer["mp_village_gold"]
		<< "\tfog: "       << multiplayer["mp_fog"]
		<< "\tshroud: "    << multiplayer["mp_shroud"]
		<< "\tobservers: " << multiplayer["observer"]
		<< "\tshuffle: "   << multiplayer["shuffle_sides"]
		<< "\ttimer: "     << multiplayer["mp_countdown"]
		<< (multiplayer["mp_countdown"].to_bool() ?
			"\treservoir time: " + multiplayer["mp_countdown_reservoir_time"].to_string() +
			"\tinit time: "      + multiplayer["mp_countdown_init_time"].to_string() +
			"\taction bonus: "   + multiplayer["mp_countdown_action_bonus"].to_string() +
			"\tturn bonus: "     + multiplayer["mp_countdown_turn_bonus"].to_string() : "")
		<< "\n";

	for(simple_wml::node::child_list::const_iterator s = sides.begin(); s != sides.end(); ++s) {
		if ((**s)["controller"] != "null") {
			const size_t side_index = s - sides.begin();
			if(side_index >= sides_.size()) {
				continue;
			}
			if (sides_[side_index] == 0) {
				std::stringstream msg;
				msg << "Side "  << side_index + 1 << " has no controller but should! The host needs to assign control for the game to proceed past that side's turn.";
				LOG_GAME << msg.str() << " (game id: " << id_ << ")\n";
				send_and_record_server_message(msg.str());
			}
		}
	}

	DBG_GAME << "Number of sides: " << nsides_ << "\n";
	int turn = 1;
	int side = 0;
	// Savegames have a snapshot that tells us which side starts.
	if (const simple_wml::node* snapshot = level_.root().child("snapshot")) {
		turn = lexical_cast_default<int>((*snapshot)["turn_at"], 1);
		side = lexical_cast_default<int>((*snapshot)["playing_team"], 0);
		LOG_GAME << "Reload from turn: " << turn
			<< ". Current side is: " << side + 1 << ".\n";
	}
	end_turn_ = (turn - 1) * nsides_ + side - 1;
	num_turns_ = lexical_cast_default<int>((*starting_pos( level_.root()))["turns"], -1);

	end_turn();
	clear_history();
	// Send [observer] tags for all observers that are already in the game.
	send_observerjoins();
}

void game::update_game()
{
	started_ = false;
	description_->set_attr("turn", "");

	update_side_data();
	describe_slots();
}

bool game::send_taken_side(simple_wml::document& cfg, const simple_wml::node::child_list::const_iterator side) const
{
	const size_t side_index = (**side)["side"].to_int() - 1;
	//negative values are casted (int -> size_t) to very high values to this check will fail for them too.
	if (side_index >= sides_.size()) return false;
	if (sides_[side_index] != 0) return false;
	// We expect that the host will really use our proposed side number. (He could do different...)
	cfg.root().set_attr_dup("side", (**side)["side"]);

	// Tell the host which side the new player should take.
	send_to_player(owner_, cfg);
	return true;
}

bool game::take_side(const socket_ptr user)
{
	DBG_GAME << "take_side...\n";

	if (started_) return false;

	simple_wml::document cfg;
	cfg.root().set_attr_dup("name", player_connections_.left.info_at(user).name().c_str());

	//FIXME: It the client code (multiplayer.wait.cpp) the host code (connect_engine.cpp) and the server code (this file)
	//       Has this code to figure out a fitting side for new players, this is clearly too much.
	// Check if we can figure out a fitting side.
	const simple_wml::node::child_list& sides = get_sides_list();
	for(simple_wml::node::child_list::const_iterator side = sides.begin(); side != sides.end(); ++side) {
<<<<<<< HEAD
		if(((**side)["controller"] == "network" || (**side)["controller"] == "reserved")
				&& (**side)["current_player"] == player_connections_.left.info_at(user).name().c_str())
=======
		if(((**side)["controller"] == "human" || (**side)["controller"] == "reserved")
				&& (**side)["current_player"] == user->second.name().c_str())
>>>>>>> 0f8998d1
		{
			if (send_taken_side(cfg, side)) return true;
		}
	}
	// If there was no fitting side just take the first available.
	for(simple_wml::node::child_list::const_iterator side = sides.begin(); side != sides.end(); ++side) {
		if((**side)["controller"] == "human") {
			if (send_taken_side(cfg, side)) return true;
		}
	}
	DBG_GAME << "take_side: there are no more sides available\n";
	//if we get here we couldn't find a side to take
	return false;
}
void game::reset_sides()
{
	side_controllers_.clear();
	sides_.clear();
	nsides_ = get_sides_list().size();
	side_controllers_.resize(nsides_);
	sides_.resize(nsides_);
}

void game::update_side_data()
{
	//added by iceiceice: since level_ will now reflect how an observer
	//views the replay start position and not the current position, the sides_, side_controllers_,
	//players_ info should not be updated from the level_ after the game has started.
	//controller changes are now stored in the history, so an observer that joins will get up to
	//date that way.
	if (started_) return;

	DBG_GAME << "update_side_data...\n";
	DBG_GAME << debug_player_info();
	// Remember everyone that is in the game.
	const user_vector users = all_game_users();
	players_.clear();
	observers_.clear();
	reset_sides();
	const simple_wml::node::child_list& level_sides = get_sides_list();

	// For each user:
	// * Find the username.
	// * Find the side this username corresponds to.
	for (user_vector::const_iterator user = users.begin(); user != users.end(); ++user) {
		PlayerMap::left_iterator iter = player_connections_.left.find(*user);
		if (iter == player_connections_.left.end()) {
			missing_user(*user, __func__);
			continue;
		}

		bool side_found = false;
		for (simple_wml::node::child_list::const_iterator side = level_sides.begin();
				side != level_sides.end(); ++side)
		{
			const size_t side_index = side - level_sides.begin();
			if (side_index >= sides_.size()
					|| sides_[side_index] != 0) continue;

			const simple_wml::string_span& player_id = (**side)["player_id"];
			const simple_wml::string_span& controller = (**side)["controller"];
<<<<<<< HEAD
			if ( player_id == iter->info.name().c_str()) {
				//if this is called before perform_controller_tweaks() we have "ai" and "human" controllers
				//if its called after that we have "network" and "network_ai" controllers.
				if(controller != "network" && controller != "human" && controller != "ai" && controller != "network_ai") {
=======
			if ( player_id == info->second.name().c_str()) {
				if(controller != "human" && controller != "ai") {
>>>>>>> 0f8998d1
					//we found invalid [side] data. Some message would be cool.
					continue;
				}
				side_controllers_[side_index].parse(controller);
				sides_[side_index] = *user;
				side_found = true;
			}
			else if (*user == owner_ && (controller == "null")) {
				//the *user == owner_ check has no effect,
				//it's just an optimisation so that we only do this once.
				side_controllers_[side_index].parse(controller);
			}
		}
		if (side_found) {
			players_.push_back(*user);
			iter->info.set_status(player::PLAYING);
		} else {
			observers_.push_back(*user);
			iter->info.set_status(player::OBSERVING);
		}
	}
	DBG_GAME << debug_player_info();
}

void game::transfer_side_control(const socket_ptr sock, const simple_wml::node& cfg) {
	DBG_GAME << "transfer_side_control...\n";
	if (!is_player(sock) && sock != owner_) {
		send_server_message("You cannot change controllers: not a player.", sock);
		return;
	}

	// Check the side number.
	const unsigned int side_num = cfg["side"].to_int();
	if(side_num < 1 || side_num > sides_.size()) {
		std::ostringstream msg;
		msg << "The side number has to be between 1 and "
		    << sides_.size() << ".";
		send_server_message(msg.str(), sock);
		return;
	}

	if (side_num > get_sides_list().size()) {
		send_server_message("Invalid side number.", sock);
		return;
	}

	const simple_wml::string_span& newplayer_name = cfg["player"];
	const socket_ptr old_player = sides_[side_num - 1];
	const PlayerMap::left_iterator oldplayer = player_connections_.left.find(old_player);
	if (oldplayer == player_connections_.left.end()) missing_user(old_player, __func__);
	const std::string old_player_name = username(old_player);

	// Not supported anymore.
	if (newplayer_name.empty()) {
		std::stringstream msg;
		msg << "Recived invalid [change_controller] with no player= attribute specified";
		DBG_GAME << msg.str() << "\n";
		send_server_message(msg.str(), sock);
		return;
	}

	// Check if the sender actually owns the side he gives away or is the host.
	if (!(sock == old_player || sock == owner_)) {
		std::stringstream msg;
		msg << "You can't give away side " << side_num << ". It's controlled by '"
			<< old_player_name << "' not you.";
		DBG_GAME << msg.str() << "\n";
		send_server_message(msg.str(), sock);
		return;
	}
	//find the player that is passed control
	socket_ptr newplayer = find_user(newplayer_name);

	// Is he in this game?
	if (player_connections_.left.find(newplayer) == player_connections_.left.end() || !is_member(newplayer)) {
		send_server_message(newplayer_name.to_string() + " is not in this game", sock);
		return;
	}

	if (newplayer == old_player) {
		std::stringstream msg;
		msg << "That's already " << newplayer_name << "'s side, silly.";
		send_server_message(msg.str(), sock);
		return;
	}
	sides_[side_num - 1] = socket_ptr();
	// If the old player lost his last side, make him an observer.
	if (std::find(sides_.begin(), sides_.end(), old_player) == sides_.end()
	&& is_player(old_player)) {
		observers_.push_back(old_player);
		player_connections_.left.info_at(old_player).set_status(player::OBSERVING);
		players_.erase(std::remove(players_.begin(), players_.end(), old_player), players_.end());
		// Tell others that the player becomes an observer.
		send_and_record_server_message(old_player_name + " becomes an observer.");
		// Update the client side observer list for everyone except old player.
		simple_wml::document observer_join;
		observer_join.root().add_child("observer").set_attr_dup("name", old_player_name.c_str());
		send_data(observer_join, old_player);
	}
	change_controller(side_num - 1, newplayer, player_connections_.left.info_at(newplayer).name(), false);

	// If we gave the new side to an observer add him to players_.
	if (is_observer(newplayer)) {
		players_.push_back(newplayer);
		player_connections_.left.info_at(newplayer).set_status(player::PLAYING);
		observers_.erase(std::remove(observers_.begin(), observers_.end(), newplayer), observers_.end());
		// Send everyone but the new player the observer_quit message.
		send_observerquit(newplayer);
	}
}

void game::change_controller(const size_t side_index,
		const socket_ptr sock,
		const std::string& player_name,
		const bool player_left)
{
	DBG_GAME << __func__ << "...\n";

	const std::string& side = lexical_cast_default<std::string, size_t>(side_index + 1);
	sides_[side_index] = sock;

	if (player_left && side_controllers_[side_index] == CONTROLLER::AI) {
		// Automatic AI side transfer.
	} else {
		if (started_) {
			send_and_record_server_message(player_name + " takes control of side " + side + ".");
		}
	}

	simple_wml::document response;
	simple_wml::node& change = response.root().add_child("change_controller");

	change.set_attr("side", side.c_str());
	change.set_attr("player", player_name.c_str());

	// Tell everyone but the new player that this side's controller changed.
	change.set_attr("controller", side_controllers_[side_index].to_cstring());
	change.set_attr("is_local", "no");

	send_data(response, sock);
	if (started_) { //this is added instead of the if (started_) {...} below
		//the purpose of these records is so that observers, replay viewers, get controller updates correctly
		record_data(response.clone());
	}

	// Tell the new player that he controls this side now.
	// Just don't send it when the player left the game. (The host gets the
	// side_drop already.)
	if (!player_left) {
<<<<<<< HEAD
		change.set_attr("controller", (side_controllers_[side_index] == "ai" ? "ai" : "human"));
		send_to_player(sock, response);
=======
		change.set_attr("is_local", "yes");
		wesnothd::send_to_one(response, sock);
>>>>>>> 0f8998d1
	}
}

void game::notify_new_host(){
	const std::string owner_name = username(owner_);
	simple_wml::document cfg;
	cfg.root().add_child("host_transfer");

	std::string message = owner_name + " has been chosen as the new host.";
	send_to_player(owner_, cfg);
	send_and_record_server_message(message);
}

bool game::describe_slots() {
	if(started_ || description_ == NULL)
		return false;

	int available_slots = 0;
	int num_sides = get_sides_list().size();
	int i = 0;
	const simple_wml::node::child_list& side_list = get_sides_list();
	for(simple_wml::node::child_list::const_iterator it = side_list.begin(); it != side_list.end(); ++it, ++i) {
		if (((**it)["allow_player"].to_bool(true) == false) || (**it)["controller"] == "null") {
			num_sides--;
		} else if (sides_[i] == 0) {
			++available_slots;
		}
	}
	char buf[50];
	snprintf(buf,sizeof(buf), "%d/%d", available_slots, num_sides);

	if ((*description_)["slots"] != buf) {
		description_->set_attr_dup("slots", buf);
		return true;
	} else {
		return false;
	}
}

bool game::player_is_banned(const socket_ptr sock) const {
	std::vector<std::string>::const_iterator ban =
		std::find(bans_.begin(), bans_.end(), client_address(sock));
	return ban != bans_.end();
}

void game::mute_all_observers() {
	all_observers_muted_ = !all_observers_muted_;
	if (all_observers_muted_) {
		send_and_record_server_message("All observers have been muted.");
	} else {
		send_and_record_server_message("Muting of all observers has been removed.");
	}
}

void game::send_muted_observers(const socket_ptr user) const
{
	if (all_observers_muted_) {
		send_server_message("All observers are muted.", user);
		return;
	}
	std::string muted_nicks = list_users(muted_observers_, __func__);

	send_server_message("Muted observers: " + muted_nicks, user);
}

void game::mute_observer(const simple_wml::node& mute,
		const socket_ptr muter)
{
	if (muter != owner_) {
		send_server_message("You cannot mute: not the game host.", muter);
		return;
	}
	const simple_wml::string_span& username = mute["username"];
	if (username.empty()) {
		send_muted_observers(muter);
		return;
	}

	const socket_ptr user = find_user(username);
	/**
	 * @todo FIXME: Maybe rather save muted nicks as a set of strings and
	 * also allow muting of usernames not in the game.
	 */
	if (!user || !is_observer(user)) {
		send_server_message("Observer '" + username.to_string() + "' not found.", muter);
		return;
	}

	// Prevent muting ourselves.
	if (user == muter) {
		send_server_message("Don't mute yourself, silly.", muter);
		return;
	}
	if (is_muted_observer(user)) {
		send_server_message(username.to_string() + " is already muted.", muter);
		return;
	}
	LOG_GAME << client_address(muter) << "\t"
		<< game::username(muter) << " muted: " << username << " ("
		<< client_address(user) << ")\tin game:\t\""
		<< name_ << "\" (" << id_ << ")\n";
	muted_observers_.push_back(user);
	send_and_record_server_message(username.to_string() + " has been muted.");
}

void game::unmute_observer(const simple_wml::node& unmute,
		const socket_ptr unmuter)
{
	if (unmuter != owner_) {
		send_server_message("You cannot unmute: not the game host.", unmuter);
		return;
	}
	const simple_wml::string_span& username = unmute["username"];
	if (username.empty()) {
		muted_observers_.clear();
		send_and_record_server_message("Everyone has been unmuted.");
		return;
	}

	const socket_ptr user = find_user(username);
	if (!user || !is_observer(user)) {
		send_server_message("Observer '" + username.to_string() + "' not found.", unmuter);
		return;
	}

	if (!is_muted_observer(user)) {
		send_server_message(username.to_string() + " is not muted.", unmuter);
		return;
	}

	LOG_GAME << client_address(unmuter) << "\t"
		<< game::username(unmuter) << " unmuted: " << username << " ("
		<< client_address(user) << ")\tin game:\t\""
		<< name_ << "\" (" << id_ << ")\n";
	muted_observers_.erase(std::remove(muted_observers_.begin(),
				muted_observers_.end(), user), muted_observers_.end());
	send_and_record_server_message(username.to_string() + " has been unmuted.");
}

void game::send_leave_game(socket_ptr user) const
{
	static simple_wml::document leave_game("[leave_game]\n[/leave_game]\n", simple_wml::INIT_COMPRESSED);
	send_to_player(user, leave_game);
}

socket_ptr game::kick_member(const simple_wml::node& kick,
		const socket_ptr kicker)
{
	if (kicker != owner_) {
		send_server_message("You cannot kick: not the game host", kicker);
		return socket_ptr();
	}
	const simple_wml::string_span& username = kick["username"];
	const socket_ptr user = find_user(username);
	if (!user || !is_member(user)) {
		send_server_message("'" + username.to_string() + "' is not a member of this game.", kicker);
		return socket_ptr();
	} else if (user == kicker) {
		send_server_message("Don't kick yourself, silly.", kicker);
		return socket_ptr();
	} else if (player_connections_.left.info_at(user).is_moderator()) {
		send_server_message("You're not allowed to kick a moderator.", kicker);
		return socket_ptr();
	}
	LOG_GAME << client_address(kicker) << "\t"
		<< game::username(kicker) << "\tkicked: " << username << " ("
		<< client_address(user) << ")\tfrom game:\t\""
		<< name_ << "\" (" << id_ << ")\n";
	send_and_record_server_message(username.to_string() + " has been kicked.");

	// Tell the user to leave the game.
	send_leave_game(user);
	remove_player(user);
	return user;
}

socket_ptr game::ban_user(const simple_wml::node& ban,
		const socket_ptr banner)
{
	if (banner != owner_) {
		send_server_message("You cannot ban: not the game host", banner);
		return socket_ptr();
	}
	const simple_wml::string_span& username = ban["username"];
	const socket_ptr user = find_user(username);
	if (!user) {
		send_server_message("User '" + username.to_string() + "' not found.", banner);
		return socket_ptr();
	} else if (user == banner) {
		send_server_message("Don't ban yourself, silly.", banner);
		return socket_ptr();
	} else if (player_is_banned(user)) {
		send_server_message("'" + username.to_string() + "' is already banned.", banner);
		return socket_ptr();
	} else if (player_connections_.left.info_at(user).is_moderator()) {
		send_server_message("You're not allowed to ban a moderator.", banner);
		return socket_ptr();
	}
	LOG_GAME << client_address(banner) << "\t"
		<< game::username(banner) << "\tbanned: " << username << " ("
		<< client_address(user) << ")\tfrom game:\t\""
		<< name_ << "\" (" << id_ << ")\n";
	bans_.push_back(client_address(user));
	send_and_record_server_message(username.to_string() + " has been banned.");
	if (is_member(user)) {
		//tell the user to leave the game.
		send_leave_game(user);
		remove_player(user);
		return user;
	}
	// Don't return the user if he wasn't in this game.
	return socket_ptr();
}

void game::unban_user(const simple_wml::node& unban,
		const socket_ptr unbanner)
{
	if (unbanner != owner_) {
		send_server_message("You cannot unban: not the game host.", unbanner);
		return;
	}
	const simple_wml::string_span& username = unban["username"];
	const socket_ptr user = find_user(username);
	if (!user) {
		send_server_message("User '" + username.to_string() + "' not found.", unbanner);
		return;
	}
	if (!player_is_banned(user)) {
		send_server_message("'" + username.to_string() + "' is not banned.", unbanner);
		return;
	}
	LOG_GAME << client_address(unbanner) << "\t"
		<< player_connections_.left.info_at(unbanner).name() << "\tunbanned: " << username << " ("
		<< client_address(user) << ")\tfrom game:\t\""
		<< name_ << "\" (" << id_ << ")\n";
	bans_.erase(std::remove(bans_.begin(), bans_.end(), client_address(user)), bans_.end());
	send_and_record_server_message(username.to_string() + " has been unbanned.");
}

void game::process_message(simple_wml::document& data, const socket_ptr user) {
	if (!owner_) {
		ERR_GAME << "No owner in game::process_message" << std::endl;
	}

	simple_wml::node* const message = data.root().child("message");
	assert(message);
	message->set_attr_dup("sender", player_connections_.left.info_at(user).name().c_str());

	const simple_wml::string_span& msg = (*message)["message"];
	chat_message::truncate_message(msg, *message);

	send_data(data, user, "game message");
}

bool game::is_legal_command(const simple_wml::node& command, const socket_ptr user)
{
	const bool is_player = this->is_player(user);
	const bool is_host = user == owner_;
	const bool is_current = is_current_player(user);

	if(command.has_attr("from_side")) {
		const size_t from_side_index = command["from_side"].to_int() - 1;
		if(command["from_side"] == "server") {
			//Someone pretends to be the server...
			return false;
		}
		if(from_side_index >= sides_.size() || sides_[from_side_index] != user) {
			return false;
		}
	}

	if(is_current) return true;
	// Only single commands allowed.
	// NOTE: some non-dependent commands like move,attack.. might contain a [checkup] tag after their first data.
	// But those packages are only sended by the currently active player which we check above.
	if (!command.one_child()) return false;
	// Chatting is never an illegal command.
	if (command.child("speak")) return true;
	if (is_player && command.has_attr("dependent") && command.has_attr("from_side"))
		//AKA it's generated by get_user_input for example [global_variable]
	{
		return true;
	}
	if ((is_player || is_host)
	&& (command.child("label")
		|| command.child("clear_labels")
		|| command.child("rename")
		|| command.child("countdown_update")
		))
	{
		return true;
	}
	return false;
}

bool game::process_turn(simple_wml::document& data, const socket_ptr user) {
	//DBG_GAME << "processing commands: '" << cfg << "'\n";
	if (!started_) return false;
	simple_wml::node* const turn = data.root().child("turn");
	bool turn_ended = false;
	// Any private 'speak' commands must be repackaged separate
	// to other commands, and re-sent, since they should only go
	// to some clients.
	bool repackage = false;
	int index = 0;
	std::vector<int> marked;
	const simple_wml::node::child_list& commands = turn->children("command");
	simple_wml::node::child_list::const_iterator command;
	for (command = commands.begin(); command != commands.end(); ++command) {
		if (!is_legal_command(**command, user)) {
			LOG_GAME << "ILLEGAL COMMAND in game: " << id_ << " ((("
				<< simple_wml::node_to_string(**command) << ")))\n";
			std::stringstream msg;
			msg << "Removing illegal command '" << (**command).first_child().to_string()
				<< "' from: " << player_connections_.left.info_at(user).name()
				<< ". Current player is: "
				<< username(current_player())
				<< " (" << end_turn_ + 1 << "/" << nsides_ << ").";
			LOG_GAME << msg.str() << " (socket: " << current_player()
				<< ") (game id: " << id_ << ")\n";
			send_and_record_server_message(msg.str());

			marked.push_back(index - marked.size());
		} else if ((**command).child("speak")) {
			simple_wml::node& speak = *(**command).child("speak");
			if (speak["to_sides"] != "" || is_muted_observer(user)) {
				DBG_GAME << "repackaging..." << std::endl;
				repackage = true;
			}

			const simple_wml::string_span& msg = speak["message"];
			chat_message::truncate_message(msg, speak);

			// Force the description to be correct,
			// to prevent spoofing of messages.
			speak.set_attr_dup("id", player_connections_.left.info_at(user).name().c_str());
			// Also check the side for players.
			if (is_player(user)) {
				const size_t side_index = speak["side"].to_int() - 1;
				if (side_index >= sides_.size()
				|| sides_[side_index] != user) {
					if (user == current_player()) {
						speak.set_attr_dup("side", lexical_cast_default<std::string>(current_side() + 1).c_str());
					} else {
						const side_vector::const_iterator s =
								std::find(sides_.begin(), sides_.end(), user);
						speak.set_attr_dup("side", lexical_cast_default<std::string>(s - sides_.begin() + 1).c_str());
					}
				}
			}
		}
		else if (is_current_player(user) && (**command).child("end_turn")) {
			turn_ended = end_turn();
		}
		++index;
	}
	for(std::vector<int>::const_iterator j = marked.begin(); j != marked.end(); ++j) {
		turn->remove_child("command",*j);
	}
	if (turn->no_children()) {
		return false;
	}
	if (!repackage) {
		record_data(data.clone());
		send_data(data, user, "game replay");
		return turn_ended;
	}
	for (command = commands.begin(); command != commands.end(); ++command) {
		simple_wml::node* const speak = (**command).child("speak");
		if (speak == NULL) {
			simple_wml::document* mdata = new simple_wml::document;
			simple_wml::node& turn = mdata->root().add_child("turn");
			(**command).copy_into(turn.add_child("command"));
			send_data(*mdata, user, "game replay");
			record_data(mdata);
			continue;
		}
		const simple_wml::string_span& to_sides = (*speak)["to_sides"];
		// Anyone can send to the observer team.
		if (is_muted_observer(user) && to_sides != game_config::observer_team_name.c_str()) {
			send_server_message("You have been muted, others can't see your message!", user);
			continue;
		}

		std::auto_ptr<simple_wml::document> message(new simple_wml::document);
		simple_wml::node& turn = message->root().add_child("turn");
		simple_wml::node& command = turn.add_child("command");
		speak->copy_into(command.add_child("speak"));
		if (to_sides == "") {
			send_data(*message, user, "game message");
			record_data(message.release());
		} else if (to_sides == game_config::observer_team_name) {
			send_to_players(*message, observers_, user);
			record_data(message.release());
		} else {
			send_data_sides(*message, to_sides, user, "game message");
		}
	}
	return turn_ended;
}

<<<<<<< HEAD
void game::require_random(const simple_wml::document &data, const socket_ptr user)
{
	//Compability to older clients.
	const simple_wml::node* require_random = data.root().child("require_random");
	if(!require_random) return;
	if(require_random->has_attr("request_id"))
	{
		int context_id = (*require_random)["request_id"].to_int();
		if(context_id <= last_choice_request_id_)
		{
			// We gave already a random seed for this synced context.
			return;
		}
		DBG_GAME << "answering seed request " << context_id << " by player " << player_connections_.left.info_at(user).name() << "(" << user << ")" << std::endl;
		last_choice_request_id_ = context_id;
	}
	handle_random_choice(*require_random);

}

=======
>>>>>>> 0f8998d1
void game::handle_random_choice(const simple_wml::node&)
{
	uint32_t seed = rng_.get_next_random();

	std::stringstream stream;
	stream << std::setfill('0') << std::setw(sizeof(uint32_t)*2) << std::hex << seed;

	simple_wml::document* mdata = new simple_wml::document;
	simple_wml::node& turn = mdata->root().add_child("turn");
	simple_wml::node& command = turn.add_child("command");
	simple_wml::node& random_seed = command.add_child("random_seed");
	random_seed.set_attr_dup("new_seed",stream.str().c_str());
	command.set_attr("from_side", "server");
	command.set_attr("dependent", "yes");

	send_data(*mdata, socket_ptr(), "game replay");
	record_data(mdata);
}
void game::handle_controller_choice(const simple_wml::node& req)
{
	const size_t side_index = req["side"].to_int() - 1;
	CONTROLLER new_controller;
	CONTROLLER old_controller;
	if(!new_controller.parse(req["new_controller"])) {
		send_and_record_server_message("Could not handle [request_choice] [change_controller] with invalid controller '" + req["new_controller"].to_string() + "'");
		return;
	}
	if(!old_controller.parse(req["old_controller"])) {
		send_and_record_server_message("Could not handle [request_choice] [change_controller] with invalid controller '" + req["old_controller"].to_string() + "'");
		return;
	}
	if(old_controller != this->side_controllers_[side_index]) {
		send_and_record_server_message("Found unexpected old_controller= '" + old_controller.to_string() + "' in [request_choice] [change_controller]");
	}
	if(side_index >= sides_.size()) {
		send_and_record_server_message("Could not handle [request_choice] [change_controller] with invalid side '" + req["side"].to_string() + "'");
		return;
	}
	const bool was_null = this->side_controllers_[side_index] == CONTROLLER::EMPTY;
	const bool becomes_null = new_controller == CONTROLLER::EMPTY;
	if(was_null) {
		assert(sides_[side_index] == 0);
		sides_[side_index] = current_player();
	}
	if(becomes_null) {
		sides_[side_index] = socket_ptr();
	}
	side_controllers_[side_index] = new_controller;

	simple_wml::document* mdata = new simple_wml::document;
	simple_wml::node& turn = mdata->root().add_child("turn");
	simple_wml::node& command = turn.add_child("command");
	simple_wml::node& change_controller_wml = command.add_child("change_controller_wml");
	change_controller_wml.set_attr("controller", new_controller.to_cstring());
	change_controller_wml.set_attr("is_local", "yes");
	command.set_attr("from_side", "server");
	command.set_attr("dependent", "yes");
	if(sides_[side_index] != 0) {
		//calling send_to_one to 0 connect causes the package to be sended to all clients.
		send_to_player(sides_[side_index], *mdata);
	}
	change_controller_wml.set_attr("is_local", "no");
	send_data(*mdata, sides_[side_index], "game replay");
	record_data(mdata);
}

void game::handle_choice(const simple_wml::node& data, const socket_ptr user)
{
	// note, that during end turn events, it's side=1 for the server but side= side_count() on the clients.

	// Otherwise we allow observers to cause OOS for the playing clients by sending
	// server choice requests based on incompatible local changes. To solve this we block
	// server choice requests from observers.
	if(!started_) {
		return;
	}
	if (user != owner_ && !is_player(user)) {
		return;
	}
	int request_id = lexical_cast_default<int>(data["request_id"], -10);

	if(request_id <= last_choice_request_id_) {
		// We gave already an anwer to this request.
		return;
	}
	DBG_GAME << "answering seed request " << request_id << " by player " << player_connections_.left.info_at(user).name() << "(" << user << ")" << std::endl;
	last_choice_request_id_ = request_id;

	if(const simple_wml::node* rand = data.child("random_seed")) {
		handle_random_choice(*rand);
	}
	else if(const simple_wml::node* ccw = data.child("change_controller_wml")) {
		handle_controller_choice(*ccw);
	}
	else {
		send_and_record_server_message("Found unknown server choice request: [" + data.first_child().to_string() + "]");
	}

}

void game::process_whiteboard(simple_wml::document& data, const socket_ptr user)
{
	if(!started_ || !is_player(user))
		return;

	simple_wml::node const& wb_node = *data.child("whiteboard");

	// Ensure "side" attribute match with user
	simple_wml::string_span const& to_sides = wb_node["to_sides"];
	size_t const side_index = wb_node["side"].to_int() - 1;
	if(side_index >= sides_.size()
			|| sides_[side_index] != user)
	{
		std::ostringstream msg;
		msg << "Ignoring illegal whiteboard data, sent from user '" << player_connections_.left.info_at(user).name()
				<< "' which had an invalid side '" << side_index + 1 << "' specified" << std::endl;
		const std::string& msg_str = msg.str();
		LOG_GAME << msg_str << std::endl;
		send_and_record_server_message(msg_str);
		return;
	}

	send_data_sides(data, to_sides, user, "whiteboard");
}

<<<<<<< HEAD
void game::process_change_controller_wml(simple_wml::document& data, const socket_ptr user)
{
	if(!started_ || !is_player(user))
		return;

	simple_wml::node const& ccw_node = *data.child("change_controller_wml");
	const size_t side_index = ccw_node["side"].to_int() - 1;
	const std::string new_controller = ccw_node["controller"].to_string();
	if(new_controller != "human" && new_controller != "ai" && new_controller != "null") {
		return;	
	}
	if(side_index >= sides_.size()) {
		return;
	}
	const bool was_null = this->side_controllers_[side_index] == "null";
	const bool becomes_null = new_controller == "null";
	if(was_null) {
		sides_[side_index] = user;
	}
	if(becomes_null) {
		sides_[side_index] = socket_ptr();
	}
	side_controllers_[side_index] = new_controller;
	//Dont send or store this change, all players should have gotten it by wml.
}

void game::process_change_turns_wml(simple_wml::document& data, const socket_ptr user)
=======
void game::process_change_turns_wml(simple_wml::document& data, const player_map::const_iterator user)
>>>>>>> 0f8998d1
{
	if(!started_ || !is_player(user))
		return;

	simple_wml::node const& ctw_node = *data.child("change_turns_wml");
	const int current_turn = ctw_node["current"].to_int();
	const int num_turns = ctw_node["max"].to_int();
	if(num_turns > 10000 || current_turn > 10000) {
		//ignore this to prevent errors related to integer overflow.
		return;
	}
	set_current_turn(current_turn);
	num_turns_ = num_turns;

	assert(static_cast<int>(this->current_turn()) == current_turn);
	description_->set_attr_dup("turn", describe_turns(current_turn, num_turns_).c_str());
	//Dont send or store this change, all players should have gotten it by wml.
}

bool game::end_turn() {
	// It's a new turn every time each side in the game ends their turn.
	++end_turn_;
	bool turn_ended = false;
	if ((current_side()) == 0) {
		turn_ended = true;
	}
	// Skip over empty sides.
	for (int i = 0; i < nsides_ && side_controllers_[current_side()] == CONTROLLER::EMPTY; ++i) {
		++end_turn_;
		if (current_side() == 0) {
			turn_ended = true;
		}
	}
	if (!turn_ended) return false;

	if (description_ == NULL) {
		return false;
	}

	description_->set_attr_dup("turn", describe_turns(current_turn(), num_turns_).c_str());

	return true;
}

///@todo differentiate between "observers not allowed" and "player already in the game" errors.
//      maybe return a string with an error message.
bool game::add_player(const socket_ptr player, bool observer) {
	if(is_member(player)) {
		ERR_GAME << "ERROR: Player is already in this game. (socket: "
			<< player << ")\n";
		return false;
	}

	socket_ptr user = player;

	DBG_GAME << debug_player_info();
	bool became_observer = false;
	if (!started_ && !observer && take_side(user)) {
		DBG_GAME << "adding player...\n";
		players_.push_back(player);
		player_connections_.left.info_at(user).set_status(player::PLAYING);
		send_and_record_server_message(player_connections_.left.info_at(user).name() + " has joined the game.", player);
	} else if (!allow_observers() && !player_connections_.left.info_at(user).is_moderator()) {
		return false;
	} else {
		if (!observer) {
			became_observer = true;
			observer = true;
		}
		DBG_GAME << "adding observer...\n";
		observers_.push_back(player);
		if (!allow_observers()) send_and_record_server_message(player_connections_.left.info_at(user).name() + " is now observing the game.", player);

		simple_wml::document observer_join;
		observer_join.root().add_child("observer").set_attr_dup("name", player_connections_.left.info_at(user).name().c_str());

		// Send observer join to everyone except the new observer.
		send_data(observer_join, player);
	}
	LOG_GAME << client_address(player) << "\t" << player_connections_.left.info_at(user).name()
		<< "\tjoined game:\t\"" << name_ << "\" (" << id_ << ")"
		<< (observer ? " as an observer" : "")
		<< ". (socket: " << player << ")\n";
	player_connections_.left.info_at(user).mark_available(id_, name_);
	player_connections_.left.info_at(user).set_status((observer) ? player::OBSERVING : player::PLAYING);
	DBG_GAME << debug_player_info();
	// Send the user the game data.
	send_to_player(player, level_);

	if(started_) {
		//tell this player that the game has started
		static simple_wml::document start_game_doc("[start_game]\n[/start_game]\n", simple_wml::INIT_COMPRESSED);
		send_to_player(player, start_game_doc);
		// Send observer join of all the observers in the game to the new player
		// only once the game started. The client forgets about it anyway
		// otherwise.
		send_observerjoins(player);
		// Send the player the history of the game to-date.
		send_history(player);
	} else {
		send_user_list();
	}

	const std::string clones = has_same_ip(player, observer);
	if (!clones.empty()) {
		send_and_record_server_message(player_connections_.left.info_at(user).name() + " has the same IP as: " + clones);
	}

	if (became_observer) {
		// in case someone took the last slot right before this player
		send_server_message("You are an observer.", player);
	}
	return true;
}

bool game::remove_player(const socket_ptr player, const bool disconnect, const bool destruct) {
	if (!is_member(player)) {
		ERR_GAME << "ERROR: User is not in this game. (socket: "
			<< player << ")\n";
		return false;
	}
	DBG_GAME << debug_player_info();
	DBG_GAME << "removing player...\n";

	const bool host = (player == owner_);
	const bool observer = is_observer(player);
	players_.erase(std::remove(players_.begin(), players_.end(), player), players_.end());
	observers_.erase(std::remove(observers_.begin(), observers_.end(), player), observers_.end());
	const bool game_ended = players_.empty() || (host && !started_);

	socket_ptr user = player;

	LOG_GAME << client_address(user) << "\t" << player_connections_.left.info_at(user).name()
		<< ((game_ended && !(observer && destruct))
			? (started_ ? "\tended" : "\taborted") : "\thas left")
		<< " game:\t\"" << name_ << "\" (" << id_ << ")"
		<< (game_ended && started_ && !(observer && destruct) ? " at turn: "
			+ lexical_cast_default<std::string,size_t>(current_turn())
			+ " with reason: '" + termination_reason() + "'" : "")
		<< (observer ? " as an observer" : "")
		<< (disconnect ? " and disconnected" : "")
		<< ". (socket: " << user << ")\n";
	if (game_ended && started_ && !(observer && destruct)) {
		send_server_message_to_all(player_connections_.left.info_at(user).name() + " ended the game.", player);
	}
	if (game_ended || destruct) return game_ended;

	// Don't mark_available() since the player got already removed from the
	// games_and_users_list_.
	if (!disconnect) {
		player_connections_.left.info_at(user).mark_available();
	}
	if (observer) {
		send_observerquit(user);
	} else {
		send_and_record_server_message(player_connections_.left.info_at(user).name()
				+ (disconnect ? " has disconnected." : " has left the game."), player);
	}
	// If the player was host choose a new one.
	if (host) {
		owner_ = players_.front();
		notify_new_host();
	}

	bool ai_transfer = false;
	// Look for all sides the player controlled and drop them.
	// (Give them to the host.)
	for (side_vector::iterator side = sides_.begin(); side != sides_.end(); ++side)	{
		size_t side_index = side - sides_.begin();
		if (*side != player) continue;
		if (side_controllers_[side_index] == CONTROLLER::AI) ai_transfer = true;

		change_controller(side_index, owner_, username(owner_));
		// Check whether the host is actually a player and make him one if not.
		if (!is_player(owner_)) {
			DBG_GAME << "making the owner a player...\n";
			player_connections_.left.info_at(owner_).set_status(player::PLAYING);
			observers_.erase(std::remove(observers_.begin(), observers_.end(), owner_), observers_.end());
			players_.push_back(owner_);
			send_observerquit(owner_);
		}

		//send the host a notification of removal of this side
		const std::string side_drop = lexical_cast_default<std::string, size_t>(side_index + 1);
		simple_wml::document drop;
		drop.root().set_attr("side_drop", side_drop.c_str());
		drop.root().set_attr("controller", side_controllers_[side_index].to_cstring());

		DBG_GAME << "*** sending side drop: \n" << drop.output() << std::endl;

		send_to_player(owner_, drop);
	}
	if (ai_transfer) send_and_record_server_message("AI sides transferred to host.");

	DBG_GAME << debug_player_info();

	send_user_list(player);
	return false;
}

void game::send_user_list(const socket_ptr exclude) const {
	//if the game hasn't started yet, then send all players a list
	//of the users in the game
	if (started_ || description_ == NULL) return;
	/** @todo Should be renamed to userlist. */
	simple_wml::document cfg;
	cfg.root().add_child("gamelist");
	user_vector users = all_game_users();
	for(user_vector::const_iterator p = users.begin(); p != users.end(); ++p) {
		const PlayerMap::left_const_iterator pl = player_connections_.left.find(*p);
		if (pl != player_connections_.left.end()) {
			//don't need to duplicate pl->second.name().c_str() because the
			//document will be destroyed by the end of the function
			cfg.root().add_child("user").set_attr("name", pl->info.name().c_str());
		}
	}
	send_data(cfg, exclude);
}

void game::load_next_scenario(const socket_ptr user) {
	send_server_message_to_all(player_connections_.left.info_at(user).name() + " advances to the next scenario", user);
	simple_wml::document cfg_scenario;
	simple_wml::node & next_scen = cfg_scenario.root().add_child("next_scenario");
	level_.root().copy_into(next_scen);
	next_scen.set_attr("started", started_ ? "yes" : "no");

	DBG_GAME << "****\n loading next scenario for a client. sides info = " << std::endl;
	DBG_GAME << debug_sides_info() << std::endl;
	DBG_GAME << "****" << std::endl;

	//
	// Change the controller to match that client.
	//
	// FIXME: This breaks scenario transitions with mp connect screen shown.
	//
	// FIXME: This causes bugs, esp if controller have changed since the
	//        beginning of the next scenario
	//
	//        There are currently 2 possible ideas to fix this issue:
	//
	//          1) When the scenario starts, we store the controllers at that
	//             point and use that data when a client loads the the next
	//             scenario (here)
	//
	//          2) When a client loads the next scenario we send it the
	//             observers' starting point (meaning we don't change sides
	//             here), and then we send that side an automatic controller
	//             change later.
	//
<<<<<<< HEAD
	for(simple_wml::node::child_list::const_iterator s = sides.begin(); s != sides.end(); ++s) {
		if ((**s)["controller"] != "null") {
			const size_t side_index = (**s)["side"].to_int() - 1;
			if(side_index >= sides_.size()) {
				LOG_GAME << "found an invalid side number (" << side_index - 1 << ")\n";
			}
			else if (sides_[side_index] == 0) {
				sides_[side_index] = owner_;
				std::stringstream msg;
				msg << "Side "  << side_index + 1 << " had no controller while a client was loading next scenario! The host was assigned control.";
				LOG_GAME << msg.str() << " (game id: " << id_ << ")\n";
				send_and_record_server_message(msg.str());
			} else if (sides_[side_index] == user) {
				if (side_controllers_[side_index] == "human") {
					(*s)->set_attr("controller", "human");
				} else if (side_controllers_[side_index] == "ai") {
					(*s)->set_attr("controller", "ai");
				} else {
					std::stringstream msg;
					msg << "Side " << side_index + 1 << " had unexpected side_controller = " << side_controllers_[side_index] << " on server side.";
					LOG_GAME << msg.str() << " (game id: " << id_ << ")\n";
					send_and_record_server_message(msg.str());
				}
			} else {
				if (side_controllers_[side_index] == "human") {
					(*s)->set_attr("controller", "network");
				} else if (side_controllers_[side_index] == "ai") {
					(*s)->set_attr("controller", "network_ai");
				} else {
					std::stringstream msg;
					msg << "Side " << side_index + 1 << " had unexpected side_controller = " << side_controllers_[side_index] << " on server side.";
					LOG_GAME << msg.str() << " (game id: " << id_ << ")\n";
					send_and_record_server_message(msg.str());
				}
			}
		}
	}

	send_to_player(user, cfg_scenario);
=======
	simple_wml::document doc_controllers;
	simple_wml::node & cfg_controllers = doc_controllers.root().add_child("controllers");

	FOREACH(const AUTO& side_user, sides_) {
		simple_wml::node & cfg_controller = cfg_controllers.add_child("controller");
		cfg_controller.set_attr("is_local", side_user == user->first ? "yes" : "no");
	}

	if (!wesnothd::send_to_one(cfg_scenario, user->first)) return;
	if (!wesnothd::send_to_one(doc_controllers, user->first)) return;
>>>>>>> 0f8998d1
	// Send the player the history of the game to-date.
	send_history(user);
	// Send observer join of all the observers in the game to the user.
	send_observerjoins(user);
}

void game::send_data(simple_wml::document& data,
						  const socket_ptr exclude,
						  std::string /*packet_type*/) const
{
	send_to_players(data, all_game_users(), exclude);
}
namespace {
	struct controls_side_helper
	{
		const wesnothd::game& game_;
		const std::vector<int>& sides_;
		controls_side_helper(const wesnothd::game& game, const std::vector<int>& sides)
			: game_(game)
			, sides_(sides)
		{

		}
		bool operator ()(socket_ptr user) const
		{
			return game_.controls_side(sides_, user);
		}
	};
}

void game::send_data_sides(simple_wml::document& data,
                          const simple_wml::string_span& sides,
                          const socket_ptr exclude,
						  std::string /*packet_type*/) const
{
	std::vector<int> sides_vec = ::split<int>(sides, ::split_conv_impl());
	DBG_GAME << __func__ << "...\n";
	send_to_players(data, players_, /*controls_side_helper(*this, sides_vec),*/ exclude);
}

bool game::controls_side(const std::vector<int>& sides, const socket_ptr player) const
{
	BOOST_FOREACH(int side, sides)
	{
		size_t side_index = side - 1;
		if(side_index < sides_.size() && sides_[side_index] == player) {
			return true;
		}
	}
	return false;
}

std::string game::has_same_ip(socket_ptr user, bool observer) const {
	const user_vector users = observer ? players_ : all_game_users();
	const std::string ip = client_address(user);
	std::string clones;
	for (user_vector::const_iterator i = users.begin(); i != users.end(); ++i) {
		if (ip == client_address(*i) && user != *i) {
			const PlayerMap::left_const_iterator pl = player_connections_.left.find(*i);
			if (pl != player_connections_.left.end()) {
				clones += (clones.empty() ? "" : ", ") + pl->info.name();
			}
		}
	}
	return clones;
}

void game::send_observerjoins(const socket_ptr sock) const {
	for (user_vector::const_iterator ob = observers_.begin(); ob != observers_.end(); ++ob) {
		if (*ob == sock) continue;

		simple_wml::document cfg;
		cfg.root().add_child("observer").set_attr_dup("name", player_connections_.left.info_at(*ob).name().c_str());
		if (sock == socket_ptr()) {
			// Send to everyone except the observer in question.
			send_data(cfg, *ob);
		} else {
			// Send to the (new) user.
			send_to_player(sock, cfg);
		}
	}
}

void game::send_observerquit(const socket_ptr observer) const {
	simple_wml::document observer_quit;

	//don't need to dup the attribute because this document is
	//short-lived.
	observer_quit.root().add_child("observer_quit").set_attr("name", player_connections_.left.info_at(observer).name().c_str());
	send_data(observer_quit, observer);
}

void game::send_history(const socket_ptr /*sock*/) const
{
	if(history_.empty()) {
		return;
	}

	//we make a new document based on converting to plain text and
	//concatenating the buffers.
	//TODO: Work out how to concentate buffers without decompressing.
	std::string buf;
	for(t_history::iterator i = history_.begin(); i != history_.end(); ++i) {
		buf += i->output();
	}

	try {
		simple_wml::document* doc = new simple_wml::document(buf.c_str(), simple_wml::INIT_STATIC);
		//const simple_wml::string_span& data = doc->output_compressed();
		doc->compress();
		// PORT: network::send_raw_data(data.begin(), data.size(), sock,"game_history");
		history_.clear();
		history_.push_back(doc);
	} catch (simple_wml::error& e) {
		WRN_CONFIG << __func__ << ": simple_wml error: " << e.message << std::endl;
	}

}

static bool is_invalid_filename_char(char c) {
	return !(isalnum(c) || (c == '_') || (c == '-') || (c == '.')
			|| (c == '(') || (c == ')') || (c == '#') || (c == ',')
			|| (c == '!') || (c == '?') || (c == '^') || (c == '+')
			|| (c == '*') || (c == ':') || (c == '=') || (c == '@')
			|| (c == '%') || (c == '\''));
}

void game::save_replay() {
	if (!save_replays_ || !started_ || history_.empty()) return;

	std::string replay_commands;
	for(t_history::iterator i = history_.begin(); i != history_.end(); ++i) {
		const simple_wml::node::child_list& turn_list = i->root().children("turn");
		for (simple_wml::node::child_list::const_iterator turn = turn_list.begin(); turn != turn_list.end(); ++turn) {
			replay_commands += simple_wml::node_to_string(**turn);
		}
	}
	history_.clear();

	std::stringstream name;
	name << (*starting_pos( level_.root()))["name"] << " Turn " << current_turn();

	std::stringstream replay_data;
	try {
		//level_.set_attr_dup("label", name.str().c_str());
		//TODO: comment where mp_game_title= is used.
		level_.set_attr_dup("mp_game_title", name_.c_str());
		const bool has_old_replay = level_.child("replay") != NULL;
		//If there is already a replay in the level_, which means this is a reloaded game,
		//then we dont need to add the [start] in the replay.
		replay_data << level_.output()
		//This can result in having 2 [replay] at toplevel since level_ can contain one already. But the client can handle this (simply merges them).
		<< "[replay]\n"
		//The [start] is generated at the clients and not sended over the network so we add it here.
		//It usualy contains some checkup data that is used to check whether the calculated results
		//match the ones calculated in the replay. But thats not necessary
		<< (has_old_replay ? "" : "\t[command]\n\t\t[start]\n\t\t[/start]\n\t[/command]\n")
		<< replay_commands
		<< "[/replay]\n";
		name << " (" << id_ << ").bz2";

		std::string replay_data_str = replay_data.str();
		simple_wml::document replay(replay_data_str.c_str(), simple_wml::INIT_STATIC);

		std::string filename(name.str());
		std::replace(filename.begin(), filename.end(), ' ', '_');
		filename.erase(std::remove_if(filename.begin(), filename.end(), is_invalid_filename_char), filename.end());
		DBG_GAME << "saving replay: " << filename << std::endl;
		/*filesystem::scoped_ostream os(filesystem::ostream_file(replay_save_path_ + filename));
		(*os) << replay.output_compressed(true);

		if (!os->good()) {
			ERR_GAME << "Could not save replay! (" << filename << ")" << std::endl;
		}
		*/
	} catch (simple_wml::error& e) {
		WRN_CONFIG << __func__ << ": simple_wml error: " << e.message << std::endl;
	}
}

void game::record_data(simple_wml::document* data) {
	data->compress();
	history_.push_back(data);
}

void game::clear_history() {
	if (history_.empty()) return;
	history_.clear();
}

void game::set_description(simple_wml::node* desc) {
	description_ = desc;
	if(!password_.empty()) {
		description_->set_attr("password", "yes");
	}
}

void game::set_termination_reason(const std::string& reason) {
/*	if (reason == "out of sync") {
		simple_wml::string_span era;
		if (level_.child("era")) {
			era = level_.child("era")->attr("id");
		}
		termination_ = "out of sync - " + era.to_string();
	}*/
	if (termination_.empty()) { termination_ = reason; }
}

const user_vector game::all_game_users() const {
	user_vector res;

	res.insert(res.end(), players_.begin(), players_.end());
	res.insert(res.end(), observers_.begin(), observers_.end());

	return res;
}

std::string game::debug_player_info() const {
	std::stringstream result;
	result << "game id: " << id_ << "\n";
//	result << "players_.size: " << players_.size() << "\n";
	for (user_vector::const_iterator p = players_.begin(); p != players_.end(); ++p){
		const PlayerMap::left_const_iterator user = player_connections_.left.find(*p);
		if (user != player_connections_.left.end()){
			result << "player: " << user->info.name().c_str() << "\n";
		}
		else{
			result << "player: '" << *p << "' not found\n";
		}
	}
//	result << "observers_.size: " << observers_.size() << "\n";
	for (user_vector::const_iterator o = observers_.begin(); o != observers_.end(); ++o){
		const PlayerMap::left_const_iterator user = player_connections_.left.find(*o);
		if (user != player_connections_.left.end()){
			result << "observer: " << user->info.name().c_str() << "\n";
		}
		else{
			result << "observer: '" << *o << "' not found\n";
		}
	}
/*	result << "player_info_: begin\n";
	for (player_map::const_iterator info = player_info_->begin(); info != player_info_->end(); info++){
		result << info->second.name().c_str() << "\n";
	}
	result << "player_info_: end\n";*/
	return result.str();
}

std::string game::debug_sides_info() const {
	std::stringstream result;
	result << "game id: " << id_ << "\n";
	const simple_wml::node::child_list & sides = get_sides_list();

	result << "\t\t level, server\n";
	for(simple_wml::node::child_list::const_iterator s = sides.begin(); s != sides.end(); ++s) {
		result << "side " << (**s)["side"].to_int() << " :\t" << (**s)["controller"].to_string()
			<< "\t, " << side_controllers_[(**s)["side"].to_int() - 1].to_cstring()
			<< "\t( " << sides_[(**s)["side"].to_int()-1] << ",\t"
			<< (**s)["current_player"].to_string() << " )\n";
	}

	return result.str();
}

socket_ptr game::find_user(const simple_wml::string_span& name)
{
	const PlayerMap::right_const_iterator iter = player_connections_.right.find(name.to_string());
	if(iter != player_connections_.right.end())
		return iter->second;
	else
		return socket_ptr();
}

void game::send_and_record_server_message(const char* message, const socket_ptr exclude)
{
	simple_wml::document* doc = new simple_wml::document;
	send_server_message(message, socket_ptr(), doc);
	send_data(*doc, exclude, "message");
	if (started_) record_data(doc);
	else delete doc;
}

void game::send_server_message_to_all(const char* message, socket_ptr exclude) const
{
	simple_wml::document doc;
	send_server_message(message, socket_ptr(), &doc);
	send_data(doc, exclude, "message");
}

void game::send_server_message(const char* message, socket_ptr sock, simple_wml::document* docptr) const
{
	simple_wml::document docbuf;
	if(docptr == NULL) {
		docptr = &docbuf;
	}

	simple_wml::document& doc = *docptr;
	if (started_) {
		simple_wml::node& cmd = doc.root().add_child("turn");
		simple_wml::node& cfg = cmd.add_child("command");
		simple_wml::node& msg = cfg.add_child("speak");
		msg.set_attr("id", "server");
		msg.set_attr_dup("message", message);
	} else {
		simple_wml::node& msg = doc.root().add_child("message");
		msg.set_attr("sender", "server");
		msg.set_attr_dup("message", message);
	}


	if(sock) {
		send_to_player(sock, doc);
	}
}
} // namespace wesnothd<|MERGE_RESOLUTION|>--- conflicted
+++ resolved
@@ -369,13 +369,8 @@
 	// Check if we can figure out a fitting side.
 	const simple_wml::node::child_list& sides = get_sides_list();
 	for(simple_wml::node::child_list::const_iterator side = sides.begin(); side != sides.end(); ++side) {
-<<<<<<< HEAD
-		if(((**side)["controller"] == "network" || (**side)["controller"] == "reserved")
+		if(((**side)["controller"] == "human" || (**side)["controller"] == "reserved")
 				&& (**side)["current_player"] == player_connections_.left.info_at(user).name().c_str())
-=======
-		if(((**side)["controller"] == "human" || (**side)["controller"] == "reserved")
-				&& (**side)["current_player"] == user->second.name().c_str())
->>>>>>> 0f8998d1
 		{
 			if (send_taken_side(cfg, side)) return true;
 		}
@@ -437,15 +432,8 @@
 
 			const simple_wml::string_span& player_id = (**side)["player_id"];
 			const simple_wml::string_span& controller = (**side)["controller"];
-<<<<<<< HEAD
 			if ( player_id == iter->info.name().c_str()) {
-				//if this is called before perform_controller_tweaks() we have "ai" and "human" controllers
-				//if its called after that we have "network" and "network_ai" controllers.
-				if(controller != "network" && controller != "human" && controller != "ai" && controller != "network_ai") {
-=======
-			if ( player_id == info->second.name().c_str()) {
 				if(controller != "human" && controller != "ai") {
->>>>>>> 0f8998d1
 					//we found invalid [side] data. Some message would be cool.
 					continue;
 				}
@@ -595,13 +583,8 @@
 	// Just don't send it when the player left the game. (The host gets the
 	// side_drop already.)
 	if (!player_left) {
-<<<<<<< HEAD
-		change.set_attr("controller", (side_controllers_[side_index] == "ai" ? "ai" : "human"));
+		change.set_attr("is_local", "yes");
 		send_to_player(sock, response);
-=======
-		change.set_attr("is_local", "yes");
-		wesnothd::send_to_one(response, sock);
->>>>>>> 0f8998d1
 	}
 }
 
@@ -1003,29 +986,6 @@
 	return turn_ended;
 }
 
-<<<<<<< HEAD
-void game::require_random(const simple_wml::document &data, const socket_ptr user)
-{
-	//Compability to older clients.
-	const simple_wml::node* require_random = data.root().child("require_random");
-	if(!require_random) return;
-	if(require_random->has_attr("request_id"))
-	{
-		int context_id = (*require_random)["request_id"].to_int();
-		if(context_id <= last_choice_request_id_)
-		{
-			// We gave already a random seed for this synced context.
-			return;
-		}
-		DBG_GAME << "answering seed request " << context_id << " by player " << player_connections_.left.info_at(user).name() << "(" << user << ")" << std::endl;
-		last_choice_request_id_ = context_id;
-	}
-	handle_random_choice(*require_random);
-
-}
-
-=======
->>>>>>> 0f8998d1
 void game::handle_random_choice(const simple_wml::node&)
 {
 	uint32_t seed = rng_.get_next_random();
@@ -1151,37 +1111,7 @@
 	send_data_sides(data, to_sides, user, "whiteboard");
 }
 
-<<<<<<< HEAD
-void game::process_change_controller_wml(simple_wml::document& data, const socket_ptr user)
-{
-	if(!started_ || !is_player(user))
-		return;
-
-	simple_wml::node const& ccw_node = *data.child("change_controller_wml");
-	const size_t side_index = ccw_node["side"].to_int() - 1;
-	const std::string new_controller = ccw_node["controller"].to_string();
-	if(new_controller != "human" && new_controller != "ai" && new_controller != "null") {
-		return;	
-	}
-	if(side_index >= sides_.size()) {
-		return;
-	}
-	const bool was_null = this->side_controllers_[side_index] == "null";
-	const bool becomes_null = new_controller == "null";
-	if(was_null) {
-		sides_[side_index] = user;
-	}
-	if(becomes_null) {
-		sides_[side_index] = socket_ptr();
-	}
-	side_controllers_[side_index] = new_controller;
-	//Dont send or store this change, all players should have gotten it by wml.
-}
-
 void game::process_change_turns_wml(simple_wml::document& data, const socket_ptr user)
-=======
-void game::process_change_turns_wml(simple_wml::document& data, const player_map::const_iterator user)
->>>>>>> 0f8998d1
 {
 	if(!started_ || !is_player(user))
 		return;
@@ -1431,58 +1361,16 @@
 	//             here), and then we send that side an automatic controller
 	//             change later.
 	//
-<<<<<<< HEAD
-	for(simple_wml::node::child_list::const_iterator s = sides.begin(); s != sides.end(); ++s) {
-		if ((**s)["controller"] != "null") {
-			const size_t side_index = (**s)["side"].to_int() - 1;
-			if(side_index >= sides_.size()) {
-				LOG_GAME << "found an invalid side number (" << side_index - 1 << ")\n";
-			}
-			else if (sides_[side_index] == 0) {
-				sides_[side_index] = owner_;
-				std::stringstream msg;
-				msg << "Side "  << side_index + 1 << " had no controller while a client was loading next scenario! The host was assigned control.";
-				LOG_GAME << msg.str() << " (game id: " << id_ << ")\n";
-				send_and_record_server_message(msg.str());
-			} else if (sides_[side_index] == user) {
-				if (side_controllers_[side_index] == "human") {
-					(*s)->set_attr("controller", "human");
-				} else if (side_controllers_[side_index] == "ai") {
-					(*s)->set_attr("controller", "ai");
-				} else {
-					std::stringstream msg;
-					msg << "Side " << side_index + 1 << " had unexpected side_controller = " << side_controllers_[side_index] << " on server side.";
-					LOG_GAME << msg.str() << " (game id: " << id_ << ")\n";
-					send_and_record_server_message(msg.str());
-				}
-			} else {
-				if (side_controllers_[side_index] == "human") {
-					(*s)->set_attr("controller", "network");
-				} else if (side_controllers_[side_index] == "ai") {
-					(*s)->set_attr("controller", "network_ai");
-				} else {
-					std::stringstream msg;
-					msg << "Side " << side_index + 1 << " had unexpected side_controller = " << side_controllers_[side_index] << " on server side.";
-					LOG_GAME << msg.str() << " (game id: " << id_ << ")\n";
-					send_and_record_server_message(msg.str());
-				}
-			}
-		}
-	}
-
-	send_to_player(user, cfg_scenario);
-=======
 	simple_wml::document doc_controllers;
 	simple_wml::node & cfg_controllers = doc_controllers.root().add_child("controllers");
 
 	FOREACH(const AUTO& side_user, sides_) {
 		simple_wml::node & cfg_controller = cfg_controllers.add_child("controller");
-		cfg_controller.set_attr("is_local", side_user == user->first ? "yes" : "no");
-	}
-
-	if (!wesnothd::send_to_one(cfg_scenario, user->first)) return;
-	if (!wesnothd::send_to_one(doc_controllers, user->first)) return;
->>>>>>> 0f8998d1
+		cfg_controller.set_attr("is_local", side_user == user ? "yes" : "no");
+	}
+
+	send_to_player(user, cfg_scenario);
+	send_to_player(user, doc_controllers);
 	// Send the player the history of the game to-date.
 	send_history(user);
 	// Send observer join of all the observers in the game to the user.
