/*
   Copyright (C) 2003 - 2018 by David White <dave@whitevine.net>
   Part of the Battle for Wesnoth Project https://www.wesnoth.org/

   This program is free software; you can redistribute it and/or modify
   it under the terms of the GNU General Public License as published by
   the Free Software Foundation; either version 2 of the License, or
   (at your option) any later version.
   This program is distributed in the hope that it will be useful,
   but WITHOUT ANY WARRANTY.

   See the COPYING file for more details.
*/

/**
 * @file
 * Wesnoth-Server, for multiplayer-games.
 */

#include "server/wesnothd/server.hpp"

#include "config.hpp"
#include "filesystem.hpp"
#include "game_config.hpp"
#include "lexical_cast.hpp"
#include "log.hpp"
#include "multiplayer_error_codes.hpp"
#include "serialization/parser.hpp"
#include "serialization/preprocessor.hpp"
#include "serialization/string_utils.hpp"
#include "serialization/unicode.hpp"
#include <functional>
#include "utils/iterable_pair.hpp"
#include "game_version.hpp"

#include "server/wesnothd/ban.hpp"
#include "server/wesnothd/game.hpp"
#include "server/wesnothd/metrics.hpp"
#include "server/wesnothd/player.hpp"
#include "server/wesnothd/player_network.hpp"
#include "server/common/simple_wml.hpp"
#include "server/common/user_handler.hpp"

#ifdef HAVE_MYSQLPP
#include "server/common/forum_user_handler.hpp"
#endif

#include <boost/algorithm/string.hpp>
#include <boost/scope_exit.hpp>

#include <algorithm>
#include <cassert>
#include <cerrno>
#include <csignal>
#include <cstdlib>
#include <iomanip>
#include <iostream>
#include <map>
#include <queue>
#include <set>
#include <sstream>
#include <vector>

static lg::log_domain log_server("server");
/**
 * fatal and directly server related errors/warnings,
 * ie not caused by erroneous client data
 */
#define ERR_SERVER LOG_STREAM(err, log_server)

/** clients send wrong/unexpected data */
#define WRN_SERVER LOG_STREAM(warn, log_server)

/** normal events */
#define LOG_SERVER LOG_STREAM(info, log_server)
#define DBG_SERVER LOG_STREAM(debug, log_server)

static lg::log_domain log_config("config");
#define ERR_CONFIG LOG_STREAM(err, log_config)
#define WRN_CONFIG LOG_STREAM(warn, log_config)

#include "server/common/send_receive_wml_helpers.ipp"

namespace wesnothd
{
// we take profiling info on every n requests
int request_sample_frequency = 1;
version_info secure_version = version_info("1.14.4");

static void make_add_diff(
		const simple_wml::node& src, const char* gamelist, const char* type, simple_wml::document& out, int index = -1)
{
	if(!out.child("gamelist_diff")) {
		out.root().add_child("gamelist_diff");
	}

	simple_wml::node* top = out.child("gamelist_diff");
	if(gamelist) {
		top = &top->add_child("change_child");
		top->set_attr_int("index", 0);
		top = &top->add_child("gamelist");
	}

	simple_wml::node& insert = top->add_child("insert_child");
	const simple_wml::node::child_list& children = src.children(type);
	assert(!children.empty());

	if(index < 0) {
		index = children.size() - 1;
	}

	assert(index < static_cast<int>(children.size()));
	insert.set_attr_int("index", index);

	children[index]->copy_into(insert.add_child(type));
}

static bool make_delete_diff(const simple_wml::node& src,
		const char* gamelist,
		const char* type,
		const simple_wml::node* remove,
		simple_wml::document& out)
{
	if(!out.child("gamelist_diff")) {
		out.root().add_child("gamelist_diff");
	}

	simple_wml::node* top = out.child("gamelist_diff");
	if(gamelist) {
		top = &top->add_child("change_child");
		top->set_attr_int("index", 0);
		top = &top->add_child("gamelist");
	}

	const simple_wml::node::child_list& children = src.children(type);
	const auto itor = std::find(children.begin(), children.end(), remove);

	if(itor == children.end()) {
		return false;
	}

	const int index = std::distance(children.begin(), itor);

	simple_wml::node& del = top->add_child("delete_child");
	del.set_attr_int("index", index);
	del.add_child(type);

	return true;
}

static bool make_change_diff(const simple_wml::node& src,
		const char* gamelist,
		const char* type,
		const simple_wml::node* item,
		simple_wml::document& out)
{
	if(!out.child("gamelist_diff")) {
		out.root().add_child("gamelist_diff");
	}

	simple_wml::node* top = out.child("gamelist_diff");
	if(gamelist) {
		top = &top->add_child("change_child");
		top->set_attr_int("index", 0);
		top = &top->add_child("gamelist");
	}

	const simple_wml::node::child_list& children = src.children(type);
	const auto itor = std::find(children.begin(), children.end(), item);

	if(itor == children.end()) {
		return false;
	}

	simple_wml::node& diff = *top;
	simple_wml::node& del = diff.add_child("delete_child");

	const int index = std::distance(children.begin(), itor);

	del.set_attr_int("index", index);
	del.add_child(type);

	// inserts will be processed first by the client, so insert at index+1,
	// and then when the delete is processed we'll slide into the right position
	simple_wml::node& insert = diff.add_child("insert_child");
	insert.set_attr_int("index", index + 1);

	children[index]->copy_into(insert.add_child(type));
	return true;
}

static std::string player_status(const wesnothd::player_record& player)
{
	std::ostringstream out;
	// const network::connection_stats& stats = network::get_connection_stats(pl->first);
	// const int time_connected = stats.time_connected / 1000;
	// const int seconds = time_connected % 60;
	// const int minutes = (time_connected / 60) % 60;
	// const int hours = time_connected / (60 * 60);
	out << "'" << player.name() << "' @ " << client_address(player.socket());
	//		<< " connected for " << std::setw(2) << hours << ":" << std::setw(2) << minutes << ":" << std::setw(2) <<
	//seconds
	//		<< " sent " << stats.bytes_sent << " bytes, received "
	//		<< stats.bytes_received << " bytes";
	return out.str();
}

const std::string denied_msg = "You're not allowed to execute this command.";
const std::string help_msg =
	"Available commands are: adminmsg <msg>,"
	" ban <mask> <time> <reason>, bans [deleted] [<ipmask>], clones,"
	" dul|deny_unregistered_login [yes|no], kick <mask> [<reason>],"
	" k[ick]ban <mask> <time> <reason>, help, games, metrics,"
	" netstats [all], [lobby]msg <message>, motd [<message>],"
	" pm|privatemsg <nickname> <message>, requests, roll <sides>, sample, searchlog <mask>,"
	" signout, stats, status [<mask>], stopgame <nick> [<reason>], unban <ipmask>\n"
	"Specific strings (those not in between <> like the command names)"
	" are case insensitive.";

server::server(int port,
		bool keep_alive,
		const std::string& config_file,
		std::size_t /*min_threads*/,
		std::size_t /*max_threads*/)
	: server_base(port, keep_alive)
	, ban_manager_()
	, ip_log_()
	, failed_logins_()
	, user_handler_(nullptr)
	, die_(static_cast<unsigned>(std::time(nullptr)))
#ifndef _WIN32
	, input_path_()
#endif
	, uuid_("")
	, config_file_(config_file)
	, cfg_(read_config())
	, accepted_versions_()
	, redirected_versions_()
	, proxy_versions_()
	, disallowed_names_()
	, admin_passwd_()
	, motd_()
	, announcements_()
	, tournaments_()
	, information_()
	, default_max_messages_(0)
	, default_time_period_(0)
	, concurrent_connections_(0)
	, graceful_restart(false)
	, lan_server_(std::time(nullptr))
	, last_user_seen_time_(std::time(nullptr))
	, restart_command()
	, max_ip_log_size_(0)
	, deny_unregistered_login_(false)
	, save_replays_(false)
	, replay_save_path_()
	, allow_remote_shutdown_(false)
	, client_sources_()
	, tor_ip_list_()
	, failed_login_limit_()
	, failed_login_ban_()
	, failed_login_buffer_size_()
	, version_query_response_("[version]\n[/version]\n", simple_wml::INIT_COMPRESSED)
	, login_response_("[mustlogin]\n[/mustlogin]\n", simple_wml::INIT_COMPRESSED)
	, games_and_users_list_("[gamelist]\n[/gamelist]\n", simple_wml::INIT_STATIC)
	, metrics_()
	, dump_stats_timer_(io_service_)
	, tournaments_timer_(io_service_)
	, cmd_handlers_()
	, timer_(io_service_)
	, lan_server_timer_(io_service_)
{
	setup_handlers();
	load_config();
	ban_manager_.read();

	start_server();

	start_dump_stats();
	start_tournaments_timer();
}

#ifndef _WIN32
void server::handle_sighup(const boost::system::error_code& error, int)
{
	assert(!error);

	WRN_SERVER << "SIGHUP caught, reloading config\n";

	cfg_ = read_config();
	load_config();

	sighup_.async_wait(std::bind(&server::handle_sighup, this, std::placeholders::_1, std::placeholders::_2));
}
#endif

void server::handle_graceful_timeout(const boost::system::error_code& error)
{
	assert(!error);

	if(games().empty()) {
		process_command("msg All games ended. Shutting down now. Reconnect to the new server instance.", "system");
		throw server_shutdown("graceful shutdown timeout");
	} else {
		timer_.expires_from_now(std::chrono::seconds(1));
		timer_.async_wait(std::bind(&server::handle_graceful_timeout, this, std::placeholders::_1));
	}
}

void server::start_lan_server_timer()
{
	lan_server_timer_.expires_from_now(std::chrono::seconds(lan_server_));
	lan_server_timer_.async_wait([this](const boost::system::error_code& ec) { handle_lan_server_shutdown(ec); });
}

void server::abort_lan_server_timer()
{
	lan_server_timer_.cancel();
}

void server::handle_lan_server_shutdown(const boost::system::error_code& error)
{
	if(error)
		return;

	throw server_shutdown("lan server shutdown");
}

void server::setup_fifo()
{
#ifndef _WIN32
	const int res = mkfifo(input_path_.c_str(), 0660);
	if(res != 0 && errno != EEXIST) {
		ERR_SERVER << "could not make fifo at '" << input_path_ << "' (" << strerror(errno) << ")\n";
		return;
	}
	int fifo = open(input_path_.c_str(), O_RDWR | O_NONBLOCK);
	input_.assign(fifo);
	LOG_SERVER << "opened fifo at '" << input_path_ << "'. Server commands may be written to this file.\n";
	read_from_fifo();
#endif
}

#ifndef _WIN32

void server::handle_read_from_fifo(const boost::system::error_code& error, std::size_t)
{
	if(error) {
		std::cout << error.message() << std::endl;
		return;
	}

	std::istream is(&admin_cmd_);
	std::string cmd;
	std::getline(is, cmd);

	LOG_SERVER << "Admin Command: type: " << cmd << "\n";

	const std::string res = process_command(cmd, "*socket*");

	// Only mark the response if we fake the issuer (i.e. command comes from IRC or so)
	if(!cmd.empty() && cmd.at(0) == '+') {
		LOG_SERVER << "[admin_command_response]\n"
				   << res << "\n"
				   << "[/admin_command_response]\n";
	} else {
		LOG_SERVER << res << "\n";
	}

	read_from_fifo();
}

#endif

void server::setup_handlers()
{
#define SETUP_HANDLER(name, function)                                                                                  \
	cmd_handlers_[name] = std::bind(function, this,                                                                    \
		std::placeholders::_1, std::placeholders::_2, std::placeholders::_3, std::placeholders::_4);

	SETUP_HANDLER("shut_down", &server::shut_down_handler);
	SETUP_HANDLER("restart", &server::restart_handler);
	SETUP_HANDLER("sample", &server::sample_handler);
	SETUP_HANDLER("help", &server::help_handler);
	SETUP_HANDLER("stats", &server::stats_handler);
	SETUP_HANDLER("version", &server::version_handler);
	SETUP_HANDLER("metrics", &server::metrics_handler);
	SETUP_HANDLER("requests", &server::requests_handler);
	SETUP_HANDLER("roll", &server::roll_handler);
	SETUP_HANDLER("games", &server::games_handler);
	SETUP_HANDLER("wml", &server::wml_handler);
	SETUP_HANDLER("netstats", &server::netstats_handler);
	SETUP_HANDLER("report", &server::adminmsg_handler);
	SETUP_HANDLER("adminmsg", &server::adminmsg_handler);
	SETUP_HANDLER("pm", &server::pm_handler);
	SETUP_HANDLER("privatemsg", &server::pm_handler);
	SETUP_HANDLER("msg", &server::msg_handler);
	SETUP_HANDLER("lobbymsg", &server::msg_handler);
	SETUP_HANDLER("status", &server::status_handler);
	SETUP_HANDLER("clones", &server::clones_handler);
	SETUP_HANDLER("bans", &server::bans_handler);
	SETUP_HANDLER("ban", &server::ban_handler);
	SETUP_HANDLER("unban", &server::unban_handler);
	SETUP_HANDLER("ungban", &server::ungban_handler);
	SETUP_HANDLER("kick", &server::kick_handler);
	SETUP_HANDLER("kickban", &server::kickban_handler);
	SETUP_HANDLER("kban", &server::kickban_handler);
	SETUP_HANDLER("gban", &server::gban_handler);
	SETUP_HANDLER("motd", &server::motd_handler);
	SETUP_HANDLER("searchlog", &server::searchlog_handler);
	SETUP_HANDLER("sl", &server::searchlog_handler);
	SETUP_HANDLER("dul", &server::dul_handler);
	SETUP_HANDLER("deny_unregistered_login", &server::dul_handler);
	SETUP_HANDLER("stopgame", &server::stopgame);

#undef SETUP_HANDLER
}

config server::read_config() const
{
	config configuration;

	if(config_file_.empty()) {
		return configuration;
	}

	try {
		filesystem::scoped_istream stream = preprocess_file(config_file_);
		read(configuration, *stream);
		LOG_SERVER << "Server configuration from file: '" << config_file_ << "' read.\n";
	} catch(const config::error& e) {
		ERR_CONFIG << "ERROR: Could not read configuration file: '" << config_file_ << "': '" << e.message << "'.\n";
	}

	return configuration;
}

void server::load_config()
{
#ifndef _WIN32
#ifndef FIFODIR
#warning No FIFODIR set
#define FIFODIR "/var/run/wesnothd"
#endif
	const std::string fifo_path
			= (cfg_["fifo_path"].empty() ? std::string(FIFODIR) + "/socket" : std::string(cfg_["fifo_path"]));
	// Reset (replace) the input stream only if the FIFO path changed.
	if(fifo_path != input_path_) {
		input_.close();
		input_path_ = fifo_path;
		setup_fifo();
	}
#endif

	save_replays_ = cfg_["save_replays"].to_bool();
	replay_save_path_ = cfg_["replay_save_path"].str();

	tor_ip_list_ = utils::split(cfg_["tor_ip_list_path"].empty()
		? ""
		: filesystem::read_file(cfg_["tor_ip_list_path"]), '\n');

	admin_passwd_ = cfg_["passwd"].str();
	motd_ = cfg_["motd"].str();
	information_ = cfg_["information"].str();
	announcements_ = cfg_["announcements"].str();
	lan_server_ = cfg_["lan_server"].to_time_t(0);

	deny_unregistered_login_ = cfg_["deny_unregistered_login"].to_bool();

	allow_remote_shutdown_ = cfg_["allow_remote_shutdown"].to_bool();

	for(const std::string& source : utils::split(cfg_["client_sources"].str())) {
		client_sources_.insert(source);
	}

	disallowed_names_.clear();
	if(cfg_["disallow_names"].empty()) {
		disallowed_names_.push_back("*admin*");
		disallowed_names_.push_back("*admln*");
		disallowed_names_.push_back("*server*");
		disallowed_names_.push_back("player");
		disallowed_names_.push_back("network");
		disallowed_names_.push_back("human");
		disallowed_names_.push_back("computer");
		disallowed_names_.push_back("ai");
		disallowed_names_.push_back("ai?");
		disallowed_names_.push_back("*moderator*");
	} else {
		disallowed_names_ = utils::split(cfg_["disallow_names"]);
	}

	default_max_messages_ = cfg_["max_messages"].to_int(4);
	default_time_period_ = cfg_["messages_time_period"].to_int(10);
	concurrent_connections_ = cfg_["connections_allowed"].to_int(5);
	max_ip_log_size_ = cfg_["max_ip_log_size"].to_int(500);

	failed_login_limit_ = cfg_["failed_logins_limit"].to_int(10);
	failed_login_ban_ = cfg_["failed_logins_ban"].to_int(3600);
	failed_login_buffer_size_ = cfg_["failed_logins_buffer_size"].to_int(500);

	// Example config line:
	// restart_command="./wesnothd-debug -d -c ~/.wesnoth1.5/server.cfg"
	// remember to make new one as a daemon or it will block old one
	restart_command = cfg_["restart_command"].str();

	recommended_version_ = cfg_["recommended_version"].str();
	accepted_versions_.clear();
	const std::string& versions = cfg_["versions_accepted"];
	if(versions.empty() == false) {
		accepted_versions_ = utils::split(versions);
	} else {
		accepted_versions_.push_back(game_config::wesnoth_version.str());
		accepted_versions_.push_back("test");
	}

	redirected_versions_.clear();
	for(const config& redirect : cfg_.child_range("redirect")) {
		for(const std::string& version : utils::split(redirect["version"])) {
			redirected_versions_[version] = redirect;
		}
	}

	proxy_versions_.clear();
	for(const config& proxy : cfg_.child_range("proxy")) {
		for(const std::string& version : utils::split(proxy["version"])) {
			proxy_versions_[version] = proxy;
		}
	}

	ban_manager_.load_config(cfg_);

	// If there is a [user_handler] tag in the config file
	// allow nick registration, otherwise we set user_handler_
	// to nullptr. Thus we must check user_handler_ for not being
	// nullptr every time we want to use it.
	user_handler_.reset();

#ifdef HAVE_MYSQLPP
	if(const config& user_handler = cfg_.child("user_handler")) {
		user_handler_.reset(new fuh(user_handler));
		uuid_ = user_handler_->get_uuid();
		tournaments_ = user_handler_->get_tournaments();
	}
#endif
}

bool server::ip_exceeds_connection_limit(const std::string& ip) const
{
	if(concurrent_connections_ == 0) {
		return false;
	}

	std::size_t connections = 0;
	for(const auto& player : player_connections_) {
		if(client_address(player.socket()) == ip) {
			++connections;
		}
	}

	return connections >= concurrent_connections_;
}

std::string server::is_ip_banned(const std::string& ip)
{
	if(!tor_ip_list_.empty()) {
		if(find(tor_ip_list_.begin(), tor_ip_list_.end(), ip) != tor_ip_list_.end()) {
			return "TOR IP";
		}
	}

	return ban_manager_.is_ip_banned(ip);
}

void server::start_dump_stats()
{
	dump_stats_timer_.expires_from_now(std::chrono::minutes(5));
	dump_stats_timer_.async_wait([this](const boost::system::error_code& ec) { dump_stats(ec); });
}

void server::dump_stats(const boost::system::error_code& ec)
{
	if(ec) {
		ERR_SERVER << "Error waiting for dump stats timer: " << ec.message() << "\n";
		return;
	}
	LOG_SERVER << "Statistics:"
			   << "\tnumber_of_games = " << games().size() << "\tnumber_of_users = " << player_connections_.size()
			   << "\n";
	start_dump_stats();
}

void server::start_tournaments_timer()
{
	tournaments_timer_.expires_from_now(std::chrono::minutes(60));
	tournaments_timer_.async_wait([this](const boost::system::error_code& ec) { refresh_tournaments(ec); });
}

void server::refresh_tournaments(const boost::system::error_code& ec)
{
	if(ec) {
		ERR_SERVER << "Error waiting for tournament refresh timer: " << ec.message() << "\n";
		return;
	}
	if(user_handler_) {
		tournaments_ = user_handler_->get_tournaments();
		start_tournaments_timer();
	}
}

void server::handle_new_client(socket_ptr socket)
{
	boost::asio::spawn(io_service_, [socket, this](boost::asio::yield_context yield) { login_client(yield, socket); });
}

void server::login_client(boost::asio::yield_context yield, socket_ptr socket)
{
	boost::system::error_code ec;

	coro_send_doc(socket, version_query_response_, yield[ec]);
	if(check_error(ec, socket)) return;

	auto doc { coro_receive_doc(socket, yield[ec]) };
	if(check_error(ec, socket) || !doc) return;

	std::string client_version, client_source;
	if(const simple_wml::node* const version = doc->child("version")) {
		const simple_wml::string_span& version_str_span = (*version)["version"];
		client_version = std::string { version_str_span.begin(), version_str_span.end() };

		const simple_wml::string_span& source_str_span = (*version)["client_source"];
		client_source = std::string { source_str_span.begin(), source_str_span.end() };

		// Check if it is an accepted version.
		auto accepted_it = std::find_if(accepted_versions_.begin(), accepted_versions_.end(),
			std::bind(&utils::wildcard_string_match, client_version, std::placeholders::_1));

		if(accepted_it != accepted_versions_.end()) {
			LOG_SERVER << client_address(socket) << "\tplayer joined using accepted version " << client_version
					   << ":\ttelling them to log in.\n";
			coro_send_doc(socket, login_response_, yield[ec]);
			if(check_error(ec, socket)) return;
		} else {
			simple_wml::document response;

			// Check if it is a redirected version
			for(const auto& redirect_version : redirected_versions_) {
				if(utils::wildcard_string_match(client_version, redirect_version.first)) {
					LOG_SERVER << client_address(socket) << "\tplayer joined using version " << client_version
						   << ":\tredirecting them to " << redirect_version.second["host"] << ":"
						   << redirect_version.second["port"] << "\n";

					simple_wml::node& redirect = response.root().add_child("redirect");
					for(const auto& attr : redirect_version.second.attribute_range()) {
						redirect.set_attr_dup(attr.first.c_str(), attr.second.str().c_str());
					}

					async_send_doc_queued(socket, response);
					return;
				}
			}

			LOG_SERVER << client_address(socket) << "\tplayer joined using unknown version " << client_version
				   << ":\trejecting them\n";

			// For compatibility with older clients
			response.set_attr("version", accepted_versions_.begin()->c_str());

			simple_wml::node& reject = response.root().add_child("reject");
			reject.set_attr_dup("accepted_versions", utils::join(accepted_versions_).c_str());
			async_send_doc_queued(socket, response);
			return;
		}
	} else {
		LOG_SERVER << client_address(socket) << "\tclient didn't send its version: rejecting\n";
		return;
	}

	std::string username;
	bool registered, is_moderator;

	while(true) {
		auto login_response { coro_receive_doc(socket, yield[ec]) };
		if(check_error(ec, socket) || !login_response) return;

		if(const simple_wml::node* const login = login_response->child("login")) {
			username = (*login)["username"].to_string();

			if(is_login_allowed(socket, login, username, registered, is_moderator)) {
				break;
			} else continue;
		}

		async_send_error(socket, "You must login first.", MP_MUST_LOGIN);
	}

	coro_send_doc(socket, join_lobby_response_, yield[ec]);
	if(check_error(ec, socket)) return;

	simple_wml::node& player_cfg = games_and_users_list_.root().add_child("user");
	wesnothd::player new_player(
		username,
		player_cfg,
		registered,
		client_version,
		client_source,
		default_max_messages_,
		default_time_period_,
		is_moderator
	);
	boost::asio::spawn(io_service_,
		[this, socket, new_player](boost::asio::yield_context yield) { handle_player(yield, socket, new_player); }
	);

	LOG_SERVER << client_address(socket) << "\t" << username << "\thas logged on"
			   << (registered ? " to a registered account" : "") << "\n";

	std::shared_ptr<game> last_sent;
	for(const auto& record : player_connections_.get<game_t>()) {
		auto g_ptr = record.get_game();
		if(g_ptr != last_sent) {
			// Note: This string is parsed by the client to identify lobby join messages!
			g_ptr->send_server_message_to_all(username + " has logged into the lobby");
			last_sent = g_ptr;
		}
	}

	if(is_moderator) {
		LOG_SERVER << "Admin automatically recognized: IP: " << client_address(socket) << "\tnick: " << username
				   << std::endl;

		// This string is parsed by the client!
		send_server_message(socket,
			"You are now recognized as an administrator. "
			"If you no longer want to be automatically authenticated use '/query signout'.", "alert");
	}

	// Log the IP
	connection_log ip_name = connection_log(username, client_address(socket), 0);

	if(std::find(ip_log_.begin(), ip_log_.end(), ip_name) == ip_log_.end()) {
		ip_log_.push_back(ip_name);

		// Remove the oldest entry if the size of the IP log exceeds the maximum size
		if(ip_log_.size() > max_ip_log_size_) {
			ip_log_.pop_front();
		}
	}
}

bool server::is_login_allowed(socket_ptr socket, const simple_wml::node* const login, const std::string& username, bool& registered, bool& is_moderator)
{
	// Check if the username is valid (all alpha-numeric plus underscore and hyphen)
	if(!utils::isvalid_username(username)) {
		async_send_error(socket,
			"The nickname '" + username + "' contains invalid "
			"characters. Only alpha-numeric characters, underscores and hyphens are allowed.",
			MP_INVALID_CHARS_IN_NAME_ERROR
		);

		return false;
	}

	if(username.size() > 20) {
		async_send_error(socket, "The nickname '" + username + "' is too long. Nicks must be 20 characters or less.",
			MP_NAME_TOO_LONG_ERROR);

		return false;
	}

	// Check if the username is allowed.
	for(const std::string& d : disallowed_names_) {
		if(utils::wildcard_string_match(utf8::lowercase(username), utf8::lowercase(d))) {
			async_send_error(socket, "The nickname '" + username + "' is reserved and cannot be used by players",
				MP_NAME_RESERVED_ERROR);

			return false;
		}
	}

	// Check the username isn't already taken
	auto p = player_connections_.get<name_t>().find(username);
	bool name_taken = p != player_connections_.get<name_t>().end();

	// Check for password

	if(!authenticate(socket, username, (*login)["password"].to_string(), name_taken, registered))
		return false;

	// If we disallow unregistered users and this user is not registered send an error
	if(user_handler_ && !registered && deny_unregistered_login_) {
		async_send_error(socket,
			"The nickname '" + username + "' is not registered. This server disallows unregistered nicknames.",
			MP_NAME_UNREGISTERED_ERROR
		);

		return false;
	}

	is_moderator = user_handler_ && user_handler_->user_is_moderator(username);
	user_handler::ban_info auth_ban;

	if(user_handler_) {
		auth_ban = user_handler_->user_is_banned(username, client_address(socket));
	}

	if(auth_ban.type) {
		std::string ban_type_desc;
		std::string ban_reason;
		const char* msg_numeric;
		std::string ban_duration = std::to_string(auth_ban.duration);

		switch(auth_ban.type) {
		case user_handler::BAN_USER:
			ban_type_desc = "account";
			msg_numeric = MP_NAME_AUTH_BAN_USER_ERROR;
			ban_reason = "a ban has been issued on your user account.";
			break;
		case user_handler::BAN_IP:
			ban_type_desc = "IP address";
			msg_numeric = MP_NAME_AUTH_BAN_IP_ERROR;
			ban_reason = "a ban has been issued on your IP address.";
			break;
		case user_handler::BAN_EMAIL:
			ban_type_desc = "email address";
			msg_numeric = MP_NAME_AUTH_BAN_EMAIL_ERROR;
			ban_reason = "a ban has been issued on your email address.";
			break;
		default:
			ban_type_desc = "<unknown ban type>";
			msg_numeric = "";
			ban_reason = ban_type_desc;
		}

		ban_reason += " (" + ban_duration + ")";

		if(!is_moderator) {
			LOG_SERVER << client_address(socket) << "\t" << username << "\tis banned by user_handler (" << ban_type_desc
					   << ")\n";
			if(auth_ban.duration) {
				// Temporary ban
				async_send_error(socket, "You are banned from this server: " + ban_reason, msg_numeric, {{"duration", ban_duration}});
			} else {
				// Permanent ban
				async_send_error(socket, "You are banned from this server: " + ban_reason, msg_numeric);
			}
			return false;
		} else {
			LOG_SERVER << client_address(socket) << "\t" << username << "\tis banned by user_handler (" << ban_type_desc
					   << "), " << "ignoring due to moderator flag\n";
		}
	}

	if(name_taken) {
		if(registered) {
			// If there is already a client using this username kick it
			process_command("kick " + p->info().name() + " autokick by registered user", username);
		} else {
			async_send_error(socket, "The nickname '" + username + "' is already taken.", MP_NAME_TAKEN_ERROR);
			return false;
		}
	}

<<<<<<< HEAD
=======
	simple_wml::document join_lobby_response;
	join_lobby_response.root().add_child("join_lobby").set_attr("is_moderator", is_moderator ? "yes" : "no");

	async_send_doc(socket, join_lobby_response, [this, username, registered, version, source](socket_ptr socket) {
		simple_wml::node& player_cfg = games_and_users_list_.root().add_child("user");
		add_player(socket, wesnothd::player(
				username,
				player_cfg,
				registered,
				version,
				source,
				default_max_messages_,
				default_time_period_,
				user_handler_ && user_handler_->user_is_moderator(username)
			)
		);
	});

	LOG_SERVER << client_address(socket) << "\t" << username << "\thas logged on"
			   << (registered ? " to a registered account" : "") << "\n";

	std::shared_ptr<game> last_sent;
	for(const auto& record : player_connections_.get<game_t>()) {
		auto g_ptr = record.get_game();
		if(g_ptr != last_sent) {
			// Note: This string is parsed by the client to identify lobby join messages!
			g_ptr->send_server_message_to_all(username + " has logged into the lobby");
			last_sent = g_ptr;
		}
	}

>>>>>>> b58c7988
	if(auth_ban.type) {
		send_server_message(socket, "You are currently banned by the forum administration.", "alert");
	}

	return true;
}

bool server::authenticate(
		socket_ptr socket, const std::string& username, const std::string& password, bool name_taken, bool& registered)
{
	// Current login procedure  for registered nicks is:
	// - Client asks to log in with a particular nick
	// - Server sends client random nonce plus some info
	// 	generated from the original hash that is required to
	// 	regenerate the hash
	// - Client generates hash for the user provided password
	// 	and mixes it with the received random nonce
	// - Server received password hash hashed with the nonce,
	// applies the nonce to the valid hash and compares the results

	registered = false;

	if(user_handler_) {
		const bool exists = user_handler_->user_exists(username);

		// This name is registered but the account is not active
		if(exists && !user_handler_->user_is_active(username)) {
			async_send_warning(socket,
				"The nickname '" + username + "' is inactive. You cannot claim ownership of this "
				"nickname until you activate your account via email or ask an administrator to do it for you.",
				MP_NAME_INACTIVE_WARNING);
		} else if(exists) {
			// This name is registered and no password provided
			if(password.empty()) {
				if(!name_taken) {
					send_password_request(socket, "The nickname '" + username + "' is registered on this server.",
						username, MP_PASSWORD_REQUEST);
				} else {
					send_password_request(socket,
						"The nickname '" + username + "' is registered on this server."
						"\n\nWARNING: There is already a client using this username, "
						"logging in will cause that client to be kicked!",
						username, MP_PASSWORD_REQUEST_FOR_LOGGED_IN_NAME, true
					);
				}

				return false;
			}

			// A password (or hashed password) was provided, however
			// there is no seed
			if(seeds_[socket.get()].empty()) {
				send_password_request(socket, "Please try again.", username, MP_NO_SEED_ERROR);
				return false;
			}

			// This name is registered and an incorrect password provided
			else if(!(user_handler_->login(username, password, seeds_[socket.get()]))) {
				const std::time_t now = std::time(nullptr);

				// Reset the random seed
				seeds_.erase(socket.get());

				login_log login_ip = login_log(client_address(socket), 0, now);
				auto i = std::find(failed_logins_.begin(), failed_logins_.end(), login_ip);

				if(i == failed_logins_.end()) {
					failed_logins_.push_back(login_ip);
					i = --failed_logins_.end();

					// Remove oldest entry if maximum size is exceeded
					if(failed_logins_.size() > failed_login_buffer_size_) {
						failed_logins_.pop_front();
					}
				}

				if(i->first_attempt + failed_login_ban_ < now) {
					// Clear and move to the beginning
					failed_logins_.erase(i);
					failed_logins_.push_back(login_ip);
					i = --failed_logins_.end();
				}

				i->attempts++;

				if(i->attempts > failed_login_limit_) {
					LOG_SERVER << ban_manager_.ban(login_ip.ip, now + failed_login_ban_,
						"Maximum login attempts exceeded", "automatic", "", username);

					async_send_error(socket, "You have made too many failed login attempts.", MP_TOO_MANY_ATTEMPTS_ERROR);
				} else {
					send_password_request(socket,
						"The password you provided for the nickname '" + username + "' was incorrect.", username,
						MP_INCORRECT_PASSWORD_ERROR);
				}

				// Log the failure
				LOG_SERVER << client_address(socket) << "\t"
						   << "Login attempt with incorrect password for nickname '" << username << "'.\n";
				return false;
			}

			// This name exists and the password was neither empty nor incorrect
			registered = true;

			// Reset the random seed
			seeds_.erase(socket.get());
			user_handler_->user_logged_in(username);
		}
	}

	return true;
}

void server::send_password_request(socket_ptr socket,
		const std::string& msg,
		const std::string& user,
		const char* error_code,
		bool force_confirmation)
{
	std::string salt = user_handler_->extract_salt(user);

	// If using crypt_blowfish, use 32 random Base64 characters, cryptographic-strength, 192 bits entropy
	// else (phppass, MD5, $H$), use 8 random integer digits, not secure, do not use, this is crap, 29.8 bits entropy
	std::string nonce{(salt[1] == '2')
		? user_handler_->create_secure_nonce()
		: user_handler_->create_unsecure_nonce()};

	std::string password_challenge = salt + nonce;
	if(user_handler_->use_phpbb_encryption() && salt.empty()) {
		async_send_error(socket,
			"Even though your nickname is registered on this server you "
			"cannot log in due to an error in the hashing algorithm. "
			"Logging into your forum account on https://forums.wesnoth.org "
			"may fix this problem.");
		return;
	}

	seeds_[socket.get()] = nonce;

	simple_wml::document doc;
	simple_wml::node& e = doc.root().add_child("error");
	e.set_attr_dup("message", msg.c_str());
	e.set_attr("password_request", "yes");
	e.set_attr("phpbb_encryption", user_handler_->use_phpbb_encryption() ? "yes" : "no");
	e.set_attr_dup("salt", password_challenge.c_str());
	e.set_attr("force_confirmation", force_confirmation ? "yes" : "no");

	if(*error_code != '\0') {
		e.set_attr("error_code", error_code);
	}

	async_send_doc(socket, doc);
}

void server::handle_player(boost::asio::yield_context yield, socket_ptr socket, const player& player)
{
	if(lan_server_)
		abort_lan_server_timer();

	bool inserted;
	std::tie(std::ignore, inserted) = player_connections_.insert(player_connections::value_type(socket, player));
	assert(inserted);

	BOOST_SCOPE_EXIT_ALL(this, &socket) {
		remove_player(socket);
	};

	async_send_doc_queued(socket, games_and_users_list_);

	if(!motd_.empty()) {
		send_server_message(socket, motd_+'\n'+announcements_+tournaments_, "motd");
	}
	send_server_message(socket, information_, "server_info");
	send_server_message(socket, announcements_+tournaments_, "announcements");
	if(version_info(player.version()) < secure_version ){
		send_server_message(socket, "You are using version " + player.version() + " which has known security issues that can be used to compromise your computer. We strongly recommend updating to a Wesnoth version " + secure_version.str() + " or newer!", "alert");
	}
	if(version_info(player.version()) < version_info(recommended_version_)) {
		send_server_message(socket, "A newer Wesnoth version, " + recommended_version_ + ", is out!", "alert");
	}

	// Send other players in the lobby the update that the player has joined
	simple_wml::document diff;
	make_add_diff(games_and_users_list_.root(), nullptr, "user", diff);
	send_to_lobby(diff, socket);

	while(true) {
		boost::system::error_code ec;
		auto doc { coro_receive_doc(socket, yield[ec]) };
		if(check_error(ec, socket) || !doc) return;

		// DBG_SERVER << client_address(socket) << "\tWML received:\n" << doc->output() << std::endl;
		if(doc->child("refresh_lobby")) {
			async_send_doc_queued(socket, games_and_users_list_);
		}

		if(simple_wml::node* whisper = doc->child("whisper")) {
			handle_whisper(socket, *whisper);
		}

		if(simple_wml::node* query = doc->child("query")) {
			handle_query(socket, *query);
		}

		if(simple_wml::node* nickserv = doc->child("nickserv")) {
			handle_nickserv(socket, *nickserv);
		}

		if(!player_is_in_game(socket)) {
			handle_player_in_lobby(socket, doc);
		} else {
			handle_player_in_game(socket, doc);
		}
	}
}

void server::handle_player_in_lobby(socket_ptr socket, std::shared_ptr<simple_wml::document> doc)
{
	if(simple_wml::node* message = doc->child("message")) {
		handle_message(socket, *message);
		return;
	}

	if(simple_wml::node* create_game = doc->child("create_game")) {
		handle_create_game(socket, *create_game);
		return;
	}

	if(simple_wml::node* join = doc->child("join")) {
		handle_join_game(socket, *join);
		return;
	}
}

void server::handle_whisper(socket_ptr socket, simple_wml::node& whisper)
{
	if((whisper["receiver"].empty()) || (whisper["message"].empty())) {
		static simple_wml::document data(
			"[message]\n"
			"message=\"Invalid number of arguments\"\n"
			"sender=\"server\"\n"
			"[/message]\n",
			simple_wml::INIT_COMPRESSED
		);

		async_send_doc_queued(socket, data);
		return;
	}

	whisper.set_attr_dup("sender", player_connections_.find(socket)->name().c_str());

	auto receiver_iter = player_connections_.get<name_t>().find(whisper["receiver"].to_string());
	if(receiver_iter == player_connections_.get<name_t>().end()) {
		send_server_message(socket, "Can't find '" + whisper["receiver"].to_string() + "'.", "error");
		return;
	}

	auto g = player_connections_.find(socket)->get_game();
	if(g && g->started() && g->is_player(receiver_iter->socket())) {
		send_server_message(socket, "You cannot send private messages to players in a running game you observe.", "error");
		return;
	}

	simple_wml::document cwhisper;

	simple_wml::node& trunc_whisper = cwhisper.root().add_child("whisper");
	whisper.copy_into(trunc_whisper);

	const simple_wml::string_span& msg = trunc_whisper["message"];
	chat_message::truncate_message(msg, trunc_whisper);

	async_send_doc_queued(receiver_iter->socket(), cwhisper);
}

void server::handle_query(socket_ptr socket, simple_wml::node& query)
{
	auto iter = player_connections_.find(socket);
	if(iter == player_connections_.end()) {
		return;
	}

	wesnothd::player& player = iter->info();

	const std::string command(query["type"].to_string());
	std::ostringstream response;

	const std::string& query_help_msg =
		"Available commands are: adminmsg <msg>, help, games, metrics,"
		" motd, netstats [all], requests, roll <sides>, sample, stats, status, version, wml.";

	// Commands a player may issue.
	if(command == "status") {
		response << process_command(command + " " + player.name(), player.name());
	} else if(
		command.compare(0, 8, "adminmsg") == 0 ||
		command.compare(0, 6, "report") == 0 ||
		command == "games" ||
		command == "metrics" ||
		command == "motd" ||
		command == "netstats" ||
		command == "netstats all" ||
		command.compare(0, 7, "version") == 0 ||
		command == "requests" ||
		command.compare(0, 4, "roll") == 0 ||
		command == "sample" ||
		command == "stats" ||
		command == "status " + player.name() ||
		command == "wml"
	) {
		response << process_command(command, player.name());
	} else if(player.is_moderator()) {
		if(command == "signout") {
			LOG_SERVER << "Admin signed out: IP: " << client_address(socket) << "\tnick: " << player.name()
					   << std::endl;
			player.set_moderator(false);
			// This string is parsed by the client!
			response << "You are no longer recognized as an administrator.";
			if(user_handler_) {
				user_handler_->set_is_moderator(player.name(), false);
			}
		} else {
			LOG_SERVER << "Admin Command: type: " << command << "\tIP: " << client_address(socket)
					   << "\tnick: " << player.name() << std::endl;
			response << process_command(command, player.name());
			LOG_SERVER << response.str() << std::endl;
		}
	} else if(command == "help" || command.empty()) {
		response << query_help_msg;
	} else if(command == "admin" || command.compare(0, 6, "admin ") == 0) {
		if(admin_passwd_.empty()) {
			send_server_message(socket, "No password set.", "error");
			return;
		}

		std::string passwd;
		if(command.size() >= 6) {
			passwd = command.substr(6);
		}

		if(passwd == admin_passwd_) {
			LOG_SERVER << "New Admin recognized: IP: " << client_address(socket) << "\tnick: " << player.name()
					   << std::endl;
			player.set_moderator(true);
			// This string is parsed by the client!
			response << "You are now recognized as an administrator.";

			if(user_handler_) {
				user_handler_->set_is_moderator(player.name(), true);
			}
		} else {
			WRN_SERVER << "FAILED Admin attempt with password: '" << passwd << "'\tIP: " << client_address(socket)
					   << "\tnick: " << player.name() << std::endl;
			response << "Error: wrong password";
		}
	} else {
		response << "Error: unrecognized query: '" << command << "'\n" << query_help_msg;
	}

	send_server_message(socket, response.str(), "info");
}

void server::handle_nickserv(socket_ptr socket, simple_wml::node& nickserv)
{
	// Check if this server allows nick registration at all
	if(!user_handler_) {
		send_server_message(socket, "This server does not allow username registration.", "error");
		return;
	}

	// A user requested a list of which details can be set
	if(nickserv.child("info")) {
		try {
			std::string res = user_handler_->user_info((*nickserv.child("info"))["name"].to_string());
			send_server_message(socket, res, "info");
		} catch(const user_handler::error& e) {
			send_server_message(socket,
				"There was an error looking up the details of the user '"
				+ (*nickserv.child("info"))["name"].to_string() + "'. "
				+ " The error message was: " + e.message, "error"
			);
		}

		return;
	}
}

void server::handle_message(socket_ptr socket, simple_wml::node& message)
{
	auto user = player_connections_.find(socket);
	if(user->info().is_message_flooding()) {
		send_server_message(socket,
			"Warning: you are sending too many messages too fast. Your message has not been relayed.", "error");
		return;
	}

	simple_wml::document relay_message;
	message.set_attr_dup("sender", user->name().c_str());

	simple_wml::node& trunc_message = relay_message.root().add_child("message");
	message.copy_into(trunc_message);

	const simple_wml::string_span& msg = trunc_message["message"];
	chat_message::truncate_message(msg, trunc_message);

	if(msg.size() >= 3 && simple_wml::string_span(msg.begin(), 4) == "/me ") {
		LOG_SERVER << client_address(socket) << "\t<" << user->name()
				   << simple_wml::string_span(msg.begin() + 3, msg.size() - 3) << ">\n";
	} else {
		LOG_SERVER << client_address(socket) << "\t<" << user->name() << "> " << msg << "\n";
	}

	send_to_lobby(relay_message, socket);
}

void server::handle_create_game(socket_ptr socket, simple_wml::node& create_game)
{
	if(graceful_restart) {
		static simple_wml::document leave_game_doc("[leave_game]\n[/leave_game]\n", simple_wml::INIT_COMPRESSED);
		async_send_doc_queued(socket, leave_game_doc);

		send_server_message(socket,
			"This server is shutting down. You aren't allowed to make new games. Please "
			"reconnect to the new server.", "error");

		async_send_doc_queued(socket, games_and_users_list_);
		return;
	}

	player_connections_.modify(
		player_connections_.find(socket), std::bind(&server::create_game, this, std::placeholders::_1, std::ref(create_game)));

	return;
}

void server::create_game(player_record& host_record, simple_wml::node& create_game)
{
	const std::string game_name = create_game["name"].to_string();
	const std::string game_password = create_game["password"].to_string();
	const std::string initial_bans = create_game["ignored"].to_string();

	DBG_SERVER << client_address(host_record.socket()) << "\t" << host_record.info().name()
			   << "\tcreates a new game: \"" << game_name << "\".\n";

	// Create the new game, remove the player from the lobby
	// and set the player as the host/owner.
	host_record.get_game().reset(
		new wesnothd::game(*this, player_connections_, host_record.socket(), game_name, save_replays_, replay_save_path_),
		std::bind(&server::cleanup_game, this, std::placeholders::_1)
	);

	wesnothd::game& g = *host_record.get_game();

	DBG_SERVER << "initial bans: " << initial_bans << "\n";
	if(initial_bans != "") {
		g.set_name_bans(utils::split(initial_bans,','));
	}

	if(game_password.empty() == false) {
		g.set_password(game_password);
	}

	create_game.copy_into(g.level().root());
}

void server::cleanup_game(game* game_ptr)
{
	metrics_.game_terminated(game_ptr->termination_reason());

	if(user_handler_){
		user_handler_->db_update_game_end(uuid_, game_ptr->db_id(), game_ptr->get_replay_filename());
	}

	simple_wml::node* const gamelist = games_and_users_list_.child("gamelist");
	assert(gamelist != nullptr);

	// Send a diff of the gamelist with the game deleted to players in the lobby
	simple_wml::document diff;
	if(make_delete_diff(*gamelist, "gamelist", "game", game_ptr->description(), diff)) {
		send_to_lobby(diff);
	}

	// Delete the game from the games_and_users_list_.
	const simple_wml::node::child_list& games = gamelist->children("game");
	const auto g = std::find(games.begin(), games.end(), game_ptr->description());

	if(g != games.end()) {
		const std::size_t index = std::distance(games.begin(), g);
		gamelist->remove_child("game", index);
	} else {
		// Can happen when the game ends before the scenario was transferred.
		LOG_SERVER << "Could not find game (" << game_ptr->id() << ", " << game_ptr->db_id() << ") to delete in games_and_users_list_.\n";
	}

	delete game_ptr;
}

void server::handle_join_game(socket_ptr socket, simple_wml::node& join)
{
	const bool observer = join.attr("observe").to_bool();
	const std::string& password = join["password"].to_string();
	int game_id = join["id"].to_int();

	auto g_iter = player_connections_.get<game_t>().find(game_id);

	std::shared_ptr<game> g;
	if(g_iter != player_connections_.get<game_t>().end()) {
		g = g_iter->get_game();
	}

	static simple_wml::document leave_game_doc("[leave_game]\n[/leave_game]\n", simple_wml::INIT_COMPRESSED);
	if(!g) {
		WRN_SERVER << client_address(socket) << "\t" << player_connections_.find(socket)->info().name()
				   << "\tattempted to join unknown game:\t" << game_id << ".\n";
		async_send_doc_queued(socket, leave_game_doc);
		send_server_message(socket, "Attempt to join unknown game.", "error");
		async_send_doc_queued(socket, games_and_users_list_);
		return;
	} else if(!g->level_init()) {
		WRN_SERVER << client_address(socket) << "\t" << player_connections_.find(socket)->info().name()
				   << "\tattempted to join uninitialized game:\t\"" << g->name() << "\" (" << game_id << ").\n";
		async_send_doc_queued(socket, leave_game_doc);
		send_server_message(socket, "Attempt to join an uninitialized game.", "error");
		async_send_doc_queued(socket, games_and_users_list_);
		return;
	} else if(player_connections_.find(socket)->info().is_moderator()) {
		// Admins are always allowed to join.
	} else if(g->player_is_banned(socket, player_connections_.find(socket)->info().name())) {
		DBG_SERVER << client_address(socket)
				   << "\tReject banned player: " << player_connections_.find(socket)->info().name()
				   << "\tfrom game:\t\"" << g->name() << "\" (" << game_id << ").\n";
		async_send_doc_queued(socket, leave_game_doc);
		send_server_message(socket, "You are banned from this game.", "error");
		async_send_doc_queued(socket, games_and_users_list_);
		return;
	} else if(!g->password_matches(password)) {
		WRN_SERVER << client_address(socket) << "\t" << player_connections_.find(socket)->info().name()
				   << "\tattempted to join game:\t\"" << g->name() << "\" (" << game_id << ") with bad password\n";
		async_send_doc_queued(socket, leave_game_doc);
		send_server_message(socket, "Incorrect password.", "error");
		async_send_doc_queued(socket, games_and_users_list_);
		return;
	}

	bool joined = g->add_player(socket, observer);
	if(!joined) {
		WRN_SERVER << client_address(socket) << "\t" << player_connections_.find(socket)->info().name()
				   << "\tattempted to observe game:\t\"" << g->name() << "\" (" << game_id
				   << ") which doesn't allow observers.\n";
		async_send_doc_queued(socket, leave_game_doc);

		send_server_message(socket,
			"Attempt to observe a game that doesn't allow observers. (You probably joined the "
			"game shortly after it filled up.)", "error");

		async_send_doc_queued(socket, games_and_users_list_);
		return;
	}

	player_connections_.modify(player_connections_.find(socket),
		std::bind(&player_record::set_game, std::placeholders::_1, player_connections_.get<game_t>().find(game_id)->get_game()));

	g->describe_slots();

	// send notification of changes to the game and user
	simple_wml::document diff;
	bool diff1 = make_change_diff(*games_and_users_list_.child("gamelist"), "gamelist", "game", g->description(), diff);
	bool diff2 = make_change_diff(games_and_users_list_.root(), nullptr, "user",
		player_connections_.find(socket)->info().config_address(), diff);

	if(diff1 || diff2) {
		send_to_lobby(diff);
	}
}

void server::handle_player_in_game(socket_ptr socket, std::shared_ptr<simple_wml::document> doc)
{
	DBG_SERVER << "in process_data_game...\n";

	auto p = player_connections_.find(socket);
	wesnothd::player& player = p->info();

	game& g = *(p->get_game());
	std::weak_ptr<game> g_ptr{p->get_game()};

	simple_wml::document& data = *doc;

	// If this is data describing the level for a game.
	if(doc->child("snapshot") || doc->child("scenario")) {
		if(!g.is_owner(socket)) {
			return;
		}

		// If this game is having its level data initialized
		// for the first time, and is ready for players to join.
		// We should currently have a summary of the game in g.level().
		// We want to move this summary to the games_and_users_list_, and
		// place a pointer to that summary in the game's description.
		// g.level() should then receive the full data for the game.
		if(!g.level_init()) {
			LOG_SERVER << client_address(socket) << "\t" << player.name() << "\tcreated game:\t\"" << g.name() << "\" ("
					   << g.id() << ", " << g.db_id() << ").\n";
			// Update our config object which describes the open games,
			// and save a pointer to the description in the new game.
			simple_wml::node* const gamelist = games_and_users_list_.child("gamelist");
			assert(gamelist != nullptr);

			simple_wml::node& desc = gamelist->add_child("game");
			g.level().root().copy_into(desc);

			if(const simple_wml::node* m = doc->child("multiplayer")) {
				m->copy_into(desc);
			} else {
				WRN_SERVER << client_address(socket) << "\t" << player.name() << "\tsent scenario data in game:\t\""
						   << g.name() << "\" (" << g.id() << ", " << g.db_id() << ") without a 'multiplayer' child.\n";
				// Set the description so it can be removed in delete_game().
				g.set_description(&desc);
				delete_game(g.id());

				send_server_message(socket,
					"The scenario data is missing the [multiplayer] tag which contains the "
					"game settings. Game aborted.", "error");
				return;
			}

			g.set_description(&desc);
			desc.set_attr_dup("id", lexical_cast<std::string>(g.id()).c_str());
		} else {
			WRN_SERVER << client_address(socket) << "\t" << player.name() << "\tsent scenario data in game:\t\""
					   << g.name() << "\" (" << g.id() << ", " << g.db_id() << ") although it's already initialized.\n";
			return;
		}

		assert(games_and_users_list_.child("gamelist")->children("game").empty() == false);

		simple_wml::node& desc = *g.description();

		// Update the game's description.
		// If there is no shroud, then tell players in the lobby
		// what the map looks like
		const simple_wml::node& s = *wesnothd::game::starting_pos(data.root());
		// fixme: the hanlder of [store_next_scenario] below searches for 'mp_shroud' in [scenario]
		//        at least of the these cosed is likely wrong.
		if(!data["mp_shroud"].to_bool()) {
			desc.set_attr_dup("map_data", s["map_data"]);
		}

		if(const simple_wml::node* e = data.child("era")) {
			if(!e->attr("require_era").to_bool(true)) {
				desc.set_attr("require_era", "no");
			}
		}

		if(s["require_scenario"].to_bool(false)) {
			desc.set_attr("require_scenario", "yes");
		}

		const simple_wml::node::child_list& mlist = data.children("modification");
		for(const simple_wml::node* m : mlist) {
			desc.add_child_at("modification", 0);
			desc.child("modification")->set_attr_dup("id", m->attr("id"));
			desc.child("modification")->set_attr_dup("name", m->attr("name"));
			desc.child("modification")->set_attr_dup("addon_id", m->attr("addon_id"));

			if(m->attr("require_modification").to_bool(false)) {
				desc.child("modification")->set_attr("require_modification", "yes");
			}
		}

		// Record the full scenario in g.level()
		g.level().swap(data);

		// The host already put himself in the scenario so we just need
		// to update_side_data().
		// g.take_side(sock);
		g.update_side_data();
		g.describe_slots();

		// Send the update of the game description to the lobby.
		simple_wml::document diff;
		make_add_diff(*games_and_users_list_.child("gamelist"), "gamelist", "game", diff);
		make_change_diff(games_and_users_list_.root(), nullptr, "user", player_connections_.find(socket)->info().config_address(), diff);

		send_to_lobby(diff);

		/** @todo FIXME: Why not save the level data in the history_? */
		return;
		// Everything below should only be processed if the game is already initialized.
	} else if(!g.level_init()) {
		WRN_SERVER << client_address(socket) << "\tReceived unknown data from: " << player.name()
				   << " (socket:" << socket << ") while the scenario wasn't yet initialized.\n"
				   << data.output();
		return;
		// If the host is sending the next scenario data.
	} else if(const simple_wml::node* scenario = data.child("store_next_scenario")) {
		if(!g.is_owner(socket)) {
			return;
		}

		if(!g.level_init()) {
			WRN_SERVER << client_address(socket) << "\tWarning: " << player.name()
					   << "\tsent [store_next_scenario] in game:\t\"" << g.name() << "\" (" << g.id()
					   << ", " << g.db_id() << ") while the scenario is not yet initialized.";
			return;
		}

		g.save_replay();
		if(user_handler_){
			user_handler_->db_update_game_end(uuid_, g.db_id(), g.get_replay_filename());
		}

		g.new_scenario(socket);
		g.reset_last_synced_context_id();

		// Record the full scenario in g.level()
		g.level().clear();
		scenario->copy_into(g.level().root());
		g.next_db_id();

		if(g.description() == nullptr) {
			ERR_SERVER << client_address(socket) << "\tERROR: \"" << g.name() << "\" (" << g.id()
					   << ", " << g.db_id() << ") is initialized but has no description_.\n";
			return;
		}

		simple_wml::node& desc = *g.description();

		// Update the game's description.
		if(const simple_wml::node* m = scenario->child("multiplayer")) {
			m->copy_into(desc);
		} else {
			WRN_SERVER << client_address(socket) << "\t" << player.name() << "\tsent scenario data in game:\t\""
					   << g.name() << "\" (" << g.id() << ", " << g.db_id() << ") without a 'multiplayer' child.\n";

			delete_game(g.id());

			send_server_message(socket,
				"The scenario data is missing the [multiplayer] tag which contains the game "
				"settings. Game aborted.", "error");
			return;
		}

		// If there is no shroud, then tell players in the lobby
		// what the map looks like.
		const simple_wml::node& s = *wesnothd::game::starting_pos(g.level().root());
		desc.set_attr_dup("map_data", s["mp_shroud"].to_bool() ? "" : s["map_data"]);

		if(const simple_wml::node* e = data.child("era")) {
			if(!e->attr("require_era").to_bool(true)) {
				desc.set_attr("require_era", "no");
			}
		}

		if(s["require_scenario"].to_bool(false)) {
			desc.set_attr("require_scenario", "yes");
		}

		// Tell everyone that the next scenario data is available.
		static simple_wml::document notify_next_scenario(
			"[notify_next_scenario]\n[/notify_next_scenario]\n", simple_wml::INIT_COMPRESSED);
		g.send_data(notify_next_scenario, socket);

		// Send the update of the game description to the lobby.
		update_game_in_lobby(g);
		return;
		// A mp client sends a request for the next scenario of a mp campaign.
	} else if(data.child("load_next_scenario")) {
		g.load_next_scenario(socket);
		return;
	} else if(data.child("start_game")) {
		if(!g.is_owner(socket)) {
			return;
		}

		// perform controller tweaks, assigning sides as human for their owners etc.
		g.perform_controller_tweaks();

		// Send notification of the game starting immediately.
		// g.start_game() will send data that assumes
		// the [start_game] message has been sent
		g.send_data(data, socket);
		g.start_game(socket);

		if(user_handler_) {
			const simple_wml::node& m = *g.level().root().child("multiplayer");
			DBG_SERVER << simple_wml::node_to_string(m) << '\n';
			// [addon] info handling
			for(const auto& addon : m.children("addon")) {
				for(const auto& content : addon->children("content")) {
					user_handler_->db_insert_game_content_info(uuid_, g.db_id(), content->attr("type").to_string(), content->attr("id").to_string(), addon->attr("id").to_string(), addon->attr("version").to_string());
				}
			}

			user_handler_->db_insert_game_info(uuid_, g.db_id(), game_config::wesnoth_version.str(), g.name(), g.is_reload(), m["observer"].to_bool(), !m["private_replay"].to_bool(), g.has_password());

			const simple_wml::node::child_list& sides = g.get_sides_list();
			for(unsigned side_index = 0; side_index < sides.size(); ++side_index) {
				const simple_wml::node& side = *sides[side_index];
				const auto player = player_connections_.get<name_t>().find(side["player_id"].to_string());
				std::string version;
				std::string source;

				// if "Nobody" is chosen for a side, for example
				if(player == player_connections_.get<name_t>().end()){
					version = "";
					source = "";
				} else {
					version = player->info().version();
					source = player->info().source();

					if(client_sources_.count(source) == 0) {
						source = "Default";
					}
				}
				user_handler_->db_insert_game_player_info(uuid_, g.db_id(), side["player_id"].to_string(), side["side"].to_int(), side["is_host"].to_bool(), side["faction"].to_string(), version, source, side["current_player"].to_string());
			}
		}

		// update the game having changed in the lobby
		update_game_in_lobby(g);
		return;
	} else if(data.child("leave_game")) {
		if(g.remove_player(socket)) {
			delete_game(g.id());
		} else {
			auto description = g.description();

			player_connections_.modify(player_connections_.find(socket), std::bind(&player_record::enter_lobby, std::placeholders::_1));
			if(!g_ptr.expired()) {
				g.describe_slots();
			}

			// Send all other players in the lobby the update to the gamelist.
			simple_wml::document diff;
			bool diff1 = make_change_diff(*games_and_users_list_.child("gamelist"), "gamelist", "game", description, diff);
			bool diff2 = make_change_diff(games_and_users_list_.root(), nullptr, "user", player.config_address(), diff);

			if(diff1 || diff2) {
				send_to_lobby(diff, socket);
			}

			// Send the player who has quit the gamelist.
			async_send_doc_queued(socket, games_and_users_list_);
		}

		return;
		// If this is data describing side changes by the host.
	} else if(const simple_wml::node* scenario_diff = data.child("scenario_diff")) {
		if(!g.is_owner(socket)) {
			return;
		}

		g.level().root().apply_diff(*scenario_diff);
		const simple_wml::node* cfg_change = scenario_diff->child("change_child");

		// it is very likeley that the diff changes a side so this check isn't that important.
		// Note that [side] is not at toplevel but inside [scenario] or [snapshot]
		if(cfg_change /** && cfg_change->child("side") */) {
			g.update_side_data();
		}

		if(g.describe_slots()) {
			update_game_in_lobby(g);
		}

		g.send_data(data, socket);
		return;
		// If a player changes his faction.
	} else if(data.child("change_faction")) {
		g.send_data(data, socket);
		return;
		// If the owner of a side is changing the controller.
	} else if(const simple_wml::node* change = data.child("change_controller")) {
		g.transfer_side_control(socket, *change);
		if(g.describe_slots()) {
			update_game_in_lobby(g);
		}

		return;
		// If all observers should be muted. (toggles)
	} else if(data.child("muteall")) {
		if(!g.is_owner(socket)) {
			g.send_server_message("You cannot mute: not the game host.", socket);
			return;
		}

		g.mute_all_observers();
		return;
		// If an observer should be muted.
	} else if(const simple_wml::node* mute = data.child("mute")) {
		g.mute_observer(*mute, socket);
		return;
		// If an observer should be unmuted.
	} else if(const simple_wml::node* unmute = data.child("unmute")) {
		g.unmute_observer(*unmute, socket);
		return;
		// The owner is kicking/banning someone from the game.
	} else if(data.child("kick") || data.child("ban")) {
		bool ban = (data.child("ban") != nullptr);
		const socket_ptr user = (ban
			? g.ban_user(*data.child("ban"), socket)
			: g.kick_member(*data.child("kick"), socket));

		if(user) {
			player_connections_.modify(player_connections_.find(user), std::bind(&player_record::enter_lobby, std::placeholders::_1));
			if(g.describe_slots()) {
				update_game_in_lobby(g, user);
			}

			// Send all other players in the lobby the update to the gamelist.
			simple_wml::document gamelist_diff;
			make_change_diff(*games_and_users_list_.child("gamelist"), "gamelist", "game", g.description(), gamelist_diff);
			make_change_diff(games_and_users_list_.root(), nullptr, "user", player_connections_.find(user)->info().config_address(), gamelist_diff);

			send_to_lobby(gamelist_diff, socket);

			// Send the removed user the lobby game list.
			async_send_doc_queued(user, games_and_users_list_);
		}

		return;
	} else if(const simple_wml::node* unban = data.child("unban")) {
		g.unban_user(*unban, socket);
		return;
		// If info is being provided about the game state.
	} else if(const simple_wml::node* info = data.child("info")) {
		if(!g.is_player(socket)) {
			return;
		}

		if((*info)["type"] == "termination") {
			g.set_termination_reason((*info)["condition"].to_string());
			if((*info)["condition"].to_string() == "out of sync") {
				g.send_and_record_server_message(player.name() + " reports out of sync errors.");
				if(user_handler_){
					user_handler_->db_set_oos_flag(uuid_, g.db_id());
				}
			}
		}

		return;
	} else if(data.child("turn")) {
		// Notify the game of the commands, and if it changes
		// the description, then sync the new description
		// to players in the lobby.
		if(g.process_turn(data, socket)) {
			update_game_in_lobby(g);
		}

		return;
	} else if(data.child("whiteboard")) {
		g.process_whiteboard(data, socket);
		return;
	} else if(data.child("change_turns_wml")) {
		g.process_change_turns_wml(data, socket);
		update_game_in_lobby(g);
		return;
	} else if(simple_wml::node* sch = data.child("request_choice")) {
		g.handle_choice(*sch, socket);
		return;
	} else if(data.child("message")) {
		g.process_message(data, socket);
		return;
	} else if(data.child("stop_updates")) {
		g.send_data(data, socket);
		return;
		// Data to ignore.
	} else if(
		data.child("error") ||
		data.child("side_secured") ||
		data.root().has_attr("failed") ||
		data.root().has_attr("side")
	) {
		return;
	}

	WRN_SERVER << client_address(socket) << "\tReceived unknown data from: " << player.name() << " (socket:" << socket
			   << ") in game: \"" << g.name() << "\" (" << g.id() << ", " << g.db_id() << ")\n"
			   << data.output();
}

void server::send_server_message(socket_ptr socket, const std::string& message, const std::string& type)
{
	simple_wml::document server_message;
	simple_wml::node& msg = server_message.root().add_child("message");
	msg.set_attr("sender", "server");
	msg.set_attr_dup("message", message.c_str());
	msg.set_attr_dup("type", type.c_str());

	async_send_doc_queued(socket, server_message);
}

void server::remove_player(socket_ptr socket)
{
	std::string ip;

	auto iter = player_connections_.find(socket);
	if(iter == player_connections_.end()) {
		return;
	} else {
		// client_address() is very likely to return <unknown address> at this point
		// so we remember ip in player_connections_
		ip = iter->saved_client_ip();
	}

	const std::shared_ptr<game> g = iter->get_game();
	bool game_ended = false;
	if(g) {
		game_ended = g->remove_player(socket, true, false);
	}

	const simple_wml::node::child_list& users = games_and_users_list_.root().children("user");
	const std::size_t index =
		std::distance(users.begin(), std::find(users.begin(), users.end(), iter->info().config_address()));

	// Notify other players in lobby
	simple_wml::document diff;
	if(make_delete_diff(games_and_users_list_.root(), nullptr, "user", iter->info().config_address(), diff)) {
		send_to_lobby(diff, socket);
	}

	games_and_users_list_.root().remove_child("user", index);

	LOG_SERVER << ip << "\t" << iter->info().name() << "\twas logged off"
			   << "\n";

	// Find the matching nick-ip pair in the log and update the sign off time
	connection_log ip_name = connection_log(iter->info().name(), ip, 0);

	auto i = std::find(ip_log_.begin(), ip_log_.end(), ip_name);
	if(i != ip_log_.end()) {
		i->log_off = std::time(nullptr);
	}

	player_connections_.erase(iter);

	if(socket->is_open()) {
		socket->close();
	}

	if(lan_server_ && player_connections_.size() == 0)
		start_lan_server_timer();

	if(game_ended) delete_game(g->id());
}

void server::send_to_lobby(simple_wml::document& data, socket_ptr exclude)
{
	for(const auto& player : player_connections_.get<game_t>().equal_range(0)) {
		if(player.socket() != exclude) {
			async_send_doc_queued(player.socket(), data);
		}
	}
}

void server::send_server_message_to_lobby(const std::string& message, socket_ptr exclude)
{
	for(const auto& player : player_connections_.get<game_t>().equal_range(0)) {
		if(player.socket() != exclude) {
			send_server_message(player.socket(), message, "alert");
		}
	}
}

void server::send_server_message_to_all(const std::string& message, socket_ptr exclude)
{
	for(const auto& player : player_connections_) {
		if(player.socket() != exclude) {
			send_server_message(player.socket(), message, "alert");
		}
	}
}

void server::start_new_server()
{
	if(restart_command.empty()) {
		return;
	}

	// Example config line:
	// restart_command="./wesnothd-debug -d -c ~/.wesnoth1.5/server.cfg"
	// remember to make new one as a daemon or it will block old one
	if(std::system(restart_command.c_str())) {
		ERR_SERVER << "Failed to start new server with command: " << restart_command << std::endl;
	} else {
		LOG_SERVER << "New server started with command: " << restart_command << "\n";
	}
}

std::string server::process_command(std::string query, std::string issuer_name)
{
	boost::trim(query);

	if(issuer_name == "*socket*" && !query.empty() && query.at(0) == '+') {
		// The first argument might be "+<issuer>: ".
		// In that case we use +<issuer>+ as the issuer_name.
		// (Mostly used for communication with IRC.)
		auto issuer_end = std::find(query.begin(), query.end(), ':');

		std::string issuer(query.begin() + 1, issuer_end);
		if(!issuer.empty()) {
			issuer_name = "+" + issuer + "+";
			query = std::string(issuer_end + 1, query.end());
			boost::trim(query);
		}
	}

	const auto i = std::find(query.begin(), query.end(), ' ');

	try {
		const std::string command = utf8::lowercase(std::string(query.begin(), i));

		std::string parameters = (i == query.end() ? "" : std::string(i + 1, query.end()));
		boost::trim(parameters);

		std::ostringstream out;
		auto handler_itor = cmd_handlers_.find(command);

		if(handler_itor == cmd_handlers_.end()) {
			out << "Command '" << command << "' is not recognized.\n" << help_msg;
		} else {
			const cmd_handler& handler = handler_itor->second;
			try {
				handler(issuer_name, query, parameters, &out);
			} catch(const std::bad_function_call& ex) {
				ERR_SERVER << "While handling a command '" << command
						   << "', caught a std::bad_function_call exception.\n";
				ERR_SERVER << ex.what() << std::endl;
				out << "An internal server error occurred (std::bad_function_call) while executing '" << command
					<< "'\n";
			}
		}

		return out.str();

	} catch(const utf8::invalid_utf8_exception& e) {
		std::string msg = "While handling a command, caught an invalid utf8 exception: ";
		msg += e.what();
		ERR_SERVER << msg << std::endl;
		return (msg + '\n');
	}
}

// Shutdown, restart and sample commands can only be issued via the socket.
void server::shut_down_handler(
		const std::string& issuer_name, const std::string& /*query*/, std::string& parameters, std::ostringstream* out)
{
	assert(out != nullptr);

	if(issuer_name != "*socket*" && !allow_remote_shutdown_) {
		*out << denied_msg;
		return;
	}

	if(parameters == "now") {
		throw server_shutdown("shut down by admin command");
	} else {
		// Graceful shut down.
		graceful_restart = true;
		acceptor_v6_.close();
		acceptor_v4_.close();

		timer_.expires_from_now(std::chrono::seconds(10));
		timer_.async_wait(std::bind(&server::handle_graceful_timeout, this, std::placeholders::_1));

		process_command(
			"msg The server is shutting down. You may finish your games but can't start new ones. Once all "
			"games have ended the server will exit.",
			issuer_name
		);

		*out << "Server is doing graceful shut down.";
	}
}

void server::restart_handler(const std::string& issuer_name,
		const std::string& /*query*/,
		std::string& /*parameters*/,
		std::ostringstream* out)
{
	assert(out != nullptr);

	if(issuer_name != "*socket*" && !allow_remote_shutdown_) {
		*out << denied_msg;
		return;
	}

	if(restart_command.empty()) {
		*out << "No restart_command configured! Not restarting.";
	} else {
		graceful_restart = true;
		acceptor_v6_.close();
		acceptor_v4_.close();
		timer_.expires_from_now(std::chrono::seconds(10));
		timer_.async_wait(std::bind(&server::handle_graceful_timeout, this, std::placeholders::_1));

		start_new_server();

		process_command(
			"msg The server has been restarted. You may finish current games but can't start new ones and "
			"new players can't join this (old) server instance. (So if a player of your game disconnects "
			"you have to save, reconnect and reload the game on the new server instance. It is actually "
			"recommended to do that right away.)",
			issuer_name
		);

		*out << "New server started.";
	}
}

void server::sample_handler(
		const std::string& issuer_name, const std::string& /*query*/, std::string& parameters, std::ostringstream* out)
{
	assert(out != nullptr);

	if(parameters.empty()) {
		*out << "Current sample frequency: " << request_sample_frequency;
		return;
	} else if(issuer_name != "*socket*") {
		*out << denied_msg;
		return;
	}

	request_sample_frequency = atoi(parameters.c_str());
	if(request_sample_frequency <= 0) {
		*out << "Sampling turned off.";
	} else {
		*out << "Sampling every " << request_sample_frequency << " requests.";
	}
}

void server::help_handler(const std::string& /*issuer_name*/,
		const std::string& /*query*/,
		std::string& /*parameters*/,
		std::ostringstream* out)
{
	assert(out != nullptr);
	*out << help_msg;
}

void server::stats_handler(const std::string& /*issuer_name*/,
		const std::string& /*query*/,
		std::string& /*parameters*/,
		std::ostringstream* out)
{
	assert(out != nullptr);

	*out << "Number of games = " << games().size() << "\nTotal number of users = " << player_connections_.size()
		 << "\n";
}

void server::metrics_handler(const std::string& /*issuer_name*/,
		const std::string& /*query*/,
		std::string& /*parameters*/,
		std::ostringstream* out)
{
	assert(out != nullptr);
	*out << metrics_;
}

void server::requests_handler(const std::string& /*issuer_name*/,
		const std::string& /*query*/,
		std::string& /*parameters*/,
		std::ostringstream* out)
{
	assert(out != nullptr);
	metrics_.requests(*out);
}

void server::roll_handler(const std::string& issuer_name,
		const std::string& /*query*/,
		std::string& parameters,
		std::ostringstream* out)
{
	assert(out != nullptr);
	if(parameters.empty()) {
		return;
	}

	int N;
	try {
		N = std::stoi(parameters);
	} catch(const std::invalid_argument&) {
		*out << "The number of die sides must be a number!";
		return;
	} catch(const std::out_of_range&) {
		*out << "The number of sides is too big for the die!";
		return;
	}

	if(N < 1) {
		*out << "The die cannot have less than 1 side!";
		return;
	}
	std::uniform_int_distribution<int> dice_distro(1, N);
	std::string value = std::to_string(dice_distro(die_));

	*out << "You rolled a die [1 - " + parameters + "] and got a " + value + ".";

	auto player_ptr = player_connections_.get<name_t>().find(issuer_name);
	if(player_ptr == player_connections_.get<name_t>().end()) {
		return;
	}

	auto g_ptr = player_ptr->get_game();
	if(g_ptr) {
		g_ptr->send_server_message_to_all(issuer_name + " rolled a die [1 - " + parameters + "] and got a " + value + ".", player_ptr->socket());
	} else {
		*out << " (The result is shown to others only in a game.)";
	}
}

void server::games_handler(const std::string& /*issuer_name*/,
		const std::string& /*query*/,
		std::string& /*parameters*/,
		std::ostringstream* out)
{
	assert(out != nullptr);
	metrics_.games(*out);
}

void server::wml_handler(const std::string& /*issuer_name*/,
		const std::string& /*query*/,
		std::string& /*parameters*/,
		std::ostringstream* out)
{
	assert(out != nullptr);
	*out << simple_wml::document::stats();
}

void server::netstats_handler(const std::string& /*issuer_name*/,
		const std::string& /*query*/,
		std::string& /*parameters*/,
		std::ostringstream* /*out*/)
{
	/*
	assert(out != nullptr);

	network::pending_statistics stats = network::get_pending_stats();
	*out << "Network stats:\nPending send buffers: "
		<< stats.npending_sends << "\nBytes in buffers: "
		<< stats.nbytes_pending_sends << "\n";

	try {

	if (utf8::lowercase(parameters) == "all") {
		*out << network::get_bandwidth_stats_all();
	} else {
		*out << network::get_bandwidth_stats(); // stats from previuos hour
	}

	} catch ( utf8::invalid_utf8_exception & e ) {
		ERR_SERVER << "While handling a netstats command, caught an invalid utf8 exception: " << e.what() << std::endl;
	}
	*/
}

void server::adminmsg_handler(
		const std::string& issuer_name, const std::string& /*query*/, std::string& parameters, std::ostringstream* out)
{
	assert(out != nullptr);

	if(parameters.empty()) {
		*out << "You must type a message.";
		return;
	}

	const std::string& sender = issuer_name;
	const std::string& message = parameters;
	LOG_SERVER << "Admin message: <" << sender
			   << (message.find("/me ") == 0 ? std::string(message.begin() + 3, message.end()) + ">" : "> " + message)
			   << "\n";

	simple_wml::document data;
	simple_wml::node& msg = data.root().add_child("whisper");
	msg.set_attr_dup("sender", ("admin message from " + sender).c_str());
	msg.set_attr_dup("message", message.c_str());

	int n = 0;
	for(const auto& player : player_connections_) {
		if(player.info().is_moderator()) {
			++n;
			async_send_doc_queued(player.socket(), data);
		}
	}

	bool is_admin = false;

	for(const auto& player : player_connections_) {
		if(issuer_name == player.info().name() && player.info().is_moderator()) {
			is_admin = true;
			break;
		}
	}

	if(!is_admin) {
		*out << "Your report has been logged and sent to the server administrators. Thanks!";
		return;
	}

	*out << "Your report has been logged and sent to " << n << " online administrators. Thanks!";
}

void server::pm_handler(
		const std::string& issuer_name, const std::string& /*query*/, std::string& parameters, std::ostringstream* out)
{
	assert(out != nullptr);

	auto first_space = std::find(parameters.begin(), parameters.end(), ' ');
	if(first_space == parameters.end()) {
		*out << "You must name a receiver.";
		return;
	}

	const std::string& sender = issuer_name;
	const std::string receiver(parameters.begin(), first_space);

	std::string message(first_space + 1, parameters.end());
	boost::trim(message);

	if(message.empty()) {
		*out << "You must type a message.";
		return;
	}

	simple_wml::document data;
	simple_wml::node& msg = data.root().add_child("whisper");

	// This string is parsed by the client!
	msg.set_attr_dup("sender", ("server message from " + sender).c_str());
	msg.set_attr_dup("message", message.c_str());

	for(const auto& player : player_connections_) {
		if(receiver != player.info().name().c_str()) {
			continue;
		}

		async_send_doc_queued(player.socket(), data);
		*out << "Message to " << receiver << " successfully sent.";
		return;
	}

	*out << "No such nick: " << receiver;
}

void server::msg_handler(const std::string& /*issuer_name*/,
		const std::string& /*query*/,
		std::string& parameters,
		std::ostringstream* out)
{
	assert(out != nullptr);

	if(parameters.empty()) {
		*out << "You must type a message.";
		return;
	}

	send_server_message_to_all(parameters);

	LOG_SERVER << "<server"
			   << (parameters.find("/me ") == 0
			   		? std::string(parameters.begin() + 3, parameters.end()) + ">"
					: "> " + parameters)
			   << "\n";

	*out << "message '" << parameters << "' relayed to players";
}

void server::lobbymsg_handler(const std::string& /*issuer_name*/,
		const std::string& /*query*/,
		std::string& parameters,
		std::ostringstream* out)
{
	assert(out != nullptr);

	if(parameters.empty()) {
		*out << "You must type a message.";
		return;
	}

	send_server_message_to_lobby(parameters);
	LOG_SERVER << "<server"
			   << (parameters.find("/me ") == 0
					? std::string(parameters.begin() + 3, parameters.end()) + ">"
					: "> " + parameters)
			   << "\n";

	*out << "message '" << parameters << "' relayed to players";
}

void server::version_handler(
		const std::string& /*issuer_name*/, const std::string& /*query*/, std::string& parameters, std::ostringstream* out)
{
	assert(out != nullptr);

	if(parameters.empty()) {
		*out << "Server version is " << game_config::wesnoth_version.str();
		return;
	}

	for(const auto& player : player_connections_) {
		if(parameters == player.info().name()) {
			*out << "Player " << parameters << " is using wesnoth " << player.info().version();
			return;
		}
	}

	*out << "Player '" << parameters << "' not found.";
}

void server::status_handler(
		const std::string& issuer_name, const std::string& /*query*/, std::string& parameters, std::ostringstream* out)
{
	assert(out != nullptr);

	*out << "STATUS REPORT for '" << parameters << "'";
	bool found_something = false;

	// If a simple username is given we'll check for its IP instead.
	if(utils::isvalid_username(parameters)) {
		for(const auto& player : player_connections_) {
			if(utf8::lowercase(parameters) == utf8::lowercase(player.info().name())) {
				parameters = client_address(player.socket());
				found_something = true;
				break;
			}
		}

		if(!found_something) {
			// out << "\nNo match found. You may want to check with 'searchlog'.";
			// return out.str();
			*out << process_command("searchlog " + parameters, issuer_name);
			return;
		}
	}

	const bool match_ip = (std::count(parameters.begin(), parameters.end(), '.') >= 1);
	for(const auto& player : player_connections_) {
		if(parameters.empty() || parameters == "*" ||
			(match_ip  && utils::wildcard_string_match(client_address(player.socket()), parameters)) ||
			(!match_ip && utils::wildcard_string_match(utf8::lowercase(player.info().name()), utf8::lowercase(parameters)))
		) {
			found_something = true;
			*out << std::endl << player_status(player);
		}
	}

	if(!found_something) {
		*out << "\nNo match found. You may want to check with 'searchlog'.";
	}
}

void server::clones_handler(const std::string& /*issuer_name*/,
		const std::string& /*query*/,
		std::string& /*parameters*/,
		std::ostringstream* out)
{
	assert(out != nullptr);
	*out << "CLONES STATUS REPORT";

	std::set<std::string> clones;

	for(auto it = player_connections_.begin(); it != player_connections_.end(); ++it) {
		if(clones.find(client_address(it->socket())) != clones.end()) {
			continue;
		}

		bool found = false;
		for(auto clone = std::next(it); clone != player_connections_.end(); ++clone) {
			if(client_address(it->socket()) == client_address(clone->socket())) {
				if(!found) {
					found = true;
					clones.insert(client_address(it->socket()));
					*out << std::endl << player_status(*it);
				}

				*out << std::endl << player_status(*clone);
			}
		}
	}

	if(clones.empty()) {
		*out << std::endl << "No clones found.";
	}
}

void server::bans_handler(const std::string& /*issuer_name*/,
		const std::string& /*query*/,
		std::string& parameters,
		std::ostringstream* out)
{
	assert(out != nullptr);

	try {
		if(parameters.empty()) {
			ban_manager_.list_bans(*out);
		} else if(utf8::lowercase(parameters) == "deleted") {
			ban_manager_.list_deleted_bans(*out);
		} else if(utf8::lowercase(parameters).find("deleted") == 0) {
			std::string mask = parameters.substr(7);
			ban_manager_.list_deleted_bans(*out, boost::trim_copy(mask));
		} else {
			boost::trim(parameters);
			ban_manager_.list_bans(*out, parameters);
		}

	} catch(const utf8::invalid_utf8_exception& e) {
		ERR_SERVER << "While handling bans, caught an invalid utf8 exception: " << e.what() << std::endl;
	}
}

void server::ban_handler(
		const std::string& issuer_name, const std::string& /*query*/, std::string& parameters, std::ostringstream* out)
{
	assert(out != nullptr);

	bool banned = false;
	auto first_space = std::find(parameters.begin(), parameters.end(), ' ');

	if(first_space == parameters.end()) {
		*out << ban_manager_.get_ban_help();
		return;
	}

	auto second_space = std::find(first_space + 1, parameters.end(), ' ');
	const std::string target(parameters.begin(), first_space);
	const std::string duration(first_space + 1, second_space);
	std::time_t parsed_time = std::time(nullptr);

	if(ban_manager_.parse_time(duration, &parsed_time) == false) {
		*out << "Failed to parse the ban duration: '" << duration << "'\n" << ban_manager_.get_ban_help();
		return;
	}

	if(second_space == parameters.end()) {
		--second_space;
	}

	std::string reason(second_space + 1, parameters.end());
	boost::trim(reason);

	if(reason.empty()) {
		*out << "You need to give a reason for the ban.";
		return;
	}

	std::string dummy_group;

	// if we find a '.' consider it an ip mask
	/** @todo  FIXME: make a proper check for valid IPs. */
	if(std::count(target.begin(), target.end(), '.') >= 1) {
		banned = true;

		*out << ban_manager_.ban(target, parsed_time, reason, issuer_name, dummy_group);
	} else {
		for(const auto& player : player_connections_) {
			if(utils::wildcard_string_match(player.info().name(), target)) {
				if(banned) {
					*out << "\n";
				} else {
					banned = true;
				}

				const std::string ip = client_address(player.socket());
				*out << ban_manager_.ban(ip, parsed_time, reason, issuer_name, dummy_group, target);
			}
		}

		if(!banned) {
			// If nobody was banned yet check the ip_log but only if a
			// simple username was used to prevent accidental bans.
			// @todo FIXME: since we can have several entries now we should only ban the latest or so
			/*if (utils::isvalid_username(target)) {
				for (std::deque<connection_log>::const_iterator i = ip_log_.begin();
						i != ip_log_.end(); ++i) {
					if (i->nick == target) {
						if (banned) out << "\n";
						else banned = true;
						out << ban_manager_.ban(i->ip, parsed_time, reason, issuer_name, group, target);
					}
				}
			}*/

			if(!banned) {
				*out << "Nickname mask '" << target << "' did not match, no bans set.";
			}
		}
	}
}

void server::kickban_handler(
		const std::string& issuer_name, const std::string& /*query*/, std::string& parameters, std::ostringstream* out)
{
	assert(out != nullptr);

	bool banned = false;
	auto first_space = std::find(parameters.begin(), parameters.end(), ' ');
	if(first_space == parameters.end()) {
		*out << ban_manager_.get_ban_help();
		return;
	}

	auto second_space = std::find(first_space + 1, parameters.end(), ' ');
	const std::string target(parameters.begin(), first_space);
	const std::string duration(first_space + 1, second_space);
	std::time_t parsed_time = std::time(nullptr);

	if(ban_manager_.parse_time(duration, &parsed_time) == false) {
		*out << "Failed to parse the ban duration: '" << duration << "'\n" << ban_manager_.get_ban_help();
		return;
	}

	if(second_space == parameters.end()) {
		--second_space;
	}

	std::string reason(second_space + 1, parameters.end());
	boost::trim(reason);

	if(reason.empty()) {
		*out << "You need to give a reason for the ban.";
		return;
	}

	std::string dummy_group;
	std::vector<socket_ptr> users_to_kick;

	// if we find a '.' consider it an ip mask
	/** @todo  FIXME: make a proper check for valid IPs. */
	if(std::count(target.begin(), target.end(), '.') >= 1) {
		banned = true;

		*out << ban_manager_.ban(target, parsed_time, reason, issuer_name, dummy_group);

		for(const auto& player : player_connections_) {
			if(utils::wildcard_string_match(client_address(player.socket()), target)) {
				users_to_kick.push_back(player.socket());
			}
		}
	} else {
		for(const auto& player : player_connections_) {
			if(utils::wildcard_string_match(player.info().name(), target)) {
				if(banned) {
					*out << "\n";
				} else {
					banned = true;
				}

				const std::string ip = client_address(player.socket());
				*out << ban_manager_.ban(ip, parsed_time, reason, issuer_name, dummy_group, target);
				users_to_kick.push_back(player.socket());
			}
		}

		if(!banned) {
			// If nobody was banned yet check the ip_log but only if a
			// simple username was used to prevent accidental bans.
			// @todo FIXME: since we can have several entries now we should only ban the latest or so
			/*if (utils::isvalid_username(target)) {
					for (std::deque<connection_log>::const_iterator i = ip_log_.begin();
							i != ip_log_.end(); ++i) {
						if (i->nick == target) {
							if (banned) out << "\n";
							else banned = true;
							out << ban_manager_.ban(i->ip, parsed_time, reason, issuer_name, group, target);
						}
					}
				}*/
			if(!banned) {
				*out << "Nickname mask '" << target << "' did not match, no bans set.";
			}
		}
	}

	for(const auto& user : users_to_kick) {
		*out << "\nKicked " << player_connections_.find(user)->info().name() << " (" << client_address(user) << ").";
		async_send_error(user, "You have been banned. Reason: " + reason);
		remove_player(user);
	}
}

void server::gban_handler(
		const std::string& issuer_name, const std::string& /*query*/, std::string& parameters, std::ostringstream* out)
{
	assert(out != nullptr);

	bool banned = false;
	auto first_space = std::find(parameters.begin(), parameters.end(), ' ');
	if(first_space == parameters.end()) {
		*out << ban_manager_.get_ban_help();
		return;
	}

	auto second_space = std::find(first_space + 1, parameters.end(), ' ');
	const std::string target(parameters.begin(), first_space);

	std::string group = std::string(first_space + 1, second_space);
	first_space = second_space;
	second_space = std::find(first_space + 1, parameters.end(), ' ');

	const std::string duration(first_space + 1, second_space);
	std::time_t parsed_time = std::time(nullptr);

	if(ban_manager_.parse_time(duration, &parsed_time) == false) {
		*out << "Failed to parse the ban duration: '" << duration << "'\n" << ban_manager_.get_ban_help();
		return;
	}

	if(second_space == parameters.end()) {
		--second_space;
	}

	std::string reason(second_space + 1, parameters.end());
	boost::trim(reason);

	if(reason.empty()) {
		*out << "You need to give a reason for the ban.";
		return;
	}

	// if we find a '.' consider it an ip mask
	/** @todo  FIXME: make a proper check for valid IPs. */
	if(std::count(target.begin(), target.end(), '.') >= 1) {
		banned = true;

		*out << ban_manager_.ban(target, parsed_time, reason, issuer_name, group);
	} else {
		for(const auto& player : player_connections_) {
			if(utils::wildcard_string_match(player.info().name(), target)) {
				if(banned) {
					*out << "\n";
				} else {
					banned = true;
				}

				const std::string ip = client_address(player.socket());
				*out << ban_manager_.ban(ip, parsed_time, reason, issuer_name, group, target);
			}
		}

		if(!banned) {
			// If nobody was banned yet check the ip_log but only if a
			// simple username was used to prevent accidental bans.
			// @todo FIXME: since we can have several entries now we should only ban the latest or so
			/*if (utils::isvalid_username(target)) {
						for (std::deque<connection_log>::const_iterator i = ip_log_.begin();
								i != ip_log_.end(); ++i) {
							if (i->nick == target) {
								if (banned) out << "\n";
								else banned = true;
								out << ban_manager_.ban(i->ip, parsed_time, reason, issuer_name, group, target);
							}
						}
					}*/
			if(!banned) {
				*out << "Nickname mask '" << target << "' did not match, no bans set.";
			}
		}
	}
}

void server::unban_handler(const std::string& /*issuer_name*/,
		const std::string& /*query*/,
		std::string& parameters,
		std::ostringstream* out)
{
	assert(out != nullptr);

	if(parameters.empty()) {
		*out << "You must enter an ipmask to unban.";
		return;
	}

	ban_manager_.unban(*out, parameters);
}

void server::ungban_handler(const std::string& /*issuer_name*/,
		const std::string& /*query*/,
		std::string& parameters,
		std::ostringstream* out)
{
	assert(out != nullptr);

	if(parameters.empty()) {
		*out << "You must enter an ipmask to ungban.";
		return;
	}

	ban_manager_.unban_group(*out, parameters);
}

void server::kick_handler(const std::string& /*issuer_name*/,
		const std::string& /*query*/,
		std::string& parameters,
		std::ostringstream* out)
{
	assert(out != nullptr);

	if(parameters.empty()) {
		*out << "You must enter a mask to kick.";
		return;
	}

	auto i = std::find(parameters.begin(), parameters.end(), ' ');
	const std::string kick_mask = std::string(parameters.begin(), i);
	const std::string kick_message = (i == parameters.end()
		? "You have been kicked."
		: "You have been kicked. Reason: " + std::string(i + 1, parameters.end()));

	bool kicked = false;

	// if we find a '.' consider it an ip mask
	const bool match_ip = (std::count(kick_mask.begin(), kick_mask.end(), '.') >= 1);

	std::vector<socket_ptr> users_to_kick;
	for(const auto& player : player_connections_) {
		if((match_ip && utils::wildcard_string_match(client_address(player.socket()), kick_mask)) ||
		  (!match_ip && utils::wildcard_string_match(player.info().name(), kick_mask))
		) {
			users_to_kick.push_back(player.socket());
		}
	}

	for(const auto& socket : users_to_kick) {
		if(kicked) {
			*out << "\n";
		} else {
			kicked = true;
		}

		*out << "Kicked " << player_connections_.find(socket)->name() << " (" << client_address(socket) << "). '"
			 << kick_message << "'";

		async_send_error(socket, kick_message);
		remove_player(socket);
	}

	if(!kicked) {
		*out << "No user matched '" << kick_mask << "'.";
	}
}

void server::motd_handler(const std::string& /*issuer_name*/,
		const std::string& /*query*/,
		std::string& parameters,
		std::ostringstream* out)
{
	assert(out != nullptr);

	if(parameters.empty()) {
		if(!motd_.empty()) {
			*out << "Message of the day:\n" << motd_;
			return;
		} else {
			*out << "No message of the day set.";
			return;
		}
	}

	motd_ = parameters;
	*out << "Message of the day set to: " << motd_;
}

void server::searchlog_handler(const std::string& /*issuer_name*/,
		const std::string& /*query*/,
		std::string& parameters,
		std::ostringstream* out)
{
	assert(out != nullptr);

	if(parameters.empty()) {
		*out << "You must enter a mask to search for.";
		return;
	}

	*out << "IP/NICK LOG for '" << parameters << "'";

	bool found_something = false;

	// If this looks like an IP look up which nicks have been connected from it
	// Otherwise look for the last IP the nick used to connect
	const bool match_ip = (std::count(parameters.begin(), parameters.end(), '.') >= 1);

	for(const auto& i : ip_log_) {
		const std::string& username = i.nick;
		const std::string& ip = i.ip;

		if((match_ip && utils::wildcard_string_match(ip, parameters)) ||
		  (!match_ip && utils::wildcard_string_match(utf8::lowercase(username), utf8::lowercase(parameters)))
		) {
			found_something = true;
			auto player = player_connections_.get<name_t>().find(username);

			if(player != player_connections_.get<name_t>().end() && client_address(player->socket()) == ip) {
				*out << std::endl << player_status(*player);
			} else {
				*out << "\n'" << username << "' @ " << ip
					 << " last seen: " << lg::get_timestamp(i.log_off, "%H:%M:%S %d.%m.%Y");
			}
		}
	}

	if(!found_something) {
		*out << "\nNo match found.";
	}
}

void server::dul_handler(const std::string& /*issuer_name*/,
		const std::string& /*query*/,
		std::string& parameters,
		std::ostringstream* out)
{
	assert(out != nullptr);

	try {
		if(parameters.empty()) {
			*out << "Unregistered login is " << (deny_unregistered_login_ ? "disallowed" : "allowed") << ".";
		} else {
			deny_unregistered_login_ = (utf8::lowercase(parameters) == "yes");
			*out << "Unregistered login is now " << (deny_unregistered_login_ ? "disallowed" : "allowed") << ".";
		}

	} catch(const utf8::invalid_utf8_exception& e) {
		ERR_SERVER << "While handling dul (deny unregistered logins), caught an invalid utf8 exception: " << e.what()
				   << std::endl;
	}
}

void server::stopgame(const std::string& /*issuer_name*/,
		const std::string& /*query*/,
		std::string& parameters,
		std::ostringstream* out)
{
	const std::string nick = parameters.substr(0, parameters.find(' '));
	const std::string reason = parameters.length() > nick.length()+1 ? parameters.substr(nick.length()+1) : "";
	auto player = player_connections_.get<name_t>().find(nick);

	if(player != player_connections_.get<name_t>().end()){
		std::shared_ptr<game> g = player->get_game();
		if(g){
			*out << "Player '" << nick << "' is in game with id '" << g->id() << ", " << g->db_id() << "' named '" << g->name() << "'.  Ending game for reason: '" << reason << "'...";
			delete_game(g->id(), reason);
		} else {
			*out << "Player '" << nick << "' is not currently in a game.";
		}
	} else {
		*out << "Player '" << nick << "' is not currently logged in.";
	}
}

void server::delete_game(int gameid, const std::string& reason)
{
	// Set the availability status for all quitting users.
	auto range_pair = player_connections_.get<game_t>().equal_range(gameid);

	// Make a copy of the iterators so that we can change them while iterating over them.
	// We can use pair::first_type since equal_range returns a pair of iterators.
	std::vector<decltype(range_pair)::first_type> range_vctor;

	for(auto it = range_pair.first; it != range_pair.second; ++it) {
		range_vctor.push_back(it);
		it->info().mark_available();

		simple_wml::document udiff;
		if(make_change_diff(games_and_users_list_.root(), nullptr, "user", it->info().config_address(), udiff)) {
			send_to_lobby(udiff);
		} else {
			ERR_SERVER << "ERROR: delete_game(): Could not find user in players_. (socket: " << it->socket() << ")\n";
		}
	}

	// Put the remaining users back in the lobby.
	// This will call cleanup_game() deleter since there won't
	// be any references to that game from player_connections_ anymore
	for(const auto& it : range_vctor) {
		player_connections_.get<game_t>().modify(it, std::bind(&player_record::enter_lobby, std::placeholders::_1));
	}

	// send users in the game a notification to leave the game since it has ended
	static simple_wml::document leave_game_doc("[leave_game]\n[/leave_game]\n", simple_wml::INIT_COMPRESSED);

	for(const auto& it : range_vctor) {
		if(reason != "") {
			simple_wml::document leave_game_doc_reason("[leave_game]\n[/leave_game]\n", simple_wml::INIT_STATIC);
			leave_game_doc_reason.child("leave_game")->set_attr_dup("reason", reason.c_str());
			async_send_doc_queued(it->socket(), leave_game_doc_reason);
		} else {
			async_send_doc_queued(it->socket(), leave_game_doc);
		}
		async_send_doc_queued(it->socket(), games_and_users_list_);
	}
}

void server::update_game_in_lobby(const wesnothd::game& g, const socket_ptr& exclude)
{
	simple_wml::document diff;
	if(make_change_diff(*games_and_users_list_.child("gamelist"), "gamelist", "game", g.description(), diff)) {
		send_to_lobby(diff, exclude);
	}
}

} // namespace wesnothd

int main(int argc, char** argv)
{
	int port = 15000;
	bool keep_alive = false;
	std::size_t min_threads = 5;
	std::size_t max_threads = 0;

	srand(static_cast<unsigned>(std::time(nullptr)));

	std::string config_file;

	// setting path to currentworking directory
	game_config::path = filesystem::get_cwd();

	// show 'info' by default
	lg::set_log_domain_severity("server", lg::info());
	lg::timestamps(true);

	for(int arg = 1; arg != argc; ++arg) {
		const std::string val(argv[arg]);
		if(val.empty()) {
			continue;
		}

		if((val == "--config" || val == "-c") && arg + 1 != argc) {
			config_file = argv[++arg];
		} else if(val == "--verbose" || val == "-v") {
			lg::set_log_domain_severity("all", lg::debug());
		} else if(val.substr(0, 6) == "--log-") {
			std::size_t p = val.find('=');
			if(p == std::string::npos) {
				std::cerr << "unknown option: " << val << '\n';
				return 2;
			}

			std::string s = val.substr(6, p - 6);
			int severity;

			if(s == "error") {
				severity = lg::err().get_severity();
			} else if(s == "warning") {
				severity = lg::warn().get_severity();
			} else if(s == "info") {
				severity = lg::info().get_severity();
			} else if(s == "debug") {
				severity = lg::debug().get_severity();
			} else {
				std::cerr << "unknown debug level: " << s << '\n';
				return 2;
			}

			while(p != std::string::npos) {
				std::size_t q = val.find(',', p + 1);
				s = val.substr(p + 1, q == std::string::npos ? q : q - (p + 1));

				if(!lg::set_log_domain_severity(s, severity)) {
					std::cerr << "unknown debug domain: " << s << '\n';
					return 2;
				}

				p = q;
			}
		} else if((val == "--port" || val == "-p") && arg + 1 != argc) {
			port = atoi(argv[++arg]);
		} else if(val == "--keepalive") {
			keep_alive = true;
		} else if(val == "--help" || val == "-h") {
			std::cout << "usage: " << argv[0]
					  << " [-dvV] [-c path] [-m n] [-p port] [-t n]\n"
					  << "  -c, --config <path>        Tells wesnothd where to find the config file to use.\n"
					  << "  -d, --daemon               Runs wesnothd as a daemon.\n"
					  << "  -h, --help                 Shows this usage message.\n"
					  << "  --log-<level>=<domain1>,<domain2>,...\n"
					  << "                             sets the severity level of the debug domains.\n"
					  << "                             'all' can be used to match any debug domain.\n"
					  << "                             Available levels: error, warning, info, debug.\n"
					  << "  -p, --port <port>          Binds the server to the specified port.\n"
					  << "  --keepalive                Enable TCP keepalive.\n"
					  << "  -t, --threads <n>          Uses n worker threads for network I/O (default: 5).\n"
					  << "  -v  --verbose              Turns on more verbose logging.\n"
					  << "  -V, --version              Returns the server version.\n";
			return 0;
		} else if(val == "--version" || val == "-V") {
			std::cout << "Battle for Wesnoth server " << game_config::wesnoth_version.str() << "\n";
			return 0;
		} else if(val == "--daemon" || val == "-d") {
#ifdef _WIN32
			ERR_SERVER << "Running as a daemon is not supported on this platform" << std::endl;
			return -1;
#else
			const pid_t pid = fork();
			if(pid < 0) {
				ERR_SERVER << "Could not fork and run as a daemon" << std::endl;
				return -1;
			} else if(pid > 0) {
				std::cout << "Started wesnothd as a daemon with process id " << pid << "\n";
				return 0;
			}

			setsid();
#endif
		} else if((val == "--threads" || val == "-t") && arg + 1 != argc) {
			min_threads = atoi(argv[++arg]);
			if(min_threads > 30) {
				min_threads = 30;
			}
		} else if((val == "--max-threads" || val == "-T") && arg + 1 != argc) {
			max_threads = atoi(argv[++arg]);
		} else if(val == "--request_sample_frequency" && arg + 1 != argc) {
			wesnothd::request_sample_frequency = atoi(argv[++arg]);
		} else {
			ERR_SERVER << "unknown option: " << val << std::endl;
			return 2;
		}
	}

	try {
		wesnothd::server(port, keep_alive, config_file, min_threads, max_threads).run();
	} catch(const std::exception& e) {
		ERR_SERVER << "terminated by C++ exception: " << e.what() << std::endl;
		return 1;
	}

	return 0;
}<|MERGE_RESOLUTION|>--- conflicted
+++ resolved
@@ -693,7 +693,9 @@
 		async_send_error(socket, "You must login first.", MP_MUST_LOGIN);
 	}
 
-	coro_send_doc(socket, join_lobby_response_, yield[ec]);
+	simple_wml::document join_lobby_response;
+	join_lobby_response.root().add_child("join_lobby").set_attr("is_moderator", is_moderator ? "yes" : "no");
+	coro_send_doc(socket, join_lobby_response, yield[ec]);
 	if(check_error(ec, socket)) return;
 
 	simple_wml::node& player_cfg = games_and_users_list_.root().add_child("user");
@@ -860,40 +862,6 @@
 		}
 	}
 
-<<<<<<< HEAD
-=======
-	simple_wml::document join_lobby_response;
-	join_lobby_response.root().add_child("join_lobby").set_attr("is_moderator", is_moderator ? "yes" : "no");
-
-	async_send_doc(socket, join_lobby_response, [this, username, registered, version, source](socket_ptr socket) {
-		simple_wml::node& player_cfg = games_and_users_list_.root().add_child("user");
-		add_player(socket, wesnothd::player(
-				username,
-				player_cfg,
-				registered,
-				version,
-				source,
-				default_max_messages_,
-				default_time_period_,
-				user_handler_ && user_handler_->user_is_moderator(username)
-			)
-		);
-	});
-
-	LOG_SERVER << client_address(socket) << "\t" << username << "\thas logged on"
-			   << (registered ? " to a registered account" : "") << "\n";
-
-	std::shared_ptr<game> last_sent;
-	for(const auto& record : player_connections_.get<game_t>()) {
-		auto g_ptr = record.get_game();
-		if(g_ptr != last_sent) {
-			// Note: This string is parsed by the client to identify lobby join messages!
-			g_ptr->send_server_message_to_all(username + " has logged into the lobby");
-			last_sent = g_ptr;
-		}
-	}
-
->>>>>>> b58c7988
 	if(auth_ban.type) {
 		send_server_message(socket, "You are currently banned by the forum administration.", "alert");
 	}
