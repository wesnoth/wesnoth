--- conflicted
+++ resolved
@@ -55,11 +55,7 @@
 
 namespace soundsource { class manager; }
 
-<<<<<<< HEAD
-class controller_base : public quit_confirmation, video2::draw_layering
-=======
-class controller_base : public events::sdl_handler
->>>>>>> a33a6698
+class controller_base : public video2::draw_layering
 {
 public:
 	controller_base(const config& game_config, CVideo& video);
