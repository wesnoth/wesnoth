/*
	Copyright (C) 2014 - 2025
	by Chris Beck <render787@gmail.com>
	Part of the Battle for Wesnoth Project https://www.wesnoth.org/

	This program is free software; you can redistribute it and/or modify
	it under the terms of the GNU General Public License as published by
	the Free Software Foundation; either version 2 of the License, or
	(at your option) any later version.
	This program is distributed in the hope that it will be useful,
	but WITHOUT ANY WARRANTY.

	See the COPYING file for more details.
*/

// This class encapsulates the animation functionality of unit.

#pragma once

#include "halo.hpp"
#include "units/animation.hpp" //Note: only needed for enum

class config;
class unit;
class unit_type;

class unit_animation_component
{
public:
	/** States for animation. */
	enum STATE {
		STATE_STANDING,   /** anim must fit in a hex */
		STATE_FORGET,     /** animation will be automatically replaced by a standing anim when finished */
		STATE_ANIM};      /** normal anims */

	/** Default construct a unit animation component corresponding to a unit. */
	unit_animation_component(unit& my_unit)
		: u_(my_unit)
		, anim_(nullptr)
		, animations_()
		, state_(STATE_STANDING)
		, next_idling_()
		, frame_begin_time_(0)
		, draw_bars_(false)
		, refreshing_(false)
		, unit_halo_()
		, abil_halos_()
		, abil_halos_ref_()
	{
	}

	/** Copy construct a unit animation component, for use when copy constructing a unit. */
	unit_animation_component(unit& my_unit, const unit_animation_component& o)
		: u_(my_unit)
		, anim_(nullptr)
		, animations_(o.animations_)
		, state_(o.state_)
		, next_idling_()
		, frame_begin_time_(o.frame_begin_time_)
		, draw_bars_(o.draw_bars_)
		, refreshing_(o.refreshing_)
		, unit_halo_()
		, abil_halos_()
		, abil_halos_ref_()
	{
	}

	/** Chooses an appropriate animation from the list of known animations. */
<<<<<<< HEAD
	const unit_animation* choose_animation(const map_location& loc,
		const std::string& event,
		const map_location& second_loc = map_location::null_location(),
		const int damage = 0,
		const strike_result::type hit_type = strike_result::type::invalid,
		const_attack_ptr attack = nullptr,
		const_attack_ptr second_attack = nullptr,
		int swing_num = 0,
		bool need_process = false);
=======
	const unit_animation* choose_animation(
			const map_location& loc, const std::string& event,
			const map_location& second_loc = map_location::null_location(),
			const int damage=0,
			const strike_result::type hit_type = strike_result::type::invalid,
			const const_attack_ptr& attack=nullptr,const const_attack_ptr& second_attack = nullptr,
			int swing_num =0);
>>>>>>> 6234ef14

	/** Sets the animation state to standing. */
	void set_standing(bool with_bars = true);

	/** Sets the animation state to ghosted. (For use with whiteboard / planning mode.) */
	void set_ghosted(bool with_bars = true);

	/** Whiteboard related somehow. TODO: Figure out exactly what this does. */
	void set_disabled_ghosted(bool with_bars = true);

	/** Sets the animation state to idling. */
	void set_idling();

	/** Sets the animation state to that when the unit is selected */
	void set_selecting();

	/** Begin an animation. */
	void start_animation(const std::chrono::milliseconds& start_time, const unit_animation *animation,
		bool with_bars,  const std::string &text = "",
		color_t text_color = {}, STATE state = STATE_ANIM);

	/** Invalidates an animation with respect to a display object, preparing it for redraw. */
	bool invalidate(const display & disp);

	/** Intermittently activates the idling animations in place of the standing animations. Used by display object. */
	void refresh();

	/** Clear the haloes associated to the unit */
	void clear_haloes();

	/** Resets the animations list after the unit is advanced. */
	void reset_after_advance(const unit_type * newtype = nullptr);

	/** Adds an animation described by a config. Uses an internal cache to avoid redoing work. */
	void apply_new_animation_effect(const config & effect);

	/** Get a pointer to the current animation. */
	unit_animation* get_animation() const { return anim_.get(); }

	/** Get the flags of all registered animations. */
	std::vector<std::string> get_flags();

	friend class unit;
	friend class unit_drawer;
private:
	/** A reference to the unit that owns this object. It does so with a scoped pointer, so this reference should not dangle. */
	const unit & u_;

	/** The current animation. */
	std::unique_ptr<unit_animation> anim_;
	/** List of registered animations for this unit. */
	std::vector<unit_animation> animations_;

	/** animation state */
	STATE state_;

	/** time for next idle animation */
	std::chrono::steady_clock::time_point next_idling_;
	/** time for the frame to begin */
	std::chrono::milliseconds frame_begin_time_;

	/** bool indicating whether to draw bars with the unit */
	bool draw_bars_;
	/** avoid infinite recursion. flag used for drawing / animation */
	bool refreshing_;

	/** handle to the halo of this unit */
	halo::handle unit_halo_;
	/** handle to the abilities halos of this unit */
	std::vector<halo::handle> abil_halos_;
	/** vector used to check that halo_abilities vector isn't modified between each read */
	std::vector<std::string> abil_halos_ref_;
};<|MERGE_RESOLUTION|>--- conflicted
+++ resolved
@@ -66,7 +66,6 @@
 	}
 
 	/** Chooses an appropriate animation from the list of known animations. */
-<<<<<<< HEAD
 	const unit_animation* choose_animation(const map_location& loc,
 		const std::string& event,
 		const map_location& second_loc = map_location::null_location(),
@@ -76,15 +75,6 @@
 		const_attack_ptr second_attack = nullptr,
 		int swing_num = 0,
 		bool need_process = false);
-=======
-	const unit_animation* choose_animation(
-			const map_location& loc, const std::string& event,
-			const map_location& second_loc = map_location::null_location(),
-			const int damage=0,
-			const strike_result::type hit_type = strike_result::type::invalid,
-			const const_attack_ptr& attack=nullptr,const const_attack_ptr& second_attack = nullptr,
-			int swing_num =0);
->>>>>>> 6234ef14
 
 	/** Sets the animation state to standing. */
 	void set_standing(bool with_bars = true);
