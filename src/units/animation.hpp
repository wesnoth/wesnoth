--- conflicted
+++ resolved
@@ -208,7 +208,6 @@
 		, const std::string& text = ""
 		, const color_t text_color = {0,0,0}
 		, const strike_result::type hit_type = strike_result::type::invalid
-<<<<<<< HEAD
 		, const_attack_ptr attack = nullptr
 		, const_attack_ptr second_attack = nullptr
 		, int value2 = 0
@@ -221,11 +220,6 @@
 	bool unit_animator::move_unit_fake(int& index_movement_anim);
 	bool unit_animator::move_units_fake(int& index, const int& size);
 	void unit_animator::move_units_fake_queue(int& index_movement_anim);
-=======
-		, const const_attack_ptr& attack = nullptr
-		, const const_attack_ptr& second_attack = nullptr
-		, int value2 = 0);
->>>>>>> 6234ef14
 
 	/** has_animation : return an boolean value if animated unit present and have animation specified, used for verify prensence of [leading_anim] or [resistance_anim] for playability of [teaching_anim]
 	 * @return True if the  @a animated_unit is present and have animation.
@@ -249,13 +243,9 @@
 		, const const_attack_ptr& second_attack = nullptr
 		, int value2 = 0) const;
 
-<<<<<<< HEAD
 	const map_location& get_unit_last_move_anim_dst(unit_const_ptr ucp) const;
 
 	void replace_anim_if_invalid(unit_const_ptr animated_unit
-=======
-	void replace_anim_if_invalid(const unit_const_ptr& animated_unit
->>>>>>> 6234ef14
 		, const std::string& event
 		, const map_location& src = map_location::null_location()
 		, const map_location& dst = map_location::null_location()
