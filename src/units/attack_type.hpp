--- conflicted
+++ resolved
@@ -108,11 +108,7 @@
 	// Configured as a bit field, in case that is useful.
 	enum AFFECTS { AFFECT_SELF=1, AFFECT_OTHER=2, AFFECT_EITHER=3 };
 	bool special_active(const config& special, AFFECTS whom, const std::string& tag_name,
-<<<<<<< HEAD
-						bool include_backstab=true) const;
-=======
 	                    bool include_backstab=true, const std::string& filter_self ="filter_self") const;
->>>>>>> 2ea94334
 
 	// Used via specials_context() to control which specials are
 	// considered active.
