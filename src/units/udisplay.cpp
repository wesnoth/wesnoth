/*
   Copyright (C) 2003 - 2018 by David White <dave@whitevine.net>
   Part of the Battle for Wesnoth Project https://www.wesnoth.org/

   This program is free software; you can redistribute it and/or modify
   it under the terms of the GNU General Public License as published by
   the Free Software Foundation; either version 2 of the License, or
   (at your option) any later version.
   This program is distributed in the hope that it will be useful,
   but WITHOUT ANY WARRANTY.

   See the COPYING file for more details.
*/

/** @file */

#include "units/udisplay.hpp"

#include "fake_unit_manager.hpp"
#include "fake_unit_ptr.hpp"
#include "game_board.hpp"
#include "game_display.hpp"
#include "preferences/game.hpp"
#include "log.hpp"
#include "mouse_events.hpp"
#include "resources.hpp"
#include "color.hpp"
#include "sound.hpp"
#include "terrain/filter.hpp"
#include "units/unit.hpp"
#include "units/animation_component.hpp"
#include "units/filter.hpp"
#include "units/map.hpp"
#include "utils/scope_exit.hpp"

#define LOG_DP LOG_STREAM(info, display)


namespace unit_display
{
namespace
{
/**
 * Returns a string whose first line is @a number, centered over a second line,
 * which consists of @a text.
 * If the number is 0, the first line is suppressed.
 */
std::string number_and_text(int number, const std::string& text)
{
	// Simple case.
	if ( number == 0 )
		return text;

	std::ostringstream result;

	if ( text.empty() )
		result << number;
	else
		result << std::string((text.size()+1)/2, ' ') << number << '\n' << text;

	return result.str();
}


/**
 * Animates a teleportation between hexes.
 *
 * @param a          The starting hex.
 * @param b          The ending hex.
 * @param temp_unit  The unit to animate (historically, a temporary unit).
 * @param disp       The game display. Assumed neither locked nor faked.
 */
void teleport_unit_between(const map_location& a, const map_location& b, unit& temp_unit, display& disp)
{
	if ( disp.fogged(a) && disp.fogged(b) ) {
		return;
	}
	const display_context& dc = disp.get_disp_context();
	const team& viewing_team = dc.get_team(disp.viewing_side());

	const bool a_visible = temp_unit.is_visible_to_team(a, viewing_team, false);
	const bool b_visible = temp_unit.is_visible_to_team(b, viewing_team, false);

	temp_unit.set_location(a);
	if ( a_visible ) { // teleport
		disp.invalidate(a);
		temp_unit.set_facing(a.get_relative_dir(b));
		if ( b_visible )
			disp.scroll_to_tiles(a, b, game_display::ONSCREEN, true, 0.0, false);
		else
			disp.scroll_to_tile(a, game_display::ONSCREEN, true, false);
		unit_animator animator;
		animator.add_animation(&temp_unit,"pre_teleport",a);
		animator.start_animations();
		animator.wait_for_end();
	}

	temp_unit.set_location(b);
	if ( b_visible ) { // teleport
		disp.invalidate(b);
		temp_unit.set_facing(a.get_relative_dir(b));
		if ( a_visible )
			disp.scroll_to_tiles(b, a, game_display::ONSCREEN, true, 0.0, false);
		else
			disp.scroll_to_tile(b, game_display::ONSCREEN, true, false);
		unit_animator animator;
		animator.add_animation(&temp_unit,"post_teleport",b);
		animator.start_animations();
		animator.wait_for_end();
	}

	temp_unit.anim_comp().set_standing();
	disp.update_display();
	events::pump();
}

/**
 * Animates a single step between hexes.
 * This will return before the animation actually finishes, allowing other
 * processing to occur during the animation.
 *
 * @param a          The starting hex.
 * @param b          The ending hex.
 * @param temp_unit  The unit to animate (historically, a temporary unit).
 * @param step_num   The number of steps taken so far (used to pick an animation).
 * @param step_left  The number of steps remaining (used to pick an animation).
 * @param animator   The unit_animator to use. This is assumed clear when we start,
 *                   but will likely not be clear when we return.
 * @param disp       The game display. Assumed neither locked nor faked.
 * @returns  The animation potential until this animation will finish.
 *           INT_MIN indicates that no animation is pending.
 */
int move_unit_between(const map_location& a,
		const map_location& b,
		unit_ptr temp_unit,
		unsigned int step_num,
		unsigned int step_left,
		unit_animator& animator,
		display& disp)
{
	if ( disp.fogged(a) && disp.fogged(b) ) {
		return INT_MIN;
	}

	temp_unit->set_location(a);
	disp.invalidate(a);
	temp_unit->set_facing(a.get_relative_dir(b));
	animator.replace_anim_if_invalid(temp_unit.get(),"movement",a,b,step_num,
			false,"",{0,0,0},unit_animation::hit_type::INVALID,nullptr,nullptr,step_left);
	animator.start_animations();
	animator.pause_animation();
	disp.scroll_to_tiles(a, b, game_display::ONSCREEN, true, 0.0, false);
	animator.restart_animation();

	// useless now, previous short draw() just did one
	// new_animation_frame();

	int target_time = animator.get_animation_time_potential();
		// target_time must be short to avoid jumpy move
		// std::cout << "target time: " << target_time << "\n";
	// we round it to the next multiple of 200 so that movement aligns to hex changes properly
	target_time += 200;
	target_time -= target_time%200;

	return target_time;
}

bool do_not_show_anims(display* disp)
{

	return !disp || disp->video().update_locked() || disp->video().faked();
}

} // end anon namespace

/**
 * The path must remain unchanged for the life of this object.
 */
unit_mover::unit_mover(const std::vector<map_location>& path, bool animate, bool force_scroll) :
	disp_(game_display::get_singleton()),
	can_draw_(disp_  &&  !disp_->video().update_locked()  &&
	          !disp_->video().faked()  &&  path.size() > 1),
	animate_(animate),
	force_scroll_(force_scroll),
	animator_(),
	wait_until_(INT_MIN),
	shown_unit_(),
	path_(path),
	current_(0),
	temp_unit_ptr_(),
	// Somewhat arbitrary default values.
	was_hidden_(false),
	is_enemy_(true)
{
	// Some error conditions that indicate something has gone very wrong.
	// (This class can handle these conditions, but someone wanted them
	// to be assertions.)
	assert(!path_.empty());
	assert(disp_);
}


unit_mover::~unit_mover()
{
	// Make sure a unit hidden for movement is unhidden.
	update_shown_unit();
	// For safety, clear the animator before deleting the temp unit.
	animator_.clear();
}


/**
 * Makes the temporary unit used by this match the supplied unit.
 * This is called when setting the initial unit, as well as replacing it with
 * something new.
 * When this finishes, the supplied unit is hidden, while the temporary unit
 * is not hidden.
 */
/* Note: Hide the unit in its current location; do not actually remove it.
 * Otherwise the status displays will be wrong during the movement.
 */
void unit_mover::replace_temporary(unit_ptr u)
{
	if ( disp_ == nullptr )
		// No point in creating a temp unit with no way to display it.
		return;

	// Save the hidden state of the unit.
	was_hidden_ = u->get_hidden();

	// Make our temporary unit mostly match u...
	temp_unit_ptr_ = fake_unit_ptr(u->clone(), resources::fake_units);

	// ... but keep the temporary unhidden and hide the original.
	temp_unit_ptr_->set_hidden(false);
	u->set_hidden(true);

	// Update cached data.
	is_enemy_ =	resources::gameboard->get_team(u->side()).is_enemy(disp_->viewing_side());
}


/**
 * Switches the display back to *shown_unit_ after animating.
 * This uses temp_unit_ptr_, so (in the destructor) call this before deleting
 * temp_unit_ptr_.
 */
void unit_mover::update_shown_unit()
{
	if ( shown_unit_ ) {
		// Switch the display back to the real unit.
		shown_unit_->set_hidden(was_hidden_);
		temp_unit_ptr_->set_hidden(true);
		shown_unit_.reset();
	}
}


/**
 * Initiates the display of movement for the supplied unit.
 * This should be called before attempting to display moving to a new hex.
 */
void unit_mover::start(unit_ptr u)
{
	// Nothing to do here if there is nothing to animate.
	if ( !can_draw_ )
		return;
	// If no animation then hide unit until end of movement
	if ( !animate_ ) {
		was_hidden_ = u->get_hidden();
		u->set_hidden(true);
		return;
	}

	// This normally does nothing, but just in case...
	wait_for_anims();

	// Visually replace the original unit with the temporary.
	// (Original unit is left on the map, so the unit count is correct.)
	replace_temporary(u);

	// Initialize our temporary unit for the move.
	temp_unit_ptr_->set_location(path_[0]);
	temp_unit_ptr_->set_facing(path_[0].get_relative_dir(path_[1]));
	temp_unit_ptr_->anim_comp().set_standing(false);
	disp_->invalidate(path_[0]);

	// If the unit can be seen here by the viewing side:
	if(!is_enemy_ || !temp_unit_ptr_->invisible(path_[0])) {
		// Scroll to the path, but only if it fully fits on screen.
		// If it does not fit we might be able to do a better scroll later.
		disp_->scroll_to_tiles(path_, game_display::ONSCREEN, true, true, 0.0, false);
	}

	// extra immobile movement animation for take-off
	animator_.add_animation(temp_unit_ptr_.get(), "pre_movement", path_[0], path_[1]);
	animator_.start_animations();
	animator_.wait_for_end();
	animator_.clear();

	// Switch the display back to the real unit.
	u->set_facing(temp_unit_ptr_->facing());
	u->anim_comp().set_standing(false);	// Need to reset u's animation so the new facing takes effect.
	u->set_hidden(was_hidden_);
	temp_unit_ptr_->set_hidden(true);
}


/**
 * Visually moves a unit from the last hex we drew to the one specified by
 * @a path_index. If @a path_index points to an earlier hex, we do nothing.
 * The moving unit will only be updated if update is set to true; otherwise,
 * the provided unit is merely hidden during the movement and re-shown after.
 * (Not updating the unit can produce smoother animations in some cases.)
 * If @a wait is set to false, this returns without waiting for the final
 * animation to finish. Call wait_for_anims() to explicitly get this final
 * wait (another call to proceed_to() or finish() will implicitly wait). The
 * unit must remain valid until the wait is finished.
 */
void unit_mover::proceed_to(unit_ptr u, std::size_t path_index, bool update, bool wait)
{
	// Nothing to do here if animations cannot be shown.
	if ( !can_draw_ || !animate_ )
		return;

	// Handle pending visibility issues before introducing new ones.
	wait_for_anims();

	if ( update  ||  !temp_unit_ptr_ )
		// Replace the temp unit (which also hides u and shows our temporary).
		replace_temporary(u);
	else
	{
		// Just switch the display from the real unit to our fake one.
		temp_unit_ptr_->set_hidden(false);
		u->set_hidden(true);
	}

	// Safety check.
	path_index = std::min(path_index, path_.size()-1);

	for ( ; current_ < path_index; ++current_ ) {
		// It is possible for path_[current_] and path_[current_+1] not to be adjacent.
		// When that is the case, and the unit is invisible at path_[current_], we shouldn't
		// scroll to that hex.
		std::vector<map_location> locs;
		if (!temp_unit_ptr_->invisible(path_[current_]))
			locs.push_back(path_[current_]);
		if (!temp_unit_ptr_->invisible(path_[current_+1]))
			locs.push_back(path_[current_+1]);
		// If the unit can be seen by the viewing side while making this step:
		if ( !is_enemy_ || !locs.empty() )
		{
			// Wait for the previous step to complete before drawing the next one.
			wait_for_anims();

			if ( !disp_->tile_fully_on_screen(path_[current_]) ||
			     !disp_->tile_fully_on_screen(path_[current_+1]))
			{
				// prevent the unit from disappearing if we scroll here with i == 0
				temp_unit_ptr_->set_location(path_[current_]);
				disp_->invalidate(path_[current_]);
				// scroll in as much of the remaining path as possible
				if ( temp_unit_ptr_->anim_comp().get_animation() )
					temp_unit_ptr_->anim_comp().get_animation()->pause_animation();
				disp_->scroll_to_tiles(locs, game_display::ONSCREEN,
				                       true, false, 0.0, force_scroll_);
				if ( temp_unit_ptr_->anim_comp().get_animation() )
					temp_unit_ptr_->anim_comp().get_animation()->restart_animation();
			}

			if ( tiles_adjacent(path_[current_], path_[current_+1]) )
				wait_until_ =
					move_unit_between(path_[current_], path_[current_+1],
					                  temp_unit_ptr_.get_unit_ptr(), current_,
					                  path_.size() - (current_+2), animator_,
					                  *disp_);
			else if ( path_[current_] != path_[current_+1] )
				teleport_unit_between(path_[current_], path_[current_+1],
				                      *temp_unit_ptr_, *disp_);
		}
	}

	// Update the unit's facing.
	u->set_facing(temp_unit_ptr_->facing());
	u->anim_comp().set_standing(false);	// Need to reset u's animation so the new facing takes effect.
	// Remember the unit to unhide when the animation finishes.
	shown_unit_ = u;
	if ( wait )
		wait_for_anims();
}


/**
 * Waits for the final animation of the most recent proceed_to() to finish.
 * It is not necessary to call this unless you want to wait before the next
 * call to proceed_to() or finish().
 */
void unit_mover::wait_for_anims()
{
	if ( wait_until_ == INT_MAX )
		// Wait for end (not currently used, but still supported).
		animator_.wait_for_end();
	else if ( wait_until_ != INT_MIN ) {
		// Wait until the specified time (used for normal movement).
		animator_.wait_until(wait_until_);
		// debug code, see unit_frame::redraw()
		// std::cout << "   end\n";
		/// @todo For wesnoth 1.14+: check if efficient for redrawing?
		/// Check with large animated units too make sure artifacts are
		/// not left on screen after unit movement in particular.
		if ( disp_ ) { // Should always be true if we get here.
			// Invalidate the hexes around the move that prompted this wait.
			adjacent_loc_array_t arr;
			get_adjacent_tiles(path_[current_-1], arr.data());
			for ( unsigned i = 0; i < arr.size(); ++i )
				disp_->invalidate(arr[i]);
			get_adjacent_tiles(path_[current_], arr.data());
			for ( unsigned i = 0; i < arr.size(); ++i )
				disp_->invalidate(arr[i]);
		}
	}

	// Reset data.
	wait_until_ = INT_MIN;
	animator_.clear();

	update_shown_unit();
}


/**
 * Finishes the display of movement for the supplied unit.
 * If called before showing the unit reach the end of the path, it will be
 * assumed that the movement ended early.
 * If @a dir is not supplied, the final direction will be determined by (the
 * last two traversed hexes of) the path.
 */
void unit_mover::finish(unit_ptr u, map_location::DIRECTION dir)
{
	// Nothing to do here if the display is not valid.
	if ( !can_draw_ ) {
		// Make sure to reset the unit's animation to deal with a quirk in the
		// action engine where it leaves it to us to reenable bars even if the
		// display is initially locked.
		u->anim_comp().set_standing(true);
		return;
	}

	const map_location & end_loc = path_[current_];
	const map_location::DIRECTION final_dir = current_ == 0 ?
		path_[0].get_relative_dir(path_[1]) :
		path_[current_-1].get_relative_dir(end_loc);

	if ( animate_ )
	{
		wait_for_anims(); // In case proceed_to() did not wait for the last animation.

		// Make sure the displayed unit is correct.
		replace_temporary(u);
		temp_unit_ptr_->set_location(end_loc);
		temp_unit_ptr_->set_facing(final_dir);

		// Animation
		animator_.add_animation(temp_unit_ptr_.get(), "post_movement", end_loc);
		animator_.start_animations();
		animator_.wait_for_end();
		animator_.clear();

		// Switch the display back to the real unit.
		u->set_hidden(was_hidden_);
		temp_unit_ptr_->set_hidden(true);

		if(events::mouse_handler* mousehandler = events::mouse_handler::get_singleton()) {
			mousehandler->invalidate_reachmap();
		}
	}
	else
	{
		// Show the unit at end of skipped animation
		u->set_hidden(was_hidden_);
	}

	// Facing gets set even when not animating.
	u->set_facing(dir == map_location::NDIRECTIONS ? final_dir : dir);
	u->anim_comp().set_standing(true);	// Need to reset u's animation so the new facing takes effect.

	// Redraw path ends (even if not animating).
	disp_->invalidate(path_.front());
	disp_->invalidate(end_loc);
}


/**
 * Display a unit moving along a given path.
 *
 * @param path     The path to traverse.
 * @param u        The unit to show being moved. Its facing will be updated,
 *                 but not its position.
 * @param animate  If set to false, only side-effects of move are applied
 *                 (correct unit facing, path hexes redrawing).
 * @param dir      Unit will be set facing this direction after move.
 *                 If nothing passed, direction will be set based on path.
 */
/* Note: Hide the unit in its current location,
 * but don't actually remove it until the move is done,
 * so that while the unit is moving status etc.
 * will still display the correct number of units.
 */
void move_unit(const std::vector<map_location>& path, unit_ptr u,
               bool animate, map_location::DIRECTION dir,
               bool force_scroll)
{
	unit_mover mover(path, animate, force_scroll);

	mover.start(u);
	mover.proceed_to(u, path.size());
	mover.finish(u, dir);
}


void reset_helpers(const unit *attacker,const unit *defender);

void unit_draw_weapon(const map_location& loc, unit& attacker,
		const_attack_ptr attack,const_attack_ptr secondary_attack, const map_location& defender_loc,unit* defender)
{
	display* disp = display::get_singleton();
	if(do_not_show_anims(disp) || disp->fogged(loc) || !preferences::show_combat()) {
		return;
	}
	unit_animator animator;
	attacker.set_facing(loc.get_relative_dir(defender_loc));
	defender->set_facing(defender_loc.get_relative_dir(loc));
	animator.add_animation(&attacker,"draw_weapon",loc,defender_loc,0,true,"",{0,0,0},unit_animation::hit_type::HIT,attack,secondary_attack,0);
	animator.add_animation(defender,"draw_weapon",defender_loc,loc,0,true,"",{0,0,0},unit_animation::hit_type::MISS,secondary_attack,attack,0);
	animator.start_animations();
	animator.wait_for_end();

}


void unit_sheath_weapon(const map_location& primary_loc, unit* primary_unit,
		const_attack_ptr primary_attack,const_attack_ptr secondary_attack, const map_location& secondary_loc,unit* secondary_unit)
{
	display* disp = display::get_singleton();
	if(do_not_show_anims(disp) || disp->fogged(primary_loc) || !preferences::show_combat()) {
		return;
	}
	unit_animator animator;
	if(primary_unit) {
		animator.add_animation(primary_unit,"sheath_weapon",primary_loc,secondary_loc,0,true,"",{0,0,0},unit_animation::hit_type::INVALID,primary_attack,secondary_attack,0);
	}
	if(secondary_unit) {
		animator.add_animation(secondary_unit,"sheath_weapon",secondary_loc,primary_loc,0,true,"",{0,0,0},unit_animation::hit_type::INVALID,secondary_attack,primary_attack,0);
	}

	if(primary_unit || secondary_unit) {
		animator.start_animations();
		animator.wait_for_end();
	}
	if(primary_unit) {
		primary_unit->anim_comp().set_standing();
	}
	if(secondary_unit) {
		secondary_unit->anim_comp().set_standing();
	}
	reset_helpers(primary_unit,secondary_unit);

}


void unit_die(const map_location& loc, unit& loser,
		const_attack_ptr attack,const_attack_ptr secondary_attack, const map_location& winner_loc,unit* winner)
{
	display* disp = display::get_singleton();
	if(do_not_show_anims(disp) || disp->fogged(loc) || !preferences::show_combat()) {
		return;
	}
	unit_animator animator;
	// hide the hp/xp bars of the loser (useless and prevent bars around an erased unit)
	animator.add_animation(&loser,"death",loc,winner_loc,0,false,"",{0,0,0},unit_animation::hit_type::KILL,attack,secondary_attack,0);
	// but show the bars of the winner (avoid blinking and show its xp gain)
	animator.add_animation(winner,"victory",winner_loc,loc,0,true,"",{0,0,0},
			unit_animation::hit_type::KILL,secondary_attack,attack,0);
	animator.start_animations();
	animator.wait_for_end();

	reset_helpers(winner, &loser);

	if(events::mouse_handler* mousehandler = events::mouse_handler::get_singleton()) {
		mousehandler->invalidate_reachmap();
	}
}


void unit_attack(display * disp, game_board & board,
                 const map_location& a, const map_location& b, int damage,
                 const attack_type& attack, const_attack_ptr secondary_attack,
                 int swing,const std::string& hit_text,int drain_amount,const std::string& att_text, const std::vector<std::string>* extra_hit_sounds)
{
	if(do_not_show_anims(disp) || (disp->fogged(a) && disp->fogged(b)) || !preferences::show_combat()) {
		return;
	}
	//const unit_map& units = disp->get_units();
	disp->select_hex(map_location::null_location());

	// scroll such that there is at least half a hex spacing around fighters
	disp->scroll_to_tiles(a,b,game_display::ONSCREEN,true,0.5,false);

	log_scope("unit_attack");

	const unit_map::const_iterator att = board.units().find(a);
	assert(att.valid());
	const unit& attacker = *att;

	const unit_map::iterator def = board.find_unit(b);
	assert(def.valid());
	unit &defender = *def;
	int def_hitpoints = defender.hitpoints();

	att->set_facing(a.get_relative_dir(b));
	def->set_facing(b.get_relative_dir(a));
	defender.set_facing(b.get_relative_dir(a));

	std::string text = number_and_text(damage, hit_text);
	std::string text_2 = number_and_text(std::abs(drain_amount), att_text);

	unit_animation::hit_type hit_type;
	if(damage >= defender.hitpoints()) {
		hit_type = unit_animation::hit_type::KILL;
	} else if(damage > 0) {
		hit_type = unit_animation::hit_type::HIT;
	}else {
		hit_type = unit_animation::hit_type::MISS;
	}

	unit_animator animator;

	animator.add_animation(&attacker, "attack", att->get_location(), def->get_location(), damage, true, text_2,
		(drain_amount >= 0) ? color_t(0, 255, 0) : color_t(255, 0, 0), hit_type, attack.shared_from_this(),
		secondary_attack, swing);

	// note that we take an anim from the real unit, we'll use it later
	const unit_animation* defender_anim = def->anim_comp().choose_animation(*disp, def->get_location(), "defend",
		att->get_location(), damage, hit_type, attack.shared_from_this(), secondary_attack, swing);

	animator.add_animation(&defender, defender_anim, def->get_location(), true, text, {255, 0, 0});

<<<<<<< HEAD
	for(const unit_ability& ability : attacker.get_abilities_weapons("leadership", att->get_location(), attack.shared_from_this(), secondary_attack)) {
		if(ability.second == a) {
=======
	for(const unit_ability& ability : attacker.get_abilities_weapons("leadership", attack.shared_from_this(), secondary_attack)) {
		if(ability.teacher_loc == a) {
>>>>>>> ba461bd2
			continue;
		}

		if(ability.teacher_loc == b) {
			continue;
		}

		unit_map::const_iterator leader = board.units().find(ability.teacher_loc);
		assert(leader.valid());
		leader->set_facing(ability.teacher_loc.get_relative_dir(a));
		animator.add_animation(&*leader, "leading", ability.teacher_loc,
			att->get_location(), damage, true,  "", {0,0,0},
			hit_type, attack.shared_from_this(), secondary_attack, swing);
	}

<<<<<<< HEAD
	for(const unit_ability& ability : defender.get_abilities_weapons("resistance", def->get_location(), secondary_attack, attack.shared_from_this())) {
		if(ability.second == a) {
=======
	for(const unit_ability& ability : defender.get_abilities_weapons("resistance", attack.shared_from_this(), secondary_attack)) {
		if(ability.teacher_loc == a) {
>>>>>>> ba461bd2
			continue;
		}

		if(ability.teacher_loc == b) {
			continue;
		}

		unit_map::const_iterator helper = board.units().find(ability.teacher_loc);
		assert(helper.valid());
		helper->set_facing(ability.teacher_loc.get_relative_dir(b));
		animator.add_animation(&*helper, "resistance", ability.teacher_loc,
			def->get_location(), damage, true,  "", {0,0,0},
			hit_type, attack.shared_from_this(), secondary_attack, swing);
	}


	animator.start_animations();
	animator.wait_until(0);
	int damage_left = damage;
	bool extra_hit_sounds_played = false;
	while(damage_left > 0 && !animator.would_end()) {
		if(!extra_hit_sounds_played && extra_hit_sounds != nullptr) {
			for (std::string hit_sound : *extra_hit_sounds) {
				sound::play_sound(hit_sound);
			}
			extra_hit_sounds_played = true;
		}

		int step_left = (animator.get_end_time() - animator.get_animation_time() )/50;
		if(step_left < 1) step_left = 1;
		int removed_hp =  damage_left/step_left ;
		if(removed_hp < 1) removed_hp = 1;
		defender.take_hit(removed_hp);
		damage_left -= removed_hp;
		animator.wait_until(animator.get_animation_time_potential() +50);
	}
	animator.wait_for_end();
	// pass the animation back to the real unit
	def->anim_comp().start_animation(animator.get_end_time(), defender_anim, true);
	reset_helpers(&*att, &*def);
	def->set_hitpoints(def_hitpoints);
}

// private helper function, set all helpers to default position
void reset_helpers(const unit *attacker,const unit *defender)
{
	display* disp = display::get_singleton();
	const unit_map& units = disp->get_units();
	if(attacker) {
		for(const unit_ability& ability : attacker->get_abilities("leadership")) {
			unit_map::const_iterator leader = units.find(ability.teacher_loc);
			assert(leader != units.end());
			leader->anim_comp().set_standing();
		}
	}

	if(defender) {
		for(const unit_ability& ability : defender->get_abilities("resistance")) {
			unit_map::const_iterator helper = units.find(ability.teacher_loc);
			assert(helper != units.end());
			helper->anim_comp().set_standing();
		}
	}
}

void unit_recruited(const map_location& loc,const map_location& leader_loc)
{
	game_display* disp = game_display::get_singleton();
	if(do_not_show_anims(disp) || (disp->fogged(loc) && disp->fogged(leader_loc))) {
		return;
	}

	const display_context& dc = disp->get_disp_context();
	const team& viewing_team = dc.get_team(disp->viewing_side());

	unit_map::const_iterator u = disp->get_units().find(loc);
	if(u == disp->get_units().end()) return;
	const bool unit_visible = u->is_visible_to_team(viewing_team, false);

	unit_map::const_iterator leader = disp->get_units().find(leader_loc); // may be null_location
	const bool leader_visible = (leader != disp->get_units().end()) && leader->is_visible_to_team(viewing_team, false);

	unit_animator animator;

	{
		utils::scope_exit se([u] () { u->set_hidden(false); });
		u->set_hidden(true);

		if (leader_visible && unit_visible) {
			disp->scroll_to_tiles(loc,leader_loc,game_display::ONSCREEN,true,0.0,false);
		} else if (leader_visible) {
			disp->scroll_to_tile(leader_loc,game_display::ONSCREEN,true,false);
		} else if (unit_visible) {
			disp->scroll_to_tile(loc,game_display::ONSCREEN,true,false);
		} else {
			return;
		}
		if (leader != disp->get_units().end()) {
			leader->set_facing(leader_loc.get_relative_dir(loc));
			if (leader_visible) {
				animator.add_animation(&*leader, "recruiting", leader_loc, loc, 0, true);
			}
		}

		disp->draw();
	}
	animator.add_animation(&*u, "recruited", loc, leader_loc);
	animator.start_animations();
	animator.wait_for_end();
	animator.set_all_standing();
	if (loc==disp->mouseover_hex()) disp->invalidate_unit();
}

void unit_healing(unit &healed, const std::vector<unit *> &healers, int healing,
                  const std::string & extra_text)
{
	game_display* disp = game_display::get_singleton();
	const map_location& healed_loc = healed.get_location();
	const bool some_healer_is_unfogged =
		(healers.end() != std::find_if_not(healers.begin(), healers.end(),
			[&](unit* h) { return disp->fogged(h->get_location()); }));

	if(do_not_show_anims(disp) || (disp->fogged(healed_loc) && !some_healer_is_unfogged)) {
		return;
	}

	// This is all the pretty stuff.
	disp->scroll_to_tile(healed_loc, game_display::ONSCREEN,true,false);
	disp->display_unit_hex(healed_loc);
	unit_animator animator;

	for (unit *h : healers) {
		h->set_facing(h->get_location().get_relative_dir(healed_loc));
		animator.add_animation(h, "healing", h->get_location(),
			healed_loc, healing);
	}

	if (healing < 0) {
		animator.add_animation(&healed, "poisoned", healed_loc,
		                       map_location::null_location(), -healing, false,
		                       number_and_text(-healing, extra_text),
		                       {255,0,0});
	} else if ( healing > 0 ) {
		animator.add_animation(&healed, "healed", healed_loc,
		                       map_location::null_location(), healing, false,
		                       number_and_text(healing, extra_text),
		                       {0,255,0});
	} else {
		animator.add_animation(&healed, "healed", healed_loc,
		                       map_location::null_location(), 0, false,
		                       extra_text, {0,255,0});
	}
	animator.start_animations();
	animator.wait_for_end();
	animator.set_all_standing();
}

} // end unit_display namespace<|MERGE_RESOLUTION|>--- conflicted
+++ resolved
@@ -646,13 +646,8 @@
 
 	animator.add_animation(&defender, defender_anim, def->get_location(), true, text, {255, 0, 0});
 
-<<<<<<< HEAD
 	for(const unit_ability& ability : attacker.get_abilities_weapons("leadership", att->get_location(), attack.shared_from_this(), secondary_attack)) {
-		if(ability.second == a) {
-=======
-	for(const unit_ability& ability : attacker.get_abilities_weapons("leadership", attack.shared_from_this(), secondary_attack)) {
 		if(ability.teacher_loc == a) {
->>>>>>> ba461bd2
 			continue;
 		}
 
@@ -668,13 +663,8 @@
 			hit_type, attack.shared_from_this(), secondary_attack, swing);
 	}
 
-<<<<<<< HEAD
 	for(const unit_ability& ability : defender.get_abilities_weapons("resistance", def->get_location(), secondary_attack, attack.shared_from_this())) {
-		if(ability.second == a) {
-=======
-	for(const unit_ability& ability : defender.get_abilities_weapons("resistance", attack.shared_from_this(), secondary_attack)) {
 		if(ability.teacher_loc == a) {
->>>>>>> ba461bd2
 			continue;
 		}
 
