--- conflicted
+++ resolved
@@ -91,10 +91,7 @@
 	std::shared_ptr<config> reset_state_;
 	/// Called when there are no more moves in the [replay] to process
 	std::function<void()> on_end_replay_;
-<<<<<<< HEAD
+	/// Used by unit tests.
 	bool no_linger_;
-=======
-	/// Used by unit tests.
->>>>>>> 7e184874
 	bool return_to_play_side_;
 };