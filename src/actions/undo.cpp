/*
	Copyright (C) 2003 - 2025
	by David White <dave@whitevine.net>
	Part of the Battle for Wesnoth Project https://www.wesnoth.org/

	This program is free software; you can redistribute it and/or modify
	it under the terms of the GNU General Public License as published by
	the Free Software Foundation; either version 2 of the License, or
	(at your option) any later version.
	This program is distributed in the hope that it will be useful,
	but WITHOUT ANY WARRANTY.

	See the COPYING file for more details.
*/

/**
 * @file
 * Undoing, redoing.
 */

#include "actions/undo.hpp"

#include "game_board.hpp"               // for game_board
#include "game_display.hpp"          // for game_display
#include "gui/dialogs/transient_message.hpp"
#include "log.hpp"                   // for LOG_STREAM, logger, etc
#include "map/location.hpp"  // for map_location, operator<<, etc
#include "mouse_handler_base.hpp"       // for command_disabler
#include "replay.hpp"                // for recorder, replay
#include "resources.hpp"             // for screen, teams, units, etc
#include "synced_context.hpp"        // for set_scontext_synced
#include "team.hpp"                  // for team
#include "units/id.hpp"
#include "units/ptr.hpp"      // for unit_const_ptr, unit_ptr
#include "units/types.hpp"               // for unit_type, unit_type_data, etc
#include "whiteboard/manager.hpp"    // for manager

#include "actions/vision.hpp"           // for clearer_info, etc
#include "actions/shroud_clearing_action.hpp"
#include "actions/undo_dismiss_action.hpp"
#include "actions/undo_move_action.hpp"
#include "actions/undo_recall_action.hpp"
#include "actions/undo_recruit_action.hpp"
#include "actions/undo_update_shroud_action.hpp"

#include <algorithm>                    // for reverse
#include <cassert>                      // for assert

static lg::log_domain log_engine("engine");
#define ERR_NG LOG_STREAM(err, log_engine)
#define LOG_NG LOG_STREAM(info, log_engine)


namespace actions {


/**
 * Constructor.
 * The config is allowed to be invalid.
 */
undo_list::undo_list() :
	undos_(), redos_(), side_(1), committed_actions_(false)
{
}

/**
 * Destructor.
 */
undo_list::~undo_list()
{
	// Default destructor, but defined out-of-line to localize the templating.
	// (Might make compiles faster.)
}


/**
 * Adds an auto-shroud toggle to the undo stack.
 */
void undo_list::add_auto_shroud(bool turned_on)
{
	add(std::make_unique<undo::auto_shroud_action>(turned_on));
}


/**
 * Adds a dismissal to the undo stack.
 */
void undo_list::add_dismissal(const unit_const_ptr& u)
{
	add(std::make_unique<undo::dismiss_action>(u));
}

/**
 * Adds a move to the undo stack.
 */
void undo_list::add_move(const unit_const_ptr& u,
                         const std::vector<map_location>::const_iterator & begin,
                         const std::vector<map_location>::const_iterator & end,
                         int start_moves,
                         const map_location::direction dir)
{
	add(std::make_unique<undo::move_action>(u, begin, end, start_moves, dir));
}

/**
 * Adds a recall to the undo stack.
 */
void undo_list::add_recall(const unit_const_ptr& u, const map_location& loc,
                           const map_location& from)
{
	add(std::make_unique<undo::recall_action>(u, loc, from));
}

/**
 * Adds a recruit to the undo stack.
 */
void undo_list::add_recruit(const unit_const_ptr& u, const map_location& loc,
                            const map_location& from)
{
	add(std::make_unique<undo::recruit_action>(u, loc, from));
}


/**
 * Clears the stack of undoable (and redoable) actions.
 * (Also handles updating fog/shroud if needed.)
 * Call this if an action alters the game state, but add that action to the
 * stack before calling this (if the action is a kind that can be undone).
 * This may fire events and change the game state.
 */
void undo_list::clear()
{
	// The fact that this function was called indicates that something was done.
	// (Some actions, such as attacks, are never put on the stack.)
	committed_actions_ = true;

	// We can save some overhead by not calling apply_shroud_changes() for an
	// empty stack.
	if ( !undos_.empty() ) {
		apply_shroud_changes();
		undos_.clear();
	}
	// No special handling for redos, so just clear that stack.
	redos_.clear();
}


/**
 * Updates fog/shroud based on the undo stack, then updates stack as needed.
 * Call this when "updating shroud now".
 * This may fire events and change the game state.
 */
bool undo_list::commit_vision()
{
	// Update fog/shroud.
	bool cleared_something = apply_shroud_changes();

	if (cleared_something) {
		// The actions that led to information being revealed can no longer
		// be undone.
		undos_.clear();
		//undos_.erase(undos_.begin(), undos_.begin() + erase_to);
		committed_actions_ = true;
	}
	return cleared_something;
}


/**
 * Performs some initializations and error checks when starting a new side-turn.
 * @param[in]  side  The side whose turn is about to start.
 */
void undo_list::new_side_turn(int side)
{
	// Error checks.
	if ( !undos_.empty() ) {
		ERR_NG << "Undo stack not empty in new_side_turn().";
		// At worst, someone missed some sighted events, so try to recover.
		undos_.clear();
		redos_.clear();
	}
	else if ( !redos_.empty() ) {
		ERR_NG << "Redo stack not empty in new_side_turn().";
		// Sloppy tracking somewhere, but not critically so.
		redos_.clear();
	}

	// Reset the side.
	side_ = side;
	committed_actions_ = false;
}


/**
 * Read the undo_list from the provided config.
 * Currently, this is only used when the undo_list is empty, but in theory
 * it could be used to append the config to the current data.
 */
void undo_list::read(const config& cfg, int current_side)
{
	side_ = current_side;
	committed_actions_ = committed_actions_ || cfg["committed"].to_bool();

	//If we have the side parameter this means that this was the old format pre 1.19.7, we ignore this since it's incompatible.
	if(cfg.has_attribute("side")) {
		return;
	}

	// Build the undo stack.
	try {
		for(const config& child : cfg.child_range("undo")) {
			undos_.push_back(std::make_unique<undo_action_container>());
			undos_.back()->read(child);
		}
	} catch(const bad_lexical_cast&) {
		//It ddoenst make sense to "skip" actions in the undo stakc since that would just result in errors later.
		ERR_NG << "Error when parsing undo list from config: bad lexical cast.";
		ERR_NG << "config was: " << cfg.debug();
		ERR_NG << "discardind undo stack...";
		undos_.clear();
	} catch(const config::error& e) {
		ERR_NG << "Error when parsing undo list from config: " << e.what();
		ERR_NG << "config was: " << cfg.debug();
		ERR_NG << "discardind undo stack...";
		undos_.clear();
	}


	// Build the redo stack.
	for (const config & child : cfg.child_range("redo")) {
		redos_.emplace_back(new config(child));
	}
}


/**
 * Write the undo_list into the provided config.
 */
void undo_list::write(config & cfg) const
{
	cfg["committed"] = committed_actions_;

	for ( const auto& action_ptr : undos_)
		action_ptr->write(cfg.add_child("undo"));

	for ( const auto& cfg_ptr : redos_)
		cfg.add_child("redo") = *cfg_ptr;
}


void undo_list::init_action()
{
	current_ = std::make_unique<undo_action_container>();
	redos_.clear();
}


void undo_list::finish_action(bool can_undo)
{
	if(current_) {
		current_->set_unit_id_diff(synced_context::get_unit_id_diff());
		undos_.emplace_back(std::move(current_));
		if(!can_undo) {
			clear();
		}
	}
}

void undo_list::cleanup_action()
{
	// This in particular makes sure no commands that do nothing stay on the undo stack but also on the recorder
	// in particular so that menu items that did nothing because the user aborted in a custom menu dont persist on the replay.
	if(!undos_.empty() && undos_.back()->empty()) {
		undo();
	}
}
/**
 * Undoes the top action on the undo stack.
 */
void undo_list::undo()
{
	if ( undos_.empty() )
		return;

	const events::command_disabler disable_commands;

	// Get the action to undo. (This will be placed on the redo stack, but
	// only if the undo is successful.)
	auto action = std::move(undos_.back());
	if(!action->undo(side_)) {
		return;
	}

	// Bookkeeping.
	undos_.pop_back();
	redos_.emplace_back(new config());
	resources::recorder->undo_cut(*redos_.back());

	resources::whiteboard->on_gamestate_change();

	// Screen updates.
	game_display& gui = *game_display::get_singleton();
	gui.invalidate_unit();
	gui.invalidate_game_status();
	gui.redraw_minimap();
}



/**
 * Redoes the top action on the redo stack.
 */
void undo_list::redo()
{
	if (redos_.empty()) {
		return;
	}
	// Get the action to redo.
	auto action = std::move(redos_.back());
	redos_.pop_back();

	auto [commandname, data] = action->mandatory_child("command").all_children_view().front();

	// Note that this might add more than one [command]
	resources::recorder->redo(*action);

	auto spectator = action_spectator([](const std::string& msg)
	{
		ERR_NG << "Out of sync when redoing: " << msg;
		gui2::show_transient_message(_("Redo Error"),
					_("The redo stack is out of sync. This is most commonly caused by a corrupt save file or by faulty WML code in the scenario or era. Details:") + msg);

	});
	// synced_context::run readds the undo command with the normal
	// undo_list::add function which clears the redo stack which would
	// make redoing of more than one move impossible. To work around
	// that we save redo stack here and set it later.
	redos_list temp;
	temp.swap(redos_);
<<<<<<< HEAD
	synced_context::run(commandname, data, /*use_undo*/ true, /*show*/ true, error_handler);
	if(!resources::recorder->at_end()) {
		error_handler(_("Unhandled choices while redoing"));
		resources::recorder->set_to_end();
	}
=======
	synced_context::run(commandname, data, spectator);
>>>>>>> 31f5698d
	temp.swap(redos_);

	// Screen updates.
	game_display & gui = *game_display::get_singleton();
	gui.invalidate_unit();
	gui.invalidate_game_status();
	gui.redraw_minimap();
}





/**
 * Applies the pending fog/shroud changes from the undo stack.
 * Does nothing if the the current side does not use fog or shroud.
 * @returns  true if shroud  or fog was cleared.
 */
bool undo_list::apply_shroud_changes() const
{
	game_display &disp = *game_display::get_singleton();
	team &tm = resources::gameboard->get_team(side_);
	// No need to do clearing if fog/shroud has been kept up-to-date.
	if ( tm.auto_shroud_updates()  ||  !tm.fog_or_shroud() ) {
		return false;
	}
	shroud_clearer clearer;
	bool cleared_shroud = false;
	const std::size_t list_size = undos_.size();


	// Loop through the list of undo_actions.
	for( std::size_t i = 0; i != list_size; ++i ) {
		// Loop through the staps of the action.
		for(auto& step_ptr : undos_[i]->steps()) {
			if(const shroud_clearing_action* action = dynamic_cast<const shroud_clearing_action*>(step_ptr.get())) {
				LOG_NG << "Turning an undo...";

				// Clear the hexes this unit can see from each hex occupied during
				// the action.
				std::vector<map_location>::const_iterator step;
				for(step = action->route.begin(); step != action->route.end(); ++step) {
					// Clear the shroud, collecting new sighted events.
					// (This can be made gradual by changing "true" to "false".)
					if(clearer.clear_unit(*step, tm, action->view_info, true)) {
						cleared_shroud = true;
					}
				}
			}
		}
	}


	if (!cleared_shroud) {
		return false;
	}
	// If we clear fog or shroud outside a synced context we get OOS
	// Note that it can happen that we call this function from ouside a synced context
	// when we reload  a game and want to prevent undoing. But in this case this is
	// preceded by a manual update_shroud call so that cleared_shroud is false.
	assert(synced_context::is_synced());

	// The entire stack needs to be cleared in order to preserve replays.
	// (The events that fired might depend on current unit positions.)
	// (Also the events that did not fire might depend on unit positions (they whould have fired if the unit would have standed on different positions, for example this can happen if they have a [have_unit] in [filter_condition]))

	// Update the display before pumping events.
	clearer.invalidate_after_clear();

	// Fire sighted events
	if ( std::get<0>(clearer.fire_events() )) {
		// Fix up the display in case WML changed stuff.
		clear_shroud(side_);
		disp.invalidate_unit();
	}

	return true;
}

}//namespace actions<|MERGE_RESOLUTION|>--- conflicted
+++ resolved
@@ -337,15 +337,11 @@
 	// that we save redo stack here and set it later.
 	redos_list temp;
 	temp.swap(redos_);
-<<<<<<< HEAD
-	synced_context::run(commandname, data, /*use_undo*/ true, /*show*/ true, error_handler);
+	synced_context::run(commandname, data, spectator);
 	if(!resources::recorder->at_end()) {
-		error_handler(_("Unhandled choices while redoing"));
+    spectator.error(_("Unhandled choices while redoing"));
 		resources::recorder->set_to_end();
 	}
-=======
-	synced_context::run(commandname, data, spectator);
->>>>>>> 31f5698d
 	temp.swap(redos_);
 
 	// Screen updates.
