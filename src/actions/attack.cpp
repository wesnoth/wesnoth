/*
   Copyright (C) 2003 - 2018 by David White <dave@whitevine.net>
   Part of the Battle for Wesnoth Project https://www.wesnoth.org/

   This program is free software; you can redistribute it and/or modify
   it under the terms of the GNU General Public License as published by
   the Free Software Foundation; either version 2 of the License, or
   (at your option) any later version.
   This program is distributed in the hope that it will be useful,
   but WITHOUT ANY WARRANTY.

   See the COPYING file for more details.
*/

/**
 * @file
 * Fighting.
 */

#include "actions/attack.hpp"

#include "actions/advancement.hpp"
#include "actions/vision.hpp"

#include "ai/lua/aspect_advancements.hpp"
#include "game_config.hpp"
#include "game_data.hpp"
#include "game_events/pump.hpp"
#include "gettext.hpp"
#include "log.hpp"
#include "map/map.hpp"
#include "mouse_handler_base.hpp"
#include "play_controller.hpp"
#include "preferences/game.hpp"
#include "random.hpp"
#include "replay.hpp"
#include "resources.hpp"
#include "statistics.hpp"
#include "synced_checkup.hpp"
#include "synced_user_choice.hpp"
#include "team.hpp"
#include "tod_manager.hpp"
#include "units/abilities.hpp"
#include "units/animation_component.hpp"
#include "units/filter.hpp"
#include "units/helper.hpp"
#include "units/map.hpp"
#include "units/udisplay.hpp"
#include "units/unit.hpp"
#include "whiteboard/manager.hpp"
#include "wml_exception.hpp"

static lg::log_domain log_engine("engine");
#define DBG_NG LOG_STREAM(debug, log_engine)
#define LOG_NG LOG_STREAM(info, log_engine)
#define WRN_NG LOG_STREAM(err, log_engine)
#define ERR_NG LOG_STREAM(err, log_engine)

static lg::log_domain log_config("config");
#define LOG_CF LOG_STREAM(info, log_config)

// ==================================================================================
// BATTLE CONTEXT UNIT STATS
// ==================================================================================

battle_context_unit_stats::battle_context_unit_stats(const unit& u,
		const map_location& u_loc,
		int u_attack_num,
		bool attacking,
		const unit& opp,
		const map_location& opp_loc,
		const_attack_ptr opp_weapon,
		const unit_map& units)
	: weapon(nullptr)
	, attack_num(u_attack_num)
	, is_attacker(attacking)
	, is_poisoned(u.get_state(unit::STATE_POISONED))
	, is_slowed(u.get_state(unit::STATE_SLOWED))
	, slows(false)
	, drains(false)
	, petrifies(false)
	, plagues(false)
	, poisons(false)
	, backstab_pos(false)
	, swarm(false)
	, firststrike(false)
	, disable(false)
	, experience(u.experience())
	, max_experience(u.max_experience())
	, level(u.level())
	, rounds(1)
	, hp(0)
	, max_hp(u.max_hitpoints())
	, chance_to_hit(0)
	, damage(0)
	, slow_damage(0)
	, drain_percent(0)
	, drain_constant(0)
	, num_blows(0)
	, swarm_min(0)
	, swarm_max(0)
	, plague_type()
{
	// Get the current state of the unit.
	if(attack_num >= 0) {
		weapon = u.attacks()[attack_num].shared_from_this();
	}

	if(u.hitpoints() < 0) {
		LOG_CF << "Unit with " << u.hitpoints() << " hitpoints found, set to 0 for damage calculations\n";
		hp = 0;
	} else if(u.hitpoints() > u.max_hitpoints()) {
		// If a unit has more hp than its maximum, the engine will fail with an
		// assertion failure due to accessing the prob_matrix out of bounds.
		hp = u.max_hitpoints();
	} else {
		hp = u.hitpoints();
	}

	// Exit if no weapon.
	if(!weapon) {
		return;
	}

	// Get the weapon characteristics as appropriate.
	auto ctx = weapon->specials_context(&u, &opp, u_loc, opp_loc, attacking, opp_weapon);
	boost::optional<decltype(ctx)> opp_ctx;

	if(opp_weapon) {
		opp_ctx.emplace(opp_weapon->specials_context(&opp, &u, opp_loc, u_loc, !attacking, weapon));
	}

	slows = weapon->bool_ability("slow");
	drains = !opp.get_state("undrainable") && weapon->bool_ability("drains");
	petrifies = weapon->bool_ability("petrifies");
	poisons = !opp.get_state("unpoisonable") && weapon->bool_ability("poison") && !opp.get_state(unit::STATE_POISONED);
	backstab_pos = is_attacker && backstab_check(u_loc, opp_loc, units, resources::gameboard->teams());
	rounds = weapon->get_specials("berserk").highest("value", 1).first;
	if(weapon->combat_ability("berserk", 1).second) {
		rounds = weapon->combat_ability("berserk", 1).first;
	}
	firststrike = weapon->bool_ability("firststrike");

	{
		const int distance = distance_between(u_loc, opp_loc);
		const bool out_of_range = distance > weapon->max_range() || distance < weapon->min_range();
		disable = weapon->get_special_bool("disable") || out_of_range;
	}

	// Handle plague.
	unit_ability_list plague_specials = weapon->get_specials("plague");
	plagues = !opp.get_state("unplagueable") && !plague_specials.empty() &&
		opp.undead_variation() != "null" && !resources::gameboard->map().is_village(opp_loc);

	if(plagues) {
		plague_type = (*plague_specials.front().first)["type"].str();

		if(plague_type.empty()) {
			plague_type = u.type().base_id();
		}
	}

	// Compute chance to hit.
	signed int cth = opp.defense_modifier(resources::gameboard->map().get_terrain(opp_loc)) + weapon->accuracy()
		- (opp_weapon ? opp_weapon->parry() : 0);
<<<<<<< HEAD
		
=======

>>>>>>> 9abdc208
	cth = utils::clamp(cth, 0, 100);

	unit_ability_list cth_specials = weapon->get_specials("chance_to_hit");
	unit_abilities::effect cth_effects(cth_specials, cth, backstab_pos);
<<<<<<< HEAD
	cth = cth_effects.get_composite_value(); 
	cth = utils::clamp(cth, 0, 100);
		
	cth = weapon->combat_ability("chance_to_hit", cth).first;
=======
	cth = cth_effects.get_composite_value();
>>>>>>> 9abdc208

	if(opp.get_state("invulnerable")) {
		cth = 0;
	}

	chance_to_hit = utils::clamp(cth, 0, 100);

	// Compute base damage done with the weapon.
	int base_damage = weapon->modified_damage(backstab_pos);

	// Get the damage multiplier applied to the base damage of the weapon.
	int damage_multiplier = 100;

	// Time of day bonus.
	damage_multiplier += combat_modifier(
			resources::gameboard->units(), resources::gameboard->map(), u_loc, u.alignment(), u.is_fearless());

	// Leadership bonus.
	int leader_bonus = under_leadership(units, u_loc, attacking, weapon, opp_weapon);
	if(leader_bonus != 0) {
		damage_multiplier += leader_bonus;
	}

	// Resistance modifier.
	damage_multiplier *= opp.damage_from(*weapon, !attacking, opp_loc, opp_weapon);

	// Compute both the normal and slowed damage.
	damage = round_damage(base_damage, damage_multiplier, 10000);
	slow_damage = round_damage(base_damage, damage_multiplier, 20000);

	if(is_slowed) {
		damage = slow_damage;
	}

	// Compute drain amounts only if draining is possible.
	if(drains) {
	if (weapon->get_special_bool("drains")){
		unit_ability_list drain_specials = weapon->get_specials("drains");
		// Compute the drain percent (with 50% as the base for backward compatibility)
		unit_abilities::effect drain_percent_effects(drain_specials, 50, backstab_pos);
		drain_percent = drain_percent_effects.get_composite_value();
		}
		if (weapon->combat_ability("drains", 25).second){
	        drain_percent = weapon->combat_ability("drains", 25).first;
	    }
	}

	// Add heal_on_hit (the drain constant)
	unit_ability_list heal_on_hit_specials = weapon->get_specials("heal_on_hit");
	unit_abilities::effect heal_on_hit_effects(heal_on_hit_specials, 0, backstab_pos);
	drain_constant += heal_on_hit_effects.get_composite_value();

	drains = drain_constant || drain_percent;

	// Compute the number of blows and handle swarm.
	weapon->modified_attacks(backstab_pos, swarm_min, swarm_max);
	swarm = swarm_min != swarm_max;
	num_blows = calc_blows(hp);
}

battle_context_unit_stats::battle_context_unit_stats(const unit_type* u_type,
		const_attack_ptr att_weapon,
		bool attacking,
		const unit_type* opp_type,
		const_attack_ptr opp_weapon,
		unsigned int opp_terrain_defense,
		int lawful_bonus)
	: weapon(att_weapon)
	, attack_num(-2) // This is and stays invalid. Always use weapon when using this constructor.
	, is_attacker(attacking)
	, is_poisoned(false)
	, is_slowed(false)
	, slows(false)
	, drains(false)
	, petrifies(false)
	, plagues(false)
	, poisons(false)
	, backstab_pos(false)
	, swarm(false)
	, firststrike(false)
	, disable(false)
	, experience(0)
	, max_experience(0)
	, level(0)
	, rounds(1)
	, hp(0)
	, max_hp(0)
	, chance_to_hit(0)
	, damage(0)
	, slow_damage(0)
	, drain_percent(0)
	, drain_constant(0)
	, num_blows(0)
	, swarm_min(0)
	, swarm_max(0)
	, plague_type()
{
	if(!u_type || !opp_type) {
		return;
	}

	// Get the current state of the unit.
	if(u_type->hitpoints() < 0) {
		hp = 0;
	} else {
		hp = u_type->hitpoints();
	}

	max_experience = u_type->experience_needed();
	level = (u_type->level());
	max_hp = (u_type->hitpoints());

	// Exit if no weapon.
	if(!weapon) {
		return;
	}

	// Get the weapon characteristics as appropriate.
	auto ctx = weapon->specials_context(*u_type, map_location::null_location(), attacking);
	boost::optional<decltype(ctx)> opp_ctx;

	if(opp_weapon) {
		opp_ctx.emplace(opp_weapon->specials_context(*opp_type, map_location::null_location(), !attacking));
	}

	slows = weapon->get_special_bool("slow");
	drains = !opp_type->musthave_status("undrainable") && weapon->get_special_bool("drains");
	petrifies = weapon->get_special_bool("petrifies");
	poisons = !opp_type->musthave_status("unpoisonable") && weapon->get_special_bool("poison");
	rounds = weapon->get_specials("berserk").highest("value", 1).first;
	firststrike = weapon->get_special_bool("firststrike");
	disable = weapon->get_special_bool("disable");

	unit_ability_list plague_specials = weapon->get_specials("plague");
	plagues = !opp_type->musthave_status("unplagueable") && !plague_specials.empty() &&
		opp_type->undead_variation() != "null";

	if(plagues) {
		plague_type = (*plague_specials.front().first)["type"].str();
		if(plague_type.empty()) {
			plague_type = u_type->base_id();
		}
	}

	signed int cth = 100 - opp_terrain_defense + weapon->accuracy() - (opp_weapon ? opp_weapon->parry() : 0);
	cth = utils::clamp(cth, 0, 100);

	unit_ability_list cth_specials = weapon->get_specials("chance_to_hit");
	unit_abilities::effect cth_effects(cth_specials, cth, backstab_pos);
	cth = cth_effects.get_composite_value();
<<<<<<< HEAD
		
	chance_to_hit = utils::clamp(cth, 0, 100);;
=======

	chance_to_hit = utils::clamp(cth, 0, 100);
>>>>>>> 9abdc208

	int base_damage = weapon->modified_damage(backstab_pos);
	int damage_multiplier = 100;
	damage_multiplier
			+= generic_combat_modifier(lawful_bonus, u_type->alignment(), u_type->musthave_status("fearless"));
	damage_multiplier *= opp_type->resistance_against(weapon->type(), !attacking);

	damage = round_damage(base_damage, damage_multiplier, 10000);
	slow_damage = round_damage(base_damage, damage_multiplier, 20000);

	if(drains) {
		unit_ability_list drain_specials = weapon->get_specials("drains");

		// Compute the drain percent (with 50% as the base for backward compatibility)
		unit_abilities::effect drain_percent_effects(drain_specials, 50, backstab_pos);
		drain_percent = drain_percent_effects.get_composite_value();
	}

	// Add heal_on_hit (the drain constant)
	unit_ability_list heal_on_hit_specials = weapon->get_specials("heal_on_hit");
	unit_abilities::effect heal_on_hit_effects(heal_on_hit_specials, 0, backstab_pos);
	drain_constant += heal_on_hit_effects.get_composite_value();

	drains = drain_constant || drain_percent;

	// Compute the number of blows and handle swarm.
	weapon->modified_attacks(backstab_pos, swarm_min, swarm_max);
	swarm = swarm_min != swarm_max;
	num_blows = calc_blows(hp);
}


// ==================================================================================
// BATTLE CONTEXT
// ==================================================================================

battle_context::battle_context(const unit_map& units,
		const map_location& attacker_loc,
		const map_location& defender_loc,
		int attacker_weapon,
		int defender_weapon,
		double aggression,
		const combatant* prev_def,
		const unit* attacker_ptr)
	: attacker_stats_(nullptr)
	, defender_stats_(nullptr)
	, attacker_combatant_(nullptr)
	, defender_combatant_(nullptr)
{
	const unit& attacker = attacker_ptr ? *attacker_ptr : *units.find(attacker_loc);
	const unit& defender = *units.find(defender_loc);
	const double harm_weight = 1.0 - aggression;

	if(attacker_weapon == -1) {
		attacker_weapon = choose_attacker_weapon(
			attacker, defender, units, attacker_loc, defender_loc, harm_weight, &defender_weapon, prev_def
		);
	} else if(defender_weapon == -1) {
		defender_weapon = choose_defender_weapon(
			attacker, defender, attacker_weapon, units, attacker_loc, defender_loc, prev_def
		);
	}

	// If those didn't have to generate statistics, do so now.
	if(!attacker_stats_) {
		const_attack_ptr adef = nullptr;
		const_attack_ptr ddef = nullptr;

		if(attacker_weapon >= 0) {
			VALIDATE(attacker_weapon < static_cast<int>(attacker.attacks().size()),
				_("An invalid attacker weapon got selected."));

			adef = attacker.attacks()[attacker_weapon].shared_from_this();
		}

		if(defender_weapon >= 0) {
			VALIDATE(defender_weapon < static_cast<int>(defender.attacks().size()),
				_("An invalid defender weapon got selected."));

			ddef = defender.attacks()[defender_weapon].shared_from_this();
		}

		assert(!defender_stats_ && !attacker_combatant_ && !defender_combatant_);

		attacker_stats_.reset(new battle_context_unit_stats(
				attacker, attacker_loc, attacker_weapon, true, defender, defender_loc, ddef, units));
		defender_stats_.reset(new battle_context_unit_stats(
				defender, defender_loc, defender_weapon, false, attacker, attacker_loc, adef, units));
	}

	// There have been various bugs where only one of these was set
	assert(attacker_stats_);
	assert(defender_stats_);
}

battle_context::battle_context(const battle_context_unit_stats& att, const battle_context_unit_stats& def)
	: attacker_stats_(new battle_context_unit_stats(att))
	, defender_stats_(new battle_context_unit_stats(def))
	, attacker_combatant_(nullptr)
	, defender_combatant_(nullptr)
{
}

battle_context::battle_context(const battle_context& other)
	: attacker_stats_(nullptr)
	, defender_stats_(nullptr)
	, attacker_combatant_(nullptr)
	, defender_combatant_(nullptr)
{
	*this = other;
}

battle_context& battle_context::operator=(const battle_context& other)
{
	if(&other != this) {
		attacker_stats_.reset(new battle_context_unit_stats(*other.attacker_stats_));
		defender_stats_.reset(new battle_context_unit_stats(*other.defender_stats_));

		attacker_combatant_.reset(other.attacker_combatant_
			? new combatant(*other.attacker_combatant_, *attacker_stats_) : nullptr);

		defender_combatant_.reset(other.defender_combatant_
			? new combatant(*other.defender_combatant_, *defender_stats_) : nullptr);
	}

	return *this;
}

/** @todo FIXME: better to initialize combatant initially (move into
				 battle_context_unit_stats?), just do fight() when required. */
const combatant& battle_context::get_attacker_combatant(const combatant* prev_def)
{
	// We calculate this lazily, since AI doesn't always need it.
	if(!attacker_combatant_) {
		assert(!defender_combatant_);

		attacker_combatant_.reset(new combatant(*attacker_stats_));
		defender_combatant_.reset(new combatant(*defender_stats_, prev_def));

		attacker_combatant_->fight(*defender_combatant_);
	}

	return *attacker_combatant_;
}

const combatant& battle_context::get_defender_combatant(const combatant* prev_def)
{
	// We calculate this lazily, since AI doesn't always need it.
	if(!defender_combatant_) {
		assert(!attacker_combatant_);

		attacker_combatant_.reset(new combatant(*attacker_stats_));
		defender_combatant_.reset(new combatant(*defender_stats_, prev_def));

		attacker_combatant_->fight(*defender_combatant_);
	}

	return *defender_combatant_;
}

// Given this harm_weight, are we better than this other context?
bool battle_context::better_attack(class battle_context& that, double harm_weight)
{
	return better_combat(
		get_attacker_combatant(),
		get_defender_combatant(),
		that.get_attacker_combatant(),
		that.get_defender_combatant(),
		harm_weight
	);
}

// Does combat A give us a better result than combat B?
bool battle_context::better_combat(const combatant& us_a,
		const combatant& them_a,
		const combatant& us_b,
		const combatant& them_b,
		double harm_weight)
{
	double a, b;

	// Compare: P(we kill them) - P(they kill us).
	a = them_a.hp_dist[0] - us_a.hp_dist[0] * harm_weight;
	b = them_b.hp_dist[0] - us_b.hp_dist[0] * harm_weight;

	if(a - b < -0.01) {
		return false;
	}

	if(a - b > 0.01) {
		return true;
	}

	// Add poison to calculations
	double poison_a_us = (us_a.poisoned) * game_config::poison_amount;
	double poison_a_them = (them_a.poisoned) * game_config::poison_amount;
	double poison_b_us = (us_b.poisoned) * game_config::poison_amount;
	double poison_b_them = (them_b.poisoned) * game_config::poison_amount;

	// Compare: damage to them - damage to us (average_hp replaces -damage)
	a = (us_a.average_hp() - poison_a_us) * harm_weight - (them_a.average_hp() - poison_a_them);
	b = (us_b.average_hp() - poison_b_us) * harm_weight - (them_b.average_hp() - poison_b_them);

	if(a - b < -0.01) {
		return false;
	}

	if(a - b > 0.01) {
		return true;
	}

	// All else equal: go for most damage.
	return them_a.average_hp() < them_b.average_hp();
}

int battle_context::choose_attacker_weapon(const unit& attacker,
		const unit& defender,
		const unit_map& units,
		const map_location& attacker_loc,
		const map_location& defender_loc,
		double harm_weight,
		int* defender_weapon,
		const combatant* prev_def)
{
	std::vector<unsigned int> choices;

	// What options does attacker have?
	unsigned int i;

	for(i = 0; i < attacker.attacks().size(); ++i) {
		const attack_type& att = attacker.attacks()[i];

		if(att.attack_weight() > 0) {
			choices.push_back(i);
		}
	}

	if(choices.empty()) {
		return -1;
	}

	if(choices.size() == 1) {
		*defender_weapon
				= choose_defender_weapon(attacker, defender, choices[0], units, attacker_loc, defender_loc, prev_def);
		const_attack_ptr def_weapon
				= *defender_weapon >= 0 ? defender.attacks()[*defender_weapon].shared_from_this() : nullptr;
		attacker_stats_.reset(new battle_context_unit_stats(
				attacker, attacker_loc, choices[0], true, defender, defender_loc, def_weapon, units));

		if(attacker_stats_->disable) {
			attacker_stats_.reset();
			return -1;
		}

		const attack_type& att = attacker.attacks()[choices[0]];
		defender_stats_.reset(new battle_context_unit_stats(
				defender, defender_loc, *defender_weapon, false, attacker, attacker_loc, att.shared_from_this(), units));

		return choices[0];
	}

	// Multiple options: simulate them, save best.
	std::unique_ptr<battle_context_unit_stats> best_att_stats(nullptr);
	std::unique_ptr<battle_context_unit_stats> best_def_stats(nullptr);

	std::unique_ptr<combatant> best_att_comb(nullptr);
	std::unique_ptr<combatant> best_def_comb(nullptr);

	for(i = 0; i < choices.size(); ++i) {
		const attack_type& att = attacker.attacks()[choices[i]];

		int def_weapon =
			choose_defender_weapon(attacker, defender, choices[i], units, attacker_loc, defender_loc, prev_def);

		// If that didn't simulate, do so now.
		if(!attacker_combatant_) {
			const_attack_ptr def = nullptr;

			if(def_weapon >= 0) {
				def = defender.attacks()[def_weapon].shared_from_this();
			}

			attacker_stats_.reset(new battle_context_unit_stats(
					attacker, attacker_loc, choices[i], true, defender, defender_loc, def, units));

			if(attacker_stats_->disable) {
				continue;
			}

			defender_stats_.reset(new battle_context_unit_stats(
					defender, defender_loc, def_weapon, false, attacker, attacker_loc, att.shared_from_this(), units));

			attacker_combatant_.reset(new combatant(*attacker_stats_));
			defender_combatant_.reset(new combatant(*defender_stats_, prev_def));

			attacker_combatant_->fight(*defender_combatant_);
		} else {
			if(attacker_stats_ != nullptr && attacker_stats_->disable) {
				continue;
			}
		}

		if(!best_att_comb ||
			better_combat(*attacker_combatant_, *defender_combatant_, *best_att_comb, *best_def_comb, harm_weight)
		) {
			best_att_comb = std::move(attacker_combatant_);
			best_def_comb = std::move(defender_combatant_);
			best_att_stats = std::move(attacker_stats_);
			best_def_stats = std::move(defender_stats_);
		}

		attacker_combatant_.reset();
		defender_combatant_.reset();
		attacker_stats_.reset();
		defender_stats_.reset();
	}

	attacker_combatant_ = std::move(best_att_comb);
	defender_combatant_ = std::move(best_def_comb);
	attacker_stats_ = std::move(best_att_stats);
	defender_stats_ = std::move(best_def_stats);

	// These currently mean the same thing, but assumptions like that have been broken before
	if(!defender_stats_ || !attacker_stats_) {
		return -1;
	}

	*defender_weapon = defender_stats_->attack_num;
	return attacker_stats_->attack_num;
}

/** @todo FIXME: Hand previous defender unit in here. */
int battle_context::choose_defender_weapon(const unit& attacker,
		const unit& defender,
		unsigned attacker_weapon,
		const unit_map& units,
		const map_location& attacker_loc,
		const map_location& defender_loc,
		const combatant* prev_def)
{
	VALIDATE(attacker_weapon < attacker.attacks().size(), _("An invalid attacker weapon got selected."));

	const attack_type& att = attacker.attacks()[attacker_weapon];
	std::vector<unsigned int> choices;

	// What options does defender have?
	unsigned int i;

	for(i = 0; i < defender.attacks().size(); ++i) {
		const attack_type& def = defender.attacks()[i];

		if(def.range() == att.range() && def.defense_weight() > 0) {
			choices.push_back(i);
		}
	}

	if(choices.empty()) {
		return -1;
	}

	if(choices.size() == 1) {
		const battle_context_unit_stats def_stats(
				defender, defender_loc, choices[0], false, attacker, attacker_loc, att.shared_from_this(), units);

		return (def_stats.disable) ? -1 : choices[0];
	}

	// Multiple options:
	// First pass : get the best weight and the minimum simple rating for this weight.
	// simple rating = number of blows * damage per blows (resistance taken in account) * cth * weight
	// Eligible attacks for defense should have a simple rating greater or equal to this weight.

	int min_rating = 0;
	{
		double max_weight = 0.0;

		for(i = 0; i < choices.size(); ++i) {
			const attack_type& def = defender.attacks()[choices[i]];

			if(def.defense_weight() >= max_weight) {
				const battle_context_unit_stats def_stats(defender, defender_loc, choices[i], false, attacker,
						attacker_loc, att.shared_from_this(), units);

				if(def_stats.disable) {
					continue;
				}

				max_weight = def.defense_weight();
				int rating = static_cast<int>(
						def_stats.num_blows * def_stats.damage * def_stats.chance_to_hit * def.defense_weight());

				if(def.defense_weight() > max_weight || rating < min_rating) {
					min_rating = rating;
				}
			}
		}
	}

	// Multiple options: simulate them, save best.
	for(i = 0; i < choices.size(); ++i) {
		const attack_type& def = defender.attacks()[choices[i]];

		auto att_stats = std::make_unique<battle_context_unit_stats>(
				attacker, attacker_loc, attacker_weapon, true, defender, defender_loc, def.shared_from_this(), units);

		auto def_stats = std::make_unique<battle_context_unit_stats>(
				defender, defender_loc, choices[i], false, attacker, attacker_loc, att.shared_from_this(), units);

		if(def_stats->disable) {
			continue;
		}

		auto att_comb = std::make_unique<combatant>(*att_stats);
		auto def_comb = std::make_unique<combatant>(*def_stats, prev_def);

		att_comb->fight(*def_comb);

		int simple_rating = static_cast<int>(
				def_stats->num_blows * def_stats->damage * def_stats->chance_to_hit * def.defense_weight());

		if(simple_rating >= min_rating &&
			(!attacker_combatant_ || better_combat(*def_comb, *att_comb, *defender_combatant_, *attacker_combatant_, 1.0))
		) {
			attacker_combatant_ = std::move(att_comb);
			defender_combatant_ = std::move(def_comb);
			attacker_stats_ = std::move(att_stats);
			defender_stats_ = std::move(def_stats);
		}
	}

	return defender_stats_ ? defender_stats_->attack_num : -1;
}


// ==================================================================================
// HELPERS
// ==================================================================================

namespace
{
void refresh_weapon_index(int& weap_index, const std::string& weap_id, attack_itors attacks)
{
	// No attacks to choose from.
	if(attacks.empty()) {
		weap_index = -1;
		return;
	}

	// The currently selected attack fits.
	if(weap_index >= 0 && weap_index < static_cast<int>(attacks.size()) && attacks[weap_index].id() == weap_id) {
		return;
	}

	// Look up the weapon by id.
	if(!weap_id.empty()) {
		for(int i = 0; i < static_cast<int>(attacks.size()); ++i) {
			if(attacks[i].id() == weap_id) {
				weap_index = i;
				return;
			}
		}
	}

	// Lookup has failed.
	weap_index = -1;
	return;
}

/** Helper class for performing an attack. */
class attack
{
public:
	attack(const map_location& attacker,
			const map_location& defender,
			int attack_with,
			int defend_with,
			bool update_display = true);

	void perform();

private:
	class attack_end_exception
	{
	};

	bool perform_hit(bool, statistics::attack_context&);
	void fire_event(const std::string& n);
	void refresh_bc();

	/** Structure holding unit info used in the attack action. */
	struct unit_info
	{
		const map_location loc_;
		int weapon_;
		unit_map& units_;
		std::size_t id_; /**< unit.underlying_id() */
		std::string weap_id_;
		int orig_attacks_;
		int n_attacks_; /**< Number of attacks left. */
		int cth_;
		int damage_;
		int xp_;

		unit_info(const map_location& loc, int weapon, unit_map& units);
		unit& get_unit();
		bool valid();

		std::string dump();
	};

	/**
	 * Used in perform_hit to confirm a replay is in sync.
	 * Check OOS_error_ after this method, true if error detected.
	 */
	void check_replay_attack_result(bool&, int, int&, config, unit_info&);

	void unit_killed(
			unit_info&, unit_info&, const battle_context_unit_stats*&, const battle_context_unit_stats*&, bool);

	std::unique_ptr<battle_context> bc_;

	const battle_context_unit_stats* a_stats_;
	const battle_context_unit_stats* d_stats_;

	int abs_n_attack_, abs_n_defend_;
	// update_att_fog_ is not used, other than making some code simpler.
	bool update_att_fog_, update_def_fog_, update_minimap_;

	unit_info a_, d_;
	unit_map& units_;
	std::ostringstream errbuf_;

	bool update_display_;
	bool OOS_error_;

	bool use_prng_;

	std::vector<bool> prng_attacker_;
	std::vector<bool> prng_defender_;
};

attack::unit_info::unit_info(const map_location& loc, int weapon, unit_map& units)
	: loc_(loc)
	, weapon_(weapon)
	, units_(units)
	, id_()
	, weap_id_()
	, orig_attacks_(0)
	, n_attacks_(0)
	, cth_(0)
	, damage_(0)
	, xp_(0)
{
	unit_map::iterator i = units_.find(loc_);
	if(!i.valid()) {
		return;
	}

	id_ = i->underlying_id();
}

unit& attack::unit_info::get_unit()
{
	unit_map::iterator i = units_.find(loc_);
	assert(i.valid() && i->underlying_id() == id_);
	return *i;
}

bool attack::unit_info::valid()
{
	unit_map::iterator i = units_.find(loc_);
	return i.valid() && i->underlying_id() == id_;
}

std::string attack::unit_info::dump()
{
	std::stringstream s;
	s << get_unit().type_id() << " (" << loc_.wml_x() << ',' << loc_.wml_y() << ')';
	return s.str();
}

attack::attack(const map_location& attacker,
		const map_location& defender,
		int attack_with,
		int defend_with,
		bool update_display)
	: bc_(nullptr)
	, a_stats_(nullptr)
	, d_stats_(nullptr)
	, abs_n_attack_(0)
	, abs_n_defend_(0)
	, update_att_fog_(false)
	, update_def_fog_(false)
	, update_minimap_(false)
	, a_(attacker, attack_with, resources::gameboard->units())
	, d_(defender, defend_with, resources::gameboard->units())
	, units_(resources::gameboard->units())
	, errbuf_()
	, update_display_(update_display)
	, OOS_error_(false)

	//new experimental prng mode.
	, use_prng_(preferences::get("use_prng") == "yes" && randomness::generator->is_networked() == false)
{
	if(use_prng_) {
		std::cerr << "Using experimental PRNG for combat\n";
	}
}

void attack::fire_event(const std::string& n)
{
	LOG_NG << "firing " << n << " event\n";

	// prepare the event data for weapon filtering
	config ev_data;
	config& a_weapon_cfg = ev_data.add_child("first");
	config& d_weapon_cfg = ev_data.add_child("second");

	// Need these to ensure weapon filters work correctly
	boost::optional<attack_type::specials_context_t> a_ctx, d_ctx;

	if(a_stats_->weapon != nullptr && a_.valid()) {
		if(d_stats_->weapon != nullptr && d_.valid()) {
			a_ctx.emplace(a_stats_->weapon->specials_context(nullptr, nullptr, a_.loc_, d_.loc_, true, d_stats_->weapon));
		} else {
			a_ctx.emplace(a_stats_->weapon->specials_context(nullptr, a_.loc_, true));
		}
		a_stats_->weapon->write(a_weapon_cfg);
	}

	if(d_stats_->weapon != nullptr && d_.valid()) {
		if(a_stats_->weapon != nullptr && a_.valid()) {
			d_ctx.emplace(d_stats_->weapon->specials_context(nullptr, nullptr, d_.loc_, a_.loc_, false, a_stats_->weapon));
		} else {
			d_ctx.emplace(d_stats_->weapon->specials_context(nullptr, d_.loc_, false));
		}
		d_stats_->weapon->write(d_weapon_cfg);
	}

	if(a_weapon_cfg["name"].empty()) {
		a_weapon_cfg["name"] = "none";
	}

	if(d_weapon_cfg["name"].empty()) {
		d_weapon_cfg["name"] = "none";
	}

	if(n == "attack_end") {
		// We want to fire attack_end event in any case! Even if one of units was removed by WML.
		resources::game_events->pump().fire(n, a_.loc_, d_.loc_, ev_data);
		return;
	}

	// damage_inflicted is set in these two events.
	// TODO: should we set this value from unit_info::damage, or continue using the WML variable?
	if(n == "attacker_hits" || n == "defender_hits") {
		ev_data["damage_inflicted"] = resources::gamedata->get_variable("damage_inflicted");
	}

	const int defender_side = d_.get_unit().side();

	bool wml_aborted;
	std::tie(std::ignore, wml_aborted) = resources::game_events->pump().fire(n,
		game_events::entity_location(a_.loc_, a_.id_),
		game_events::entity_location(d_.loc_, d_.id_), ev_data);

	// The event could have killed either the attacker or
	// defender, so we have to make sure they still exist.
	refresh_bc();

	if(wml_aborted || !a_.valid() || !d_.valid()
		|| !resources::gameboard->get_team(a_.get_unit().side()).is_enemy(d_.get_unit().side())
	) {
		actions::recalculate_fog(defender_side);

		fire_event("attack_end");
		throw attack_end_exception();
	}
}

void attack::refresh_bc()
{
	// Fix index of weapons.
	if(a_.valid()) {
		refresh_weapon_index(a_.weapon_, a_.weap_id_, a_.get_unit().attacks());
	}

	if(d_.valid()) {
		refresh_weapon_index(d_.weapon_, d_.weap_id_, d_.get_unit().attacks());
	}

	if(!a_.valid() || !d_.valid()) {
		// Fix pointer to weapons.
		const_cast<battle_context_unit_stats*>(a_stats_)->weapon
				= a_.valid() && a_.weapon_ >= 0 ? a_.get_unit().attacks()[a_.weapon_].shared_from_this() : nullptr;

		const_cast<battle_context_unit_stats*>(d_stats_)->weapon
				= d_.valid() && d_.weapon_ >= 0 ? d_.get_unit().attacks()[d_.weapon_].shared_from_this() : nullptr;

		return;
	}

	bc_.reset(new battle_context(units_, a_.loc_, d_.loc_, a_.weapon_, d_.weapon_));

	a_stats_ = &bc_->get_attacker_stats();
	d_stats_ = &bc_->get_defender_stats();

	a_.cth_ = a_stats_->chance_to_hit;
	d_.cth_ = d_stats_->chance_to_hit;
	a_.damage_ = a_stats_->damage;
	d_.damage_ = d_stats_->damage;
}

bool attack::perform_hit(bool attacker_turn, statistics::attack_context& stats)
{
	unit_info& attacker = attacker_turn ? a_ : d_;
	unit_info& defender = attacker_turn ? d_ : a_;

	// NOTE: we need to use a reference-to-pointer here so a_stats_ and d_stats_ can be
	// modified without. Using a pointer directly would render them invalid when that happened.
	const battle_context_unit_stats*& attacker_stats = attacker_turn ? a_stats_ : d_stats_;
	const battle_context_unit_stats*& defender_stats = attacker_turn ? d_stats_ : a_stats_;

	int& abs_n = attacker_turn ? abs_n_attack_ : abs_n_defend_;
	bool& update_fog = attacker_turn ? update_def_fog_ : update_att_fog_;

	int ran_num;
        
	if(use_prng_) {

		std::vector<bool>& prng_seq = attacker_turn ? prng_attacker_ : prng_defender_;

		if(prng_seq.empty()) {
			const int ntotal = attacker.cth_*attacker.n_attacks_;
			int num_hits = ntotal/100;
			const int additional_hit_chance = ntotal%100;
			if(additional_hit_chance > 0 && randomness::generator->get_random_int(0, 99) < additional_hit_chance) {
				++num_hits;
			}

			std::vector<int> indexes;
			for(int i = 0; i != attacker.n_attacks_; ++i) {
				prng_seq.push_back(false);
				indexes.push_back(i);
			}

			for(int i = 0; i != num_hits; ++i) {
				int n = randomness::generator->get_random_int(0, static_cast<int>(indexes.size())-1);
				prng_seq[indexes[n]] = true;
				indexes.erase(indexes.begin() + n);
			}
		}

		bool does_hit = prng_seq.back();
		prng_seq.pop_back();
		ran_num = does_hit ? 0 : 99;
	} else {
		ran_num = randomness::generator->get_random_int(0, 99);
	}
	bool hits = (ran_num < attacker.cth_);

	int damage = 0;
	if(hits) {
		damage = attacker.damage_;
		resources::gamedata->get_variable("damage_inflicted") = damage;
	}

	// Make sure that if we're serializing a game here,
	// we got the same results as the game did originally.
	const config local_results {"chance", attacker.cth_, "hits", hits, "damage", damage};

	config replay_results;
	bool equals_replay = checkup_instance->local_checkup(local_results, replay_results);

	if(!equals_replay) {
		check_replay_attack_result(hits, ran_num, damage, replay_results, attacker);
	}

	// can do no more damage than the defender has hitpoints
	int damage_done = std::min<int>(defender.get_unit().hitpoints(), attacker.damage_);

	// expected damage = damage potential * chance to hit (as a percentage)
	double expected_damage = damage_done * attacker.cth_ * 0.01;

	if(attacker_turn) {
		stats.attack_expected_damage(expected_damage, 0);
	} else {
		stats.attack_expected_damage(0, expected_damage);
	}

	int drains_damage = 0;
	if(hits && attacker_stats->drains) {
		drains_damage = damage_done * attacker_stats->drain_percent / 100 + attacker_stats->drain_constant;

		// don't drain so much that the attacker gets more than his maximum hitpoints
		drains_damage =
			std::min<int>(drains_damage, attacker.get_unit().max_hitpoints() - attacker.get_unit().hitpoints());

		// if drain is negative, don't allow drain to kill the attacker
		drains_damage = std::max<int>(drains_damage, 1 - attacker.get_unit().hitpoints());
	}

	if(update_display_) {
		std::ostringstream float_text;
		std::vector<std::string> extra_hit_sounds;

		if(hits) {
			const unit& defender_unit = defender.get_unit();
			if(attacker_stats->poisons && !defender_unit.get_state(unit::STATE_POISONED)) {
				float_text << (defender_unit.gender() == unit_race::FEMALE ? _("female^poisoned") : _("poisoned"))
						   << '\n';

				extra_hit_sounds.push_back(game_config::sounds::status::poisoned);
			}

			if(attacker_stats->slows && !defender_unit.get_state(unit::STATE_SLOWED)) {
				float_text << (defender_unit.gender() == unit_race::FEMALE ? _("female^slowed") : _("slowed")) << '\n';

				extra_hit_sounds.push_back(game_config::sounds::status::slowed);
			}

			if(attacker_stats->petrifies) {
				float_text << (defender_unit.gender() == unit_race::FEMALE ? _("female^petrified") : _("petrified"))
						   << '\n';

				extra_hit_sounds.push_back(game_config::sounds::status::petrified);
			}
		}

		unit_display::unit_attack(
			game_display::get_singleton(),
			*resources::gameboard,
			attacker.loc_, defender.loc_,
			damage,
			*attacker_stats->weapon, defender_stats->weapon,
			abs_n, float_text.str(), drains_damage, "",
			&extra_hit_sounds
		);
	}

	bool dies = defender.get_unit().take_hit(damage);
	LOG_NG << "defender took " << damage << (dies ? " and died\n" : "\n");

	if(attacker_turn) {
		stats.attack_result(hits
			? (dies
				? statistics::attack_context::KILLS
				: statistics::attack_context::HITS)
			: statistics::attack_context::MISSES, damage_done, drains_damage
		);
	} else {
		stats.defend_result(hits
			? (dies
				? statistics::attack_context::KILLS
				: statistics::attack_context::HITS)
			: statistics::attack_context::MISSES, damage_done, drains_damage
		);
	}

	replay_results.clear();

	// There was also a attribute cfg["unit_hit"] which was never used so i deleted.
	equals_replay = checkup_instance->local_checkup(config{"dies", dies}, replay_results);

	if(!equals_replay) {
		bool results_dies = replay_results["dies"].to_bool();

		errbuf_ << "SYNC: In attack " << a_.dump() << " vs " << d_.dump() << ": the data source says the "
				<< (attacker_turn ? "defender" : "attacker") << ' ' << (results_dies ? "perished" : "survived")
				<< " while in-game calculations show it " << (dies ? "perished" : "survived")
				<< " (over-riding game calculations with data source results)\n";

		dies = results_dies;

		// Set hitpoints to 0 so later checks don't invalidate the death.
		if(results_dies) {
			defender.get_unit().set_hitpoints(0);
		}

		OOS_error_ = true;
	}

	if(hits) {
		try {
			fire_event(attacker_turn ? "attacker_hits" : "defender_hits");
		} catch(const attack_end_exception&) {
			refresh_bc();
			return false;
		}
	} else {
		try {
			fire_event(attacker_turn ? "attacker_misses" : "defender_misses");
		} catch(const attack_end_exception&) {
			refresh_bc();
			return false;
		}
	}

	refresh_bc();

	bool attacker_dies = false;

	if(drains_damage > 0) {
		attacker.get_unit().heal(drains_damage);
	} else if(drains_damage < 0) {
		attacker_dies = attacker.get_unit().take_hit(-drains_damage);
	}

	if(dies) {
		unit_killed(attacker, defender, attacker_stats, defender_stats, false);
		update_fog = true;
	}

	if(attacker_dies) {
		unit_killed(defender, attacker, defender_stats, attacker_stats, true);
		(attacker_turn ? update_att_fog_ : update_def_fog_) = true;
	}

	if(dies) {
		update_minimap_ = true;
		return false;
	}

	if(hits) {
		unit& defender_unit = defender.get_unit();

		if(attacker_stats->poisons && !defender_unit.get_state(unit::STATE_POISONED)) {
			defender_unit.set_state(unit::STATE_POISONED, true);
			LOG_NG << "defender poisoned\n";
		}

		if(attacker_stats->slows && !defender_unit.get_state(unit::STATE_SLOWED)) {
			defender_unit.set_state(unit::STATE_SLOWED, true);
			update_fog = true;
			defender.damage_ = defender_stats->slow_damage;
			LOG_NG << "defender slowed\n";
		}

		// If the defender is petrified, the fight stops immediately
		if(attacker_stats->petrifies) {
			defender_unit.set_state(unit::STATE_PETRIFIED, true);
			update_fog = true;
			attacker.n_attacks_ = 0;
			defender.n_attacks_ = -1; // Petrified.
			resources::game_events->pump().fire("petrified", defender.loc_, attacker.loc_);
			refresh_bc();
		}
	}

	// Delay until here so that poison and slow go through
	if(attacker_dies) {
		update_minimap_ = true;
		return false;
	}

	--attacker.n_attacks_;
	return true;
}

void attack::unit_killed(unit_info& attacker,
		unit_info& defender,
		const battle_context_unit_stats*& attacker_stats,
		const battle_context_unit_stats*& defender_stats,
		bool drain_killed)
{
	attacker.xp_ = game_config::kill_xp(defender.get_unit().level());
	defender.xp_ = 0;


	game_events::entity_location death_loc(defender.loc_, defender.id_);
	game_events::entity_location attacker_loc(attacker.loc_, attacker.id_);

	std::string undead_variation = defender.get_unit().undead_variation();

	fire_event("attack_end");
	refresh_bc();

	// Get weapon info for last_breath and die events.
	config dat;
	config a_weapon_cfg = attacker_stats->weapon && attacker.valid() ? attacker_stats->weapon->to_config() : config();
	config d_weapon_cfg = defender_stats->weapon && defender.valid() ? defender_stats->weapon->to_config() : config();

	if(a_weapon_cfg["name"].empty()) {
		a_weapon_cfg["name"] = "none";
	}

	if(d_weapon_cfg["name"].empty()) {
		d_weapon_cfg["name"] = "none";
	}

	dat.add_child("first", d_weapon_cfg);
	dat.add_child("second", a_weapon_cfg);

	resources::game_events->pump().fire("last_breath", death_loc, attacker_loc, dat);
	refresh_bc();

	// WML has invalidated the dying unit, abort.
	if(!defender.valid() || defender.get_unit().hitpoints() > 0) {
		return;
	}

	if(!attacker.valid()) {
		unit_display::unit_die(
			defender.loc_,
			defender.get_unit(),
			nullptr,
			defender_stats->weapon
		);
	} else {
		unit_display::unit_die(
			defender.loc_,
			defender.get_unit(),
			attacker_stats->weapon,
			defender_stats->weapon,
			attacker.loc_,
			&attacker.get_unit()
		);
	}

	resources::game_events->pump().fire("die", death_loc, attacker_loc, dat);
	refresh_bc();

	if(!defender.valid() || defender.get_unit().hitpoints() > 0) {
		// WML has invalidated the dying unit, abort
		return;
	}

	units_.erase(defender.loc_);
	resources::whiteboard->on_kill_unit();

	// Plague units make new units on the target hex.
	if(attacker.valid() && attacker_stats->plagues && !drain_killed) {
		LOG_NG << "trying to reanimate " << attacker_stats->plague_type << '\n';

		if(const unit_type* reanimator = unit_types.find(attacker_stats->plague_type)) {
			LOG_NG << "found unit type:" << reanimator->id() << '\n';

			unit_ptr newunit = unit::create(*reanimator, attacker.get_unit().side(), true, unit_race::MALE);
			newunit->set_attacks(0);
			newunit->set_movement(0, true);
			newunit->set_facing(map_location::get_opposite_dir(attacker.get_unit().facing()));

			// Apply variation
			if(undead_variation != "null") {
				config mod;
				config& variation = mod.add_child("effect");
				variation["apply_to"] = "variation";
				variation["name"] = undead_variation;
				newunit->add_modification("variation", mod);
				newunit->heal_fully();
			}

			newunit->set_location(death_loc);
			units_.insert(newunit);

			game_events::entity_location reanim_loc(defender.loc_, newunit->underlying_id());
			resources::game_events->pump().fire("unit_placed", reanim_loc);

			preferences::encountered_units().insert(newunit->type_id());
		}
	} else {
		LOG_NG << "unit not reanimated\n";
	}
}

void attack::perform()
{
	// Stop the user from issuing any commands while the units are fighting.
	const events::command_disabler disable_commands;

	if(!a_.valid() || !d_.valid()) {
		return;
	}

	// no attack weapon => stop here and don't attack
	if(a_.weapon_ < 0) {
		a_.get_unit().set_attacks(a_.get_unit().attacks_left() - 1);
		a_.get_unit().set_movement(-1, true);
		return;
	}

	if(a_.get_unit().attacks_left() <= 0) {
		LOG_NG << "attack::perform(): not enough ap.\n";
		return;
	}

	a_.get_unit().set_facing(a_.loc_.get_relative_dir(d_.loc_));
	d_.get_unit().set_facing(d_.loc_.get_relative_dir(a_.loc_));

	a_.get_unit().set_attacks(a_.get_unit().attacks_left() - 1);

	VALIDATE(a_.weapon_ < static_cast<int>(a_.get_unit().attacks().size()),
			_("An invalid attacker weapon got selected."));

	a_.get_unit().set_movement(a_.get_unit().movement_left() - a_.get_unit().attacks()[a_.weapon_].movement_used(), true);
	a_.get_unit().set_state(unit::STATE_NOT_MOVED, false);
	a_.get_unit().set_resting(false);
	d_.get_unit().set_resting(false);

	// If the attacker was invisible, she isn't anymore!
	a_.get_unit().set_state(unit::STATE_UNCOVERED, true);

	bc_.reset(new battle_context(units_, a_.loc_, d_.loc_, a_.weapon_, d_.weapon_));

	a_stats_ = &bc_->get_attacker_stats();
	d_stats_ = &bc_->get_defender_stats();

	if(a_stats_->disable) {
		LOG_NG << "attack::perform(): tried to attack with a disabled attack.\n";
		return;
	}

	if(a_stats_->weapon) {
		a_.weap_id_ = a_stats_->weapon->id();
	}

	if(d_stats_->weapon) {
		d_.weap_id_ = d_stats_->weapon->id();
	}

	try {
		fire_event("attack");
	} catch(const attack_end_exception&) {
		return;
	}

	refresh_bc();

	DBG_NG << "getting attack statistics\n";
	statistics::attack_context attack_stats(
			a_.get_unit(), d_.get_unit(), a_stats_->chance_to_hit, d_stats_->chance_to_hit);

	a_.orig_attacks_ = a_stats_->num_blows;
	d_.orig_attacks_ = d_stats_->num_blows;
	a_.n_attacks_ = a_.orig_attacks_;
	d_.n_attacks_ = d_.orig_attacks_;
	a_.xp_ = game_config::combat_xp(d_.get_unit().level());
	d_.xp_ = game_config::combat_xp(a_.get_unit().level());

	bool defender_strikes_first = (d_stats_->firststrike && !a_stats_->firststrike);
	unsigned int rounds = std::max<unsigned int>(a_stats_->rounds, d_stats_->rounds) - 1;
	const int defender_side = d_.get_unit().side();

	LOG_NG << "Fight: (" << a_.loc_ << ") vs (" << d_.loc_ << ") ATT: " << a_stats_->weapon->name() << " "
		   << a_stats_->damage << "-" << a_stats_->num_blows << "(" << a_stats_->chance_to_hit
		   << "%) vs DEF: " << (d_stats_->weapon ? d_stats_->weapon->name() : "none") << " " << d_stats_->damage << "-"
		   << d_stats_->num_blows << "(" << d_stats_->chance_to_hit << "%)"
		   << (defender_strikes_first ? " defender first-strike" : "") << "\n";

	// Play the pre-fight animation
	unit_display::unit_draw_weapon(a_.loc_, a_.get_unit(), a_stats_->weapon, d_stats_->weapon, d_.loc_, &d_.get_unit());

	for(;;) {
		DBG_NG << "start of attack loop...\n";
		++abs_n_attack_;

		if(a_.n_attacks_ > 0 && !defender_strikes_first) {
			if(!perform_hit(true, attack_stats)) {
				DBG_NG << "broke from attack loop on attacker turn\n";
				break;
			}
		}

		// If the defender got to strike first, they use it up here.
		defender_strikes_first = false;
		++abs_n_defend_;

		if(d_.n_attacks_ > 0) {
			if(!perform_hit(false, attack_stats)) {
				DBG_NG << "broke from attack loop on defender turn\n";
				break;
			}
		}

		// Continue the fight to death; if one of the units got petrified,
		// either n_attacks or n_defends is -1
		if(rounds > 0 && d_.n_attacks_ == 0 && a_.n_attacks_ == 0) {
			a_.n_attacks_ = a_.orig_attacks_;
			d_.n_attacks_ = d_.orig_attacks_;
			--rounds;
			defender_strikes_first = (d_stats_->firststrike && !a_stats_->firststrike);
		}

		if(a_.n_attacks_ <= 0 && d_.n_attacks_ <= 0) {
			fire_event("attack_end");
			refresh_bc();
			break;
		}
	}

	// Set by attacker_hits and defender_hits events.
	resources::gamedata->clear_variable("damage_inflicted");

	if(update_def_fog_) {
		actions::recalculate_fog(defender_side);
	}

	if(a_.valid()) {
		unit& u = a_.get_unit();
		u.anim_comp().set_standing();
		u.set_experience(u.experience() + a_.xp_);
	}

	if(d_.valid()) {
		unit& u = d_.get_unit();
		u.anim_comp().set_standing();
		u.set_experience(u.experience() + d_.xp_);
	}

	unit_display::unit_sheath_weapon(a_.loc_, a_.valid() ? &a_.get_unit() : nullptr, a_stats_->weapon, d_stats_->weapon,
			d_.loc_, d_.valid() ? &d_.get_unit() : nullptr);


	if(OOS_error_) {
		replay::process_error(errbuf_.str());
	}
}

void attack::check_replay_attack_result(
		bool& hits, int ran_num, int& damage, config replay_results, unit_info& attacker)
{
	int results_chance = replay_results["chance"];
	bool results_hits = replay_results["hits"].to_bool();
	int results_damage = replay_results["damage"];

#if 0
	errbuf_ << "SYNC: In attack " << a_.dump() << " vs " << d_.dump()
	<< " replay data differs from local calculated data:"
	<< " chance to hit in data source: " << results_chance
	<< " chance to hit in calculated:  " << attacker.cth_
	<< " chance to hit in data source: " << results_chance
	<< " chance to hit in calculated:  " << attacker.cth_
	;

	attacker.cth_ = results_chance;
	hits = results_hits;
	damage = results_damage;

	OOS_error_ = true;
#endif

	if(results_chance != attacker.cth_) {
		errbuf_ << "SYNC: In attack " << a_.dump() << " vs " << d_.dump()
				<< ": chance to hit is inconsistent. Data source: " << results_chance
				<< "; Calculation: " << attacker.cth_ << " (over-riding game calculations with data source results)\n";
		attacker.cth_ = results_chance;
		OOS_error_ = true;
	}

	if(results_hits != hits) {
		errbuf_ << "SYNC: In attack " << a_.dump() << " vs " << d_.dump() << ": the data source says the hit was "
				<< (results_hits ? "successful" : "unsuccessful") << ", while in-game calculations say the hit was "
				<< (hits ? "successful" : "unsuccessful") << " random number: " << ran_num << " = " << (ran_num % 100)
				<< "/" << results_chance << " (over-riding game calculations with data source results)\n";
		hits = results_hits;
		OOS_error_ = true;
	}

	if(results_damage != damage) {
		errbuf_ << "SYNC: In attack " << a_.dump() << " vs " << d_.dump() << ": the data source says the hit did "
				<< results_damage << " damage, while in-game calculations show the hit doing " << damage
				<< " damage (over-riding game calculations with data source results)\n";
		damage = results_damage;
		OOS_error_ = true;
	}
}
} // end anonymous namespace


// ==================================================================================
// FREE-STANDING FUNCTIONS
// ==================================================================================

void attack_unit(const map_location& attacker,
		const map_location& defender,
		int attack_with,
		int defend_with,
		bool update_display)
{
	attack dummy(attacker, defender, attack_with, defend_with, update_display);
	dummy.perform();
}

void attack_unit_and_advance(const map_location& attacker,
		const map_location& defender,
		int attack_with,
		int defend_with,
		bool update_display,
		const ai::unit_advancements_aspect& ai_advancement)
{
	attack_unit(attacker, defender, attack_with, defend_with, update_display);

	unit_map::const_iterator atku = resources::gameboard->units().find(attacker);
	if(atku != resources::gameboard->units().end()) {
		advance_unit_at(advance_unit_params(attacker).ai_advancements(ai_advancement));
	}

	unit_map::const_iterator defu = resources::gameboard->units().find(defender);
	if(defu != resources::gameboard->units().end()) {
		advance_unit_at(advance_unit_params(defender).ai_advancements(ai_advancement));
	}
}

//integrate active_on in leadership ability
int under_leadership(const unit_map& units, const map_location& loc, bool attacker, const_attack_ptr weapon, const_attack_ptr opp_weapon)
{
	const unit_map::const_iterator un = units.find(loc);
	if(un == units.end()) {
		return 0;
	}

	unit_ability_list abil = un->get_abilities("leadership", weapon, opp_weapon);
	for(unit_ability_list::iterator i = abil.begin(); i != abil.end();) {
             const std::string& active_on = (*i->first)["active_on"];
            if(!(active_on.empty() || (attacker && active_on == "offense") || (!attacker && active_on == "defense"))){
                i = abil.erase(i);
    } else {
        ++i;
        }
    }
	if(!abil.empty()) {
		unit_abilities::effect leader_effect(abil, 0, false);
		return leader_effect.get_composite_value();
	}
    return 0;
}

bool unit::abilities_filter_matches(const config& cfg, bool attacker, int res) const
{
	if(!(cfg["active_on"].empty() || (attacker && cfg["active_on"] == "offense") || (!attacker && cfg["active_on"] == "defense"))) {
		return false;
	}

	if(!unit_abilities::filter_base_matches(cfg, res)) {
		return false;
	}

	return true;
}

//functions for emulate weapon specials.
//filter opponent and affect self/opponent/both option.
bool unit::ability_filter_opponent(const std::string& ability,const config& cfg,const map_location& loc) const
{
	const config &filter = cfg.child("filter_opponent");
	if (!filter) return true;
	return unit_filter(vconfig(filter)).set_use_flat_tod(ability == "illuminates").matches(*this, loc);
}

bool leadership_affects_self(const std::string& ability,const unit_map& units, const map_location& loc, const_attack_ptr weapon,const_attack_ptr opp_weapon)
{
	const unit_map::const_iterator un = units.find(loc);
	if(un == units.end()) {
		return false;
	}

     unit_ability_list abil = un->get_abilities(ability, weapon, opp_weapon);
     for(unit_ability_list::iterator i = abil.begin(); i != abil.end();) {
              const std::string& apply_to = (*i->first)["apply_to"];
            if(!(apply_to.empty()||apply_to == "both"||apply_to == "under")) {
                return false;
     } else {
         return true;
         }
         ++i;
         }
     return false;
}

bool leadership_affects_opponent(const std::string& ability,const unit_map& units, const map_location& loc, const_attack_ptr weapon,const_attack_ptr opp_weapon)
{
	const unit_map::const_iterator un = units.find(loc);
	if(un == units.end()) {
		return false;
	}

     unit_ability_list abil = un->get_abilities(ability, weapon, opp_weapon);
     for(unit_ability_list::iterator i = abil.begin(); i != abil.end();) {
              const std::string& apply_to = (*i->first)["apply_to"];
            if(apply_to.empty()||!(apply_to == "both"||apply_to == "opponent")) {
                return false;
     } else {
         return true;
         }
         ++i;
         }
     return false;
}

//sub function for emulate chance_to_hit,damage drains and attacks special.
std::pair<int, bool> ability_leadership(const std::string& ability,const unit_map& units, const map_location& loc, const map_location& opp_loc, bool attacker, int abil_value, const_attack_ptr weapon, const_attack_ptr opp_weapon)
{
	const unit_map::const_iterator un = units.find(loc);
	const unit_map::const_iterator up = units.find(opp_loc);
	if(un == units.end()) {
		return {abil_value, false};
	}
	
	bool backstab_pos = false;
	unit_ability_list abil = un->get_abilities(ability, weapon, opp_weapon);
	for(unit_ability_list::iterator i = abil.begin(); i != abil.end();) {
            const config &filter = (*i->first).child("filter_opponent");
            bool show_result = false;
            if (up == units.end() && !filter){
                    show_result = un->abilities_filter_matches(*i->first, attacker, abil_value);
            } else if (up == units.end() && filter){
                return {abil_value, false};
                } else {
                    backstab_pos = attacker && backstab_check(loc, opp_loc, units, resources::gameboard->teams());
                    show_result = !(!un->abilities_filter_matches(*i->first, attacker, abil_value) || !up->ability_filter_opponent(ability, *i->first, opp_loc));
                    }

            if(!show_result) {
                i = abil.erase(i);
                } else {
                    ++i;
            }
    }
	if(!abil.empty()) {
            unit_abilities::effect leader_effect(abil, abil_value, backstab_pos);
            return {leader_effect.get_composite_value(), true};
    }
    return {abil_value, false};
}

//sub function for wmulate boolean special(slow, poison...)
bool bool_leadership(const std::string& ability,const unit_map& units, const map_location& loc, const map_location& opp_loc, bool attacker, const_attack_ptr weapon, const_attack_ptr opp_weapon)
{
	const unit_map::const_iterator un = units.find(loc);
	const unit_map::const_iterator up = units.find(opp_loc);
	if(un == units.end() || up == units.end()) {
		return false;
	}

	unit_ability_list abil = un->get_abilities(ability, weapon, opp_weapon);
	for(unit_ability_list::iterator i = abil.begin(); i != abil.end();) {
            const std::string& active_on = (*i->first)["active_on"];
            if(!(active_on.empty() || (attacker && active_on == "offense") || (!attacker && active_on == "defense")) || !up->ability_filter_opponent(ability, *i->first, opp_loc)) {
                i = abil.erase(i);
                } else {
                    ++i;
            }
    }
	if(!abil.empty()) {
            return true;
    }
    return false;
}

//emulate boolean special for self/adjacent and/or opponent.
bool attack_type::bool_ability(const std::string& ability) const {

    bool abil_bool= get_special_bool(ability);
    const unit_map& units = display::get_singleton()->get_units();
            if(leadership_affects_self(ability, units, self_loc_, shared_from_this(), other_attack_)){
            abil_bool = bool_leadership(ability, units, self_loc_, other_loc_, is_attacker_, shared_from_this(), other_attack_);
    }
     if(leadership_affects_opponent(ability, units, other_loc_, other_attack_, shared_from_this())) {
            abil_bool = bool_leadership(ability, units, other_loc_, self_loc_, !is_attacker_, other_attack_, shared_from_this());

    }
   return abil_bool;
}

//emulate numerical special for self/adjacent and/or opponent.
std::pair<int, bool> attack_type::combat_ability(const std::string& ability, int abil_value) const {
    const unit_map& units = display::get_singleton()->get_units();
            if(leadership_affects_self(ability, units, self_loc_, shared_from_this(), other_attack_)){
            return ability_leadership(ability, units, self_loc_, other_loc_, is_attacker_, abil_value, shared_from_this(), other_attack_);
    }
     if(leadership_affects_opponent(ability, units, other_loc_, other_attack_, shared_from_this())) {
            return ability_leadership(ability, units, other_loc_,self_loc_, !is_attacker_, abil_value, other_attack_, shared_from_this());

    }
   return {abil_value, false};
}
//end of emulate weapon special functions.

int combat_modifier(const unit_map& units,
		const gamemap& map,
		const map_location& loc,
		unit_type::ALIGNMENT alignment,
		bool is_fearless)
{
	const tod_manager& tod_m = *resources::tod_manager;
	int lawful_bonus = tod_m.get_illuminated_time_of_day(units, map, loc).lawful_bonus;
	return generic_combat_modifier(lawful_bonus, alignment, is_fearless);
}

int generic_combat_modifier(int lawful_bonus, unit_type::ALIGNMENT alignment, bool is_fearless)
{
	int bonus;

	switch(alignment.v) {
	case unit_type::ALIGNMENT::LAWFUL:
		bonus = lawful_bonus;
		break;
	case unit_type::ALIGNMENT::NEUTRAL:
		bonus = 0;
		break;
	case unit_type::ALIGNMENT::CHAOTIC:
		bonus = -lawful_bonus;
		break;
	case unit_type::ALIGNMENT::LIMINAL:
		bonus = -std::abs(lawful_bonus);
		break;
	default:
		bonus = 0;
	}

	if(is_fearless) {
		bonus = std::max<int>(bonus, 0);
	}

	return bonus;
}

bool backstab_check(const map_location& attacker_loc,
		const map_location& defender_loc,
		const unit_map& units,
		const std::vector<team>& teams)
{
	const unit_map::const_iterator defender = units.find(defender_loc);
	if(defender == units.end()) {
		return false; // No defender
	}

	adjacent_loc_array_t adj;
	get_adjacent_tiles(defender_loc, adj.data());

	unsigned i;

	for(i = 0; i < adj.size(); ++i) {
		if(adj[i] == attacker_loc) {
			break;
		}
	}

	if(i >= 6) {
		return false; // Attack not from adjacent location
	}

	const unit_map::const_iterator opp = units.find(adj[(i + 3) % 6]);

	// No opposite unit.
	if(opp == units.end()) {
		return false;
	}

	if(opp->incapacitated()) {
		return false;
	}

	// If sides aren't valid teams, then they are enemies.
	if(std::size_t(defender->side() - 1) >= teams.size() || std::size_t(opp->side() - 1) >= teams.size()) {
		return true;
	}

	// Defender and opposite are enemies.
	if(teams[defender->side() - 1].is_enemy(opp->side())) {
		return true;
	}

	// Defender and opposite are friends.
	return false;
}<|MERGE_RESOLUTION|>--- conflicted
+++ resolved
@@ -163,23 +163,19 @@
 	// Compute chance to hit.
 	signed int cth = opp.defense_modifier(resources::gameboard->map().get_terrain(opp_loc)) + weapon->accuracy()
 		- (opp_weapon ? opp_weapon->parry() : 0);
-<<<<<<< HEAD
-		
-=======
-
->>>>>>> 9abdc208
+
+
+
+
 	cth = utils::clamp(cth, 0, 100);
 
 	unit_ability_list cth_specials = weapon->get_specials("chance_to_hit");
 	unit_abilities::effect cth_effects(cth_specials, cth, backstab_pos);
-<<<<<<< HEAD
+
 	cth = cth_effects.get_composite_value(); 
 	cth = utils::clamp(cth, 0, 100);
 		
 	cth = weapon->combat_ability("chance_to_hit", cth).first;
-=======
-	cth = cth_effects.get_composite_value();
->>>>>>> 9abdc208
 
 	if(opp.get_state("invulnerable")) {
 		cth = 0;
@@ -330,13 +326,10 @@
 	unit_ability_list cth_specials = weapon->get_specials("chance_to_hit");
 	unit_abilities::effect cth_effects(cth_specials, cth, backstab_pos);
 	cth = cth_effects.get_composite_value();
-<<<<<<< HEAD
-		
-	chance_to_hit = utils::clamp(cth, 0, 100);;
-=======
+
 
 	chance_to_hit = utils::clamp(cth, 0, 100);
->>>>>>> 9abdc208
+
 
 	int base_damage = weapon->modified_damage(backstab_pos);
 	int damage_multiplier = 100;
