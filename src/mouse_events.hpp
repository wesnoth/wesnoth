/*
	Copyright (C) 2006 - 2023
	by Joerg Hinrichs <joerg.hinrichs@alice-dsl.de>
	Copyright (C) 2003 by David White <dave@whitevine.net>
	Part of the Battle for Wesnoth Project https://www.wesnoth.org/

	This program is free software; you can redistribute it and/or modify
	it under the terms of the GNU General Public License as published by
	the Free Software Foundation; either version 2 of the License, or
	(at your option) any later version.
	This program is distributed in the hope that it will be useful,
	but WITHOUT ANY WARRANTY.

	See the COPYING file for more details.
*/

#pragma once

#include "game_display.hpp"             // for game_display -> display conversion.
#include "map/location.hpp"             // for map_location
#include "mouse_handler_base.hpp"       // for mouse_handler_base
#include "pathfind/pathfind.hpp"        // for marked_route, paths
#include "units/map.hpp"                 // for unit_map, etc

#include <set>                          // for set
#include <vector>                       // for vector
#include <SDL2/SDL_events.h>                 // for SDL_MouseButtonEvent

class game_display;
class battle_context;  // lines 23-23
class play_controller;
class team;
class unit;

namespace events{

class mouse_handler : public mouse_handler_base {
public:
	mouse_handler(game_display* gui, play_controller & pc);
	~mouse_handler();
	static mouse_handler* get_singleton() { return singleton_ ;}
	void set_side(int side_number);
	void cycle_units(const bool browse, const bool reverse = false);
	void cycle_back_units(const bool browse) { cycle_units(browse, true); }

	int get_path_turns() const { return path_turns_; }

	/**
	 * @param loc the location occupied by the enemy
	 * @returns the location from which the selected unit can attack the enemy
	 */
	map_location current_unit_attacks_from(const map_location& loc) const;
	const pathfind::paths& current_paths() const { return current_paths_; }

	const map_location& get_last_hex() const { return last_hex_; }
	map_location get_selected_hex() const { return selected_hex_; }
	void set_path_turns(const int path_turns) { path_turns_ = path_turns; }
	void set_current_paths(const pathfind::paths & new_paths);
	void deselect_hex();
	void invalidate_reachmap() { reachmap_invalid_ = true; }

	void set_gui(game_display* gui) { gui_ = gui; }

	unit_map::iterator selected_unit();

	pathfind::marked_route get_route(const unit* un, map_location go_to, team &team) const;

	const pathfind::marked_route& get_current_route() const { return current_route_; }

	//get visible adjacent enemies of 1-based side around location loc
	std::set<map_location> get_adj_enemies(const map_location& loc, int side) const;

	// show the attack dialog and return the choice made
	// which can be invalid if 'cancel' was used
	int show_attack_dialog(const map_location& attacker_loc, const map_location& defender_loc);
	// wrapper to catch bad_alloc so this should be called
	void attack_enemy(const map_location& attacker_loc, const map_location& defender_loc, int choice);

	/** Moves a unit across the board for a player. */
	std::size_t move_unit_along_route(const std::vector<map_location> & steps, bool & interrupted);

	void select_hex(const map_location& hex, const bool browse,
		const bool highlight = true,
		const bool fire_event = true);

<<<<<<< HEAD
	void move_action(bool browse);
	void teleport_action();
=======
	void move_action(bool browse) override;
>>>>>>> 00f70f2c

	void touch_action(const map_location hex, bool browse) override;

	void select_or_action(bool browse);
	void select_teleport();


	/**
	 * Uses SDL and @ref game_display::hex_clicked_on
	 * to fetch the hex the mouse is hovering, if applicable.
	 */
	const map_location hovered_hex() const;

	/** Unit exists on the hex, no matter if friend or foe. */
	bool hex_hosts_unit(const map_location& hex) const;

	/**
	 * Use this to disable hovering an unit from highlighting its movement
	 * range.
	 *
	 * @see enable_units_highlight()
	 */
	void disable_units_highlight();

	/**
	 * When unit highlighting is disabled, call this when the mouse no
	 * longer hovers any unit to enable highlighting again.
	 *
	 * @see disable_units_highlight()
	 */
	void enable_units_highlight();

protected:
	/**
	 * Due to the way this class is constructed we can assume that the
	 * display* gui_ member actually points to a game_display (derived class)
	 */
	game_display& gui() override { return *gui_; }
	/** Const version */
	const game_display& gui() const override { return *gui_; }

	int drag_threshold() const override;
	/**
	 * Use update to force an update of the mouse state.
	 */
	void mouse_motion(int x, int y, const bool browse, bool update=false, map_location loc = map_location::null_location()) override;
	bool mouse_button_event(const SDL_MouseButtonEvent& event, uint8_t button, map_location loc, bool click = false) override;
	bool right_click_show_menu(int x, int y, const bool browse) override;
//	bool left_click(int x, int y, const bool browse);
	bool move_unit_along_current_route();

	void touch_motion(int x, int y, const bool browse, bool update=false, map_location loc = map_location::null_location()) override;

	void save_whiteboard_attack(const map_location& attacker_loc, const map_location& defender_loc, int weapon_choice);

	// fill weapon choices into bc_vector
	// return the best weapon choice
	int fill_weapon_choices(std::vector<battle_context>& bc_vector, unit_map::iterator attacker, unit_map::iterator defender);
	// the real function but can throw bad_alloc
	// choice is the attack chosen in the attack dialog
	void attack_enemy_(const map_location& attacker_loc
			, const map_location& defender_loc
			, int choice);

	void show_attack_options(const unit_map::const_iterator &u);
	unit_map::const_iterator find_unit(const map_location& hex) const;
	unit_map::iterator find_unit(const map_location& hex);
	/*
	 * These return raw pointers instead of smart pointers.
	 * Useful if you don't want to increase the unit reference count.
	 */
	unit* find_unit_nonowning(const map_location& hex);
	const unit* find_unit_nonowning(const map_location& hex) const;
	bool unit_in_cycle(unit_map::const_iterator it);
private:
	team& viewing_team();
	const team& viewing_team() const;
	team &current_team();

	// Some common code from mouse_motion and touch_motion.
	/**
	 * Highlight the hexes that a unit can move to.
	 *
	 * Based on the currently selected hex, selected unit and what's being moused-over,
	 * conditionally draw any planned moves for the unit passed as an argument.
	 */
	void show_reach_for_unit(const unit_ptr& un);

	game_display* gui_;
	play_controller & pc_;

	// previous highlighted hexes
	// the hex of the selected unit and empty hex are "free"
	map_location previous_hex_;
	map_location previous_free_hex_;
	map_location selected_hex_;
	map_location next_unit_;
	pathfind::marked_route current_route_;
	/**
	 * If non-empty, current_paths_.destinations contains a cache of highlighted
	 * hexes, likely the movement range or attack range of a unit.
	 */
	pathfind::paths current_paths_;
	bool unselected_paths_;
	bool unselected_reach_;
	int path_turns_;
	int side_num_;

	bool over_route_;
	bool reachmap_invalid_;
	bool show_partial_move_;
	bool teleport_selected_;

	static mouse_handler * singleton_;

	bool preventing_units_highlight_;
};

}<|MERGE_RESOLUTION|>--- conflicted
+++ resolved
@@ -83,12 +83,8 @@
 		const bool highlight = true,
 		const bool fire_event = true);
 
-<<<<<<< HEAD
-	void move_action(bool browse);
+	void move_action(bool browse) override;
 	void teleport_action();
-=======
-	void move_action(bool browse) override;
->>>>>>> 00f70f2c
 
 	void touch_action(const map_location hex, bool browse) override;
 
