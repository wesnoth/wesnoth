--- conflicted
+++ resolved
@@ -559,13 +559,8 @@
 {
 	const std::vector<color_t>& color_scale = for_text ? red_green_scale_text : red_green_scale;
 
-<<<<<<< HEAD
 	const double val_scaled = utils::clamp(0.01 * val, 0.0, 1.0);
 	const int lvl = std::nearbyint((color_scale.size() - 1) * val_scaled);
-=======
-	val = std::clamp(val, 0, 100);
-	const int lvl = (color_scale.size() - 1) * val / 100;
->>>>>>> 85626766
 
 	return color_scale[lvl];
 }
@@ -574,13 +569,8 @@
 {
 	const std::vector<color_t>& color_scale = for_text ? blue_white_scale_text : blue_white_scale;
 
-<<<<<<< HEAD
 	const double val_scaled = utils::clamp(0.01 * val, 0.0, 1.0);
 	const int lvl = std::nearbyint((color_scale.size() - 1) * val_scaled);
-=======
-	val = std::clamp(val, 0, 100);
-	const int lvl = (color_scale.size() - 1) * val / 100;
->>>>>>> 85626766
 
 	return color_scale[lvl];
 }
