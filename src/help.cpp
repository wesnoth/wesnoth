/*
   Copyright (C) 2003 by David White <davidnwhite@optusnet.com.au>
   Part of the Battle for Wesnoth Project http://wesnoth.whitevine.net

   This program is free software; you can redistribute it and/or modify
   it under the terms of the GNU General Public License.
   This program is distributed in the hope that it will be useful,
   but WITHOUT ANY WARRANTY.

   See the COPYING file for more details.
*/

#include "help.hpp"

#include "about.hpp"
#include "cursor.hpp"
#include "events.hpp"
#include "font.hpp"
#include "language.hpp"
#include "preferences.hpp"
#include "show_dialog.hpp"
#include "unit.hpp"
#include "util.hpp"

#include "SDL_ttf.h"

#include <cassert>
#include <algorithm>
#include <iostream>
#include <locale>
#include <queue>
#include <set>
#include <stack>
#include <sstream>

namespace {
	const config *game_config = NULL;
	game_data *game_info = NULL;
	gamemap *map = NULL;
	// The default toplevel.
	help::section toplevel; 
	// All sections and topics not referenced from the default toplevel.
	help::section hidden_sections; 
								   
	config dummy_cfg;
	std::vector<std::string> empty_string_vector;
	const int max_section_level = 15;
	const int menu_font_size = 14;
	const int title_size = 18;
	const int title2_size = 15;
	const int box_width = 2;
	const int normal_font_size = 12;
	const unsigned max_history = 100;
	const std::string topic_img = "help/topic.png";
	const std::string closed_section_img = "help/closed_section.png";
	const std::string open_section_img = "help/open_section.png";
	// The topic to open by default when opening the help dialog.
	const std::string default_show_topic = "introduction_topic"; 
	
	/// Return true if the id is valid for user defined topics and
	/// sections. Some IDs are special, such as toplevel and may not be
	/// be defined in the config.
	bool is_valid_id(const std::string &id) {
		if (id == "toplevel") {
			return false;
		}
		if (id.find("unit_") == 0) {
			return false;
		}
		if (id.find("ability_") == 0) {
			return false;
		}
		if (id.find("weaponspecial_") == 0) {
			return false;
		}
		if (id == "hidden") {
			return false;
		}
		return true;
	}

	/// Class to be used as a function object when generating the about
	/// text. Translate the about dialog formatting to format suitable
	/// for the help dialog.
	class about_text_formatter {
	public:
		about_text_formatter() : text_started_(false) {}
		std::string operator()(const std::string &s) {
			std::string res = s;
			if (res.size() > 0) {
				bool header = false;
				// Format + as headers, and the rest as normal text.
				if (res[0] == '+') {
					header = true;
					res.erase(res.begin());
				}
				else if (res[0] == '-') {
					res.erase(res.begin());
				}
				// There is a bunch of empty rows in the start in about.cpp,
				// we do not want to show these here. Thus, if we still
				// encounter one of those, return an empty string that will
				// be removed totally at a later stage.
				if (!text_started_ && res.find_first_not_of(' ') != std::string::npos) {
					text_started_ = true;
				}
				if (text_started_) {
					std::stringstream ss;
					if (header) {
						ss << "<header>text='" << help::escape(res) << "'</header>";
						res = ss.str();
					}
				}
				else {
					res = "";
				}
			}
			return res;
		}
	private:
		bool text_started_;
	};

	// Small helpers for making generation of topics easier.
	std::string jump_to(const unsigned pos) {
		std::stringstream ss;
		ss << "<jump>to=" << pos << "</jump>";
		return ss.str();
	}
	
	std::string bold(const std::string &s) {
		std::stringstream ss;
		ss << "<bold>text='" << help::escape(s) << "'</bold>";
		return ss.str();
	}

}

namespace help {

help_manager::help_manager(const config *cfg, game_data *gameinfo, gamemap *_map) {
	game_config = cfg == NULL ? &dummy_cfg : cfg;
	game_info = gameinfo;
	map = _map;
}

void generate_contents() {
	toplevel.clear();
	hidden_sections.clear();
	if (game_config != NULL) {
		const config *help_config = game_config->child("help");
		if (help_config == NULL) {
			help_config = &dummy_cfg;
		}
		try {
			toplevel = parse_config(help_config);
			// Create a config object that contains everything that is
			// not referenced from the toplevel element. Read this
			// config and save these sections and topics so that they
			// can be referenced later on when showing help about
			// specified things, but that should not be shown when
			// opening the help browser in the default manner.
			config hidden_toplevel;
			std::stringstream ss;
			config::const_child_itors itors;
			for (itors = help_config->child_range("section"); itors.first != itors.second;
				 itors.first++) {
				const std::string id = (*(*itors.first))["id"];
				if (find_section(toplevel, id) == NULL) {
					// This section does not exist referenced from the
					// toplevel. Hence, add it to the hidden ones if it
					// is not referenced from another section.
					if (!section_is_referenced(id, *help_config)) {
						if (ss.str() != "") {
							ss << ",";
						}
						ss << id;
					}
				}
			}
			hidden_toplevel["sections"] = ss.str();
			ss.str("");
			for (itors = help_config->child_range("topic"); itors.first != itors.second;
				 itors.first++) {
				const std::string id = (*(*itors.first))["id"];
				if (find_topic(toplevel, id) == NULL) {
					if (!topic_is_referenced(id, *help_config)) {
						if (ss.str() != "") {
							ss << ",";
						}
						ss << id;
					}
				}
			}
			hidden_toplevel["topics"] = ss.str();
			config hidden_cfg = *help_config;
			// Change the toplevel to our new, custom built one.
			hidden_cfg.clear_children("toplevel");
			hidden_cfg.add_child("toplevel", hidden_toplevel);
			hidden_sections = parse_config(&hidden_cfg);
		}
		catch (parse_error e) {
			std::stringstream msg;
			msg << "Parse error when parsing help text: '" << e.message << "'";
			std::cerr << msg.str() << std::endl;
		}
	}
}

help_manager::~help_manager() {
	game_config = NULL;
	game_info = NULL;
	map = NULL;
	toplevel.clear();
	hidden_sections.clear();
}

bool section_is_referenced(const std::string &section_id, const config &cfg) {
	const config *toplevel = cfg.child("toplevel");
	if (toplevel != NULL) {
		const std::vector<std::string> toplevel_refs
			= config::quoted_split((*toplevel)["sections"]);
		if (std::find(toplevel_refs.begin(), toplevel_refs.end(), section_id)
			!= toplevel_refs.end()) {
			return true;
		}
	}
	for (config::const_child_itors itors = cfg.child_range("section");
		 itors.first != itors.second; itors.first++) {
		const std::vector<std::string> sections_refd
			= config::quoted_split((*(*itors.first))["sections"]);
		if (std::find(sections_refd.begin(), sections_refd.end(), section_id)
			!= sections_refd.end()) {
			return true;
		}
	}
	return false;
}

bool topic_is_referenced(const std::string &topic_id, const config &cfg) {
	const config *toplevel = cfg.child("toplevel");
	if (toplevel != NULL) {
		const std::vector<std::string> toplevel_refs
			= config::quoted_split((*toplevel)["topics"]);
		if (std::find(toplevel_refs.begin(), toplevel_refs.end(), topic_id)
			!= toplevel_refs.end()) {
			return true;
		}
	}
	for (config::const_child_itors itors = cfg.child_range("section");
		 itors.first != itors.second; itors.first++) {
		const std::vector<std::string> topics_refd
			= config::quoted_split((*(*itors.first))["topics"]);
		if (std::find(topics_refd.begin(), topics_refd.end(), topic_id)
			!= topics_refd.end()) {
			return true;
		}
	}
	return false;
}
	
void parse_config_internal(const config *help_cfg, const config *section_cfg,
						   section &sec, int level) {
	if (level > max_section_level) {
		std::cerr << "Maximum section depth has been reached. Maybe circular dependency?"
				  << std::endl;
	}
	else if (section_cfg != NULL) {
		const std::vector<std::string> sections = config::quoted_split((*section_cfg)["sections"]);
		const std::string id = level == 0 ? "toplevel" : (*section_cfg)["id"];
		if (level != 0) {
			if (!is_valid_id(id)) {
				std::stringstream ss;
				ss << "Invalid ID, used for internal purpose: '" << id << "'";
				throw parse_error(ss.str());
			}
		}
		const std::string title = level == 0 ? "" : (*section_cfg)["title"];
		sec.id = id;
		sec.title = title;
		std::vector<std::string>::const_iterator it;
		// Find all child sections.
		for (it = sections.begin(); it != sections.end(); it++) {
			config const *child_cfg = help_cfg->find_child("section", "id", *it);
			if (child_cfg != NULL) {
				section child_section;
				parse_config_internal(help_cfg, child_cfg, child_section, level + 1);
				sec.add_section(child_section);
			}
			else {
				std::stringstream ss;
				ss << "Help-section '" << *it << "' referenced from '"
				   << id << "' but could not be found.";
				throw parse_error(ss.str());
			}
		}
		const std::vector<section> generated_sections =
			generate_sections((*section_cfg)["generator"]);
		std::transform(generated_sections.begin(), generated_sections.end(),
					   std::back_inserter(sec.sections), create_section());
		const std::vector<std::string> topics = config::quoted_split((*section_cfg)["topics"]);
		// Find all topics in this section.
		for (it = topics.begin(); it != topics.end(); it++) {
			config const *topic_cfg = help_cfg->find_child("topic", "id", *it);
			if (topic_cfg != NULL) {
				std::string text = (*topic_cfg)["text"];
				text += generate_topic_text((*topic_cfg)["generator"]);
				topic child_topic((*topic_cfg)["title"], (*topic_cfg)["id"], text);
				if (!is_valid_id(child_topic.id)) {
					std::stringstream ss;
					ss << "Invalid ID, used for internal purpose: '" << id << "'";
					throw parse_error(ss.str());
				}
				sec.topics.push_back(child_topic);
			}
			else {
				std::stringstream ss;
				ss << "Help-topic '" << *it << "' referenced from '" << id
				   << "' but could not be found." << std::endl;
				throw parse_error(ss.str());
			}
		}
		const std::vector<topic> generated_topics =
			generate_topics((*section_cfg)["generator"]);
		std::copy(generated_topics.begin(), generated_topics.end(),
				  std::back_inserter(sec.topics));
	}
}	

section parse_config(const config *cfg) {
	section sec;
	if (cfg != NULL) {
		config const *toplevel_cfg = cfg->child("toplevel");
		parse_config_internal(cfg, toplevel_cfg, sec);
	}
	return sec;
}


std::vector<section> generate_sections(const std::string &generator) {
	std::vector<section> empty_vec;
	if (generator == "") {
		return empty_vec;
	}
	return empty_vec;
}

std::vector<topic> generate_topics(const std::string &generator) {
	std::vector<topic> res;
	if (generator == "units") {
		res = generate_unit_topics();
	}
	else if (generator == "abilities") {
		res = generate_ability_topics();
	}
	else if (generator == "weapon_specials") {
		res = generate_weapon_special_topics();
	}
<<<<<<< HEAD
	else if (generator == "terrains") {
		res = generate_terrains_topics();
	}
=======
>>>>>>> f86744af
	std::sort(res.begin(), res.end(), title_less());
	return res;
}

std::string generate_topic_text(const std::string &generator) {
	std::string empty_string = "";
	if (generator == "") {
		return empty_string;
	}
	if (generator == "about") {
		return generate_about_text();
	}
	if (generator == "traits") {
		// See comment on generate_traits_text()
		//return generate_traits_text();
	}
	return empty_string;
}

std::vector<topic> generate_weapon_special_topics() {
	std::vector<topic> topics;
	if (game_info == NULL) {
		return topics;
	}
	std::set<std::string> checked_specials;
	for(game_data::unit_type_map::const_iterator i = game_info->unit_types.begin();
	    i != game_info->unit_types.end(); i++) {
		const unit_type &type = (*i).second;
		// Only show the weapon special if we find it on a unit that
		// detailed description should be shown about.
		if (description_type(type) == FULL_DESCRIPTION) {
			std::vector<attack_type> attacks = type.attacks();
			for (std::vector<attack_type>::const_iterator it = attacks.begin();
				 it != attacks.end(); it++) {
				const std::string special = (*it).special();
				if (special != "") {
					if (checked_specials.find(special) == checked_specials.end()) {
						std::string lang_special = string_table["weapon_special_" + special];
						if (lang_special == "") {
							lang_special = special;
						}
						lang_special = cap(lang_special);
						std::string description
							= string_table["weapon_special_" + special + "_description"];
						const size_t colon_pos = description.find(':');
						if (colon_pos != std::string::npos) {
							// Remove the first colon and the following newline.
							description.erase(0, colon_pos + 2); 
						}
						topic t(lang_special, "weaponspecial_" + special, description);
						topics.push_back(t);
						checked_specials.insert(special);
					}
				}
			}
		}
	}
	return topics;
}

std::vector<topic> generate_ability_topics() {
	std::vector<topic> topics;
	if (game_info == NULL) {
		return topics;
	}
	std::set<std::string> checked_abilities;
	// Look through all the unit types, check if a unit of this type
	// should have a full description, if so, add this units abilities
	// for display. We do not want to show abilities that the user has
	// not enountered yet.
	for(game_data::unit_type_map::const_iterator i = game_info->unit_types.begin();
	    i != game_info->unit_types.end(); i++) {
		const unit_type &type = (*i).second;
		if (description_type(type) == FULL_DESCRIPTION) {
			for (std::vector<std::string>::const_iterator it = type.abilities().begin();
				 it != type.abilities().end(); it++) {
				if (checked_abilities.find(*it) == checked_abilities.end()) {
					const std::string id = "ability_" + *it;
					std::string lang_ability = cap(string_table[id]);
					if (lang_ability == "") {
						lang_ability = cap(*it);
					}
					std::string description = string_table[*it + "_description"];
					const size_t colon_pos = description.find(':');
					if (colon_pos != std::string::npos) {
						// Remove the first colon and the following newline.
						description.erase(0, colon_pos + 2); 
					}
					//if (description != "") {
					topic t(lang_ability, id, description);
					topics.push_back(t);
					//}
					checked_abilities.insert(*it);
				}
			}
		}
		
	}
	return topics;
}

std::vector<topic> generate_unit_topics() {
	std::vector<topic> topics;
	if (game_info == NULL) {
		return topics;
	}
	for(game_data::unit_type_map::const_iterator i = game_info->unit_types.begin();
	    i != game_info->unit_types.end(); i++) {
		const unit_type &type = (*i).second;
		UNIT_DESCRIPTION_TYPE desc_type = description_type(type);
		if (desc_type == NO_DESCRIPTION) {
			continue;
		}
		const std::string lang_name = type.language_name();
		const std::string id = type.id();
		topic unit_topic(lang_name, std::string("unit_") + id, "");
		std::stringstream ss;
		if (desc_type == NON_REVEALING_DESCRIPTION) {
			
		}
		else if (desc_type == FULL_DESCRIPTION) {
			const std::string detailed_description = type.unit_description();
			const unit_type *female_type = type.get_gender_unit_type(unit_race::FEMALE);
			const unit_type *male_type = type.get_gender_unit_type(unit_race::MALE);

			// Show the unit's image and it's level.
			if (male_type != NULL) {
				ss << "<img>src='" << male_type->image() << "'</img> ";
			}
			if (female_type != NULL && female_type != male_type) {
				ss << "<img>src='" << female_type->image() << "'</img> ";
			}
<<<<<<< HEAD
			ss  << "<format>font_size=11 text=' " << escape(translate_string("level"))
=======
			ss  << "<format>font_size=11 text=' " << escape(_("level"))
>>>>>>> f86744af
				<< " " << type.level() << "'</format>\n";

			// Print the units this unit can advance to. Cross reference
			// to the topics containing information about those units.
			std::vector<std::string> next_units = type.advances_to();
			if (next_units.size() > 0) {
				ss << cap(_("Advances to")) << ": ";
				for (std::vector<std::string>::const_iterator advance_it = next_units.begin();
					 advance_it != next_units.end(); advance_it++) {
					std::string unit_id = *advance_it;
					// Remove the spaces, which will create the ID to
					// reference to. This relies a bit on that we know
					// that unit_type::id() does this.
					unit_id.erase(std::remove(unit_id.begin(), unit_id.end(), ' '),
								  unit_id.end());
					std::string ref_id = std::string("unit_") + unit_id;
					std::string lang_unit = string_table[unit_id];
					if (lang_unit == "") {
						lang_unit = *advance_it;
					}
					ss << "<ref>dst='" << ref_id << "' text='" << escape(lang_unit)
					   << "'</ref>";
					if (advance_it + 1 != next_units.end()) {
						ss << ", ";
					}
				}
				ss << "\n";
			}

			// Print the abilities the units has, cross-reference them
			// to their respective topics.
			if (type.abilities().size() > 0) {
				ss << cap(_("Abilities")) << ": ";
				for (std::vector<std::string>::const_iterator ability_it = type.abilities().begin();
					 ability_it != type.abilities().end(); ability_it++) {
					const std::string ref_id = std::string("ability_") + *ability_it;
					std::string lang_ability = string_table[ref_id];
					if (lang_ability == "") {
						lang_ability = *ability_it;
					}
					ss << "<ref>dst='" << ref_id << "' text='" << escape(lang_ability)
					   << "'</ref>";
					if (ability_it + 1 != type.abilities().end()) {
						ss << ", ";
					}
				}
				ss << "\n";
			}

			if (next_units.size() != 0 || type.abilities().size() != 0) {
				ss << "\n";
			}
			// Print some basic information such as HP and movement points.
<<<<<<< HEAD
			ss << translate_string("hp") << ": " << type.hitpoints() << jump_to(100)
			   << translate_string("moves") << ": " << type.movement() << jump_to(240)
			   << translate_string("alignment") << ": "
			   << translate_string(type.alignment_description(type.alignment()))
=======
			ss << _("HP") << ": " << type.hitpoints() << jump_to(100)
			   << _("Moves") << ": " << type.movement() << jump_to(240)
			   << _("alignment") << ": "
			   << type.alignment_description(type.alignment())
>>>>>>> f86744af
			   << jump_to(390);
			if (type.experience_needed() != 500) {
				// 500 is apparently used when the units cannot advance.
				ss << _("Required XP") << ": " << type.experience_needed();
			}

			// Print the detailed description about the unit.
			ss << "\n\n" << detailed_description;

			// Print the different attacks a unit has, if it has any.
			std::vector<attack_type> attacks = type.attacks();
			if (attacks.size() > 0) {
				// Print headers for the table.
<<<<<<< HEAD
				ss << "\n\n<header>text='" << escape(cap(translate_string("attacks")))
				   << "'</header>\n\n";
				ss << jump_to(60) << bold(cap(translate_string("name"))) << jump_to(200)
				   << bold(cap(translate_string("type")))
				   << jump_to(280) << bold(cap(translate_string("dmg"))) << jump_to(340)
				   << bold(cap(translate_string("nattacks")))
				   << jump_to(400) << bold(cap(translate_string("range"))) << jump_to(480)
				   << bold(cap(translate_string("special"))) << "\n";
=======
				ss << "\n\n<header>text='" << escape(cap(_("attacks")))
				   << "'</header>\n\n";
				ss << jump_to(60) << bold(cap(_("Name"))) << jump_to(200)
				   << bold(cap(_("Type")))
				   << jump_to(280) << bold(cap(_("Dmg"))) << jump_to(340)
				   << bold(cap(_("strikes")))
				   << jump_to(400) << bold(cap(_("Range"))) << jump_to(480)
				   << bold(cap(_("Special"))) << "\n";
>>>>>>> f86744af

				// Print information about every attack.
				for (std::vector<attack_type>::const_iterator attack_it =attacks.begin();
					 attack_it != attacks.end(); attack_it++) {
					std::string lang_weapon
						= string_table["weapon_name_" + attack_it->name()];
					if (lang_weapon == "") {
						lang_weapon = attack_it->name();
					}
					std::string lang_type
						= string_table["weapon_type_" + attack_it->type()];
					if (lang_type == "") {
						lang_type = attack_it->type();
					}
					ss << "\n<img>src='" << (*attack_it).icon() << "'</img>" << jump_to(60);
					ss << lang_weapon << jump_to(200) << lang_type
					   << jump_to(280) << (*attack_it).damage() << jump_to(340)
					   << (*attack_it).num_attacks() << jump_to(400)
					   << ((*attack_it).range() == attack_type::SHORT_RANGE ?
						   _("melee") : _("ranged"));
					
					// Show this attack's special, if it has any. Cross
					// reference it to the section describing the
					// special.
					if ((*attack_it).special() != "") {
						const std::string ref_id = std::string("weaponspecial_")
							+ (*attack_it).special();
						std::string lang_special
							= string_table["weapon_special_" + attack_it->special()];
						if (lang_special == "") {
							lang_special = attack_it->special();
						}
						ss << jump_to(480) << "<ref>dst='" << ref_id << "' text='"
						   << escape(lang_special) << "'</ref>";
					}
				}
			}

			// Print the resistance table of the unit.
<<<<<<< HEAD
			ss << "\n\n<header>text='" << cap(escape(translate_string("resistances")))
=======
			ss << "\n\n<header>text='" << cap(escape(_("Resistances")))
>>>>>>> f86744af
			   << "'</header>\n\n";
			const unit_movement_type &movement_type = type.movement_type();
			string_map dam_tab = movement_type.damage_table();
			for (string_map::const_iterator dam_it = dam_tab.begin();
				 dam_it != dam_tab.end(); dam_it++) {
				int resistance = 100 - atoi((*dam_it).second.c_str());
				std::string color = "";
				if (resistance < 0) {
					color = "red";
				}
				std::string lang_weapon = string_table["weapon_type_" + (*dam_it).first];
				if (lang_weapon == "") {
					lang_weapon = (*dam_it).first;
				}
				ss << lang_weapon << jump_to(150) << "<format>color=" << color
				   << " text='"<< resistance << "%'</format>\n";
			}

			if (map != NULL) {
				// Print the terrain modifier table of the unit.
				ss << "\n<header>text='" << escape(cap(translate_string("terrain_info")))
				   << "'</header>\n\n"
				   << bold(cap(translate_string("terrain"))) << jump_to(140)
				   << bold(cap(translate_string("movement"))) << jump_to(280)
				   << bold(cap(translate_string("defense"))) << "\n";
				for (std::set<std::string>::const_iterator terrain_it =
						 preferences::encountered_terrains().begin();
					 terrain_it != preferences::encountered_terrains().end();
					 terrain_it++) {
					assert(terrain_it->size() > 0);
					const gamemap::TERRAIN terrain = (*terrain_it)[0];
					if (terrain == gamemap::FOGGED || terrain == gamemap::VOID_TERRAIN) {
						continue;
					}
					const terrain_type& info = map->get_terrain_info(terrain);
					if (!info.is_alias()) {
						const std::string& name = map->terrain_name(terrain);
<<<<<<< HEAD
						const std::string& lang_name = translate_string(name);
						const int moves = movement_type.movement_cost(*map,terrain);
						std::stringstream str;
						ss << "<ref>text='" << escape(lang_name) << "' dst='"
						   << std::string("terrain_") + terrain << "'</ref>" << jump_to(140);
=======
						const std::string& lang_name = string_table[name];
						const int moves = movement_type.movement_cost(*map,terrain);
						std::stringstream str;
						ss << lang_name << jump_to(140);
>>>>>>> f86744af
						if(moves < 100)
							ss << moves;
						else
							ss << "--";
						const int defense =
							100 - movement_type.defense_modifier(*map,terrain);
						ss << jump_to(280) << defense << "%\n";
					}
				}
			}
		}
		else {
			assert(false);
		}
		unit_topic.text = ss.str();
		topics.push_back(unit_topic);
	}
	return topics;
}
	
UNIT_DESCRIPTION_TYPE description_type(const unit_type &type) {
	const std::string id = type.name();
	const std::set<std::string> &encountered_units = preferences::encountered_units();
	if (encountered_units.find(id) != encountered_units.end()) {
		return FULL_DESCRIPTION;
	}
	return NO_DESCRIPTION;
<<<<<<< HEAD
}

std::vector<topic> generate_terrains_topics() {
	std::vector<topic> res;
	for (std::set<std::string>::const_iterator terrain_it =
			 preferences::encountered_terrains().begin();
		 terrain_it != preferences::encountered_terrains().end();
		 terrain_it++) {
		assert(terrain_it->size() > 0);
		const gamemap::TERRAIN terrain = (*terrain_it)[0];
		if (terrain == gamemap::FOGGED || terrain == gamemap::VOID_TERRAIN) {
			continue;
		}
		const std::string& name = map->terrain_name(terrain);
		const std::string& lang_name = translate_string(name);
		const terrain_type& info = map->get_terrain_info(terrain);
		std::stringstream ss;
		ss << "<img>src='terrain/" << info.default_image() << ".png'</img>\n\n";
		if (info.is_alias()) {
			const std::string aliased_terrains = info.type();
			std::stringstream alias_ss;
			for (std::string::const_iterator it = aliased_terrains.begin();
				 it != aliased_terrains.end(); it++) {
				const gamemap::TERRAIN t = *it;
				const std::string alias_name = map->terrain_name(t);
				const std::string alias_lang_name = translate_string(alias_name);
				alias_ss << "<ref>text='" << escape(alias_lang_name) << "' dst='"
						 << std::string("terrain_") + t << "'</ref>";
				if (it + 2 == aliased_terrains.end()) {
					alias_ss << " " << translate_string("or") << " ";
				}
				else if (it + 1 != aliased_terrains.end()) {
					alias_ss << ", ";
				}
			}
			string_map sm;
			sm["terrains"] = alias_ss.str();
			ss << config::interpolate_variables_into_string(string_table["terrain_acts_as"], &sm)
			   << ".";
			if (aliased_terrains.size() > 1) {
				ss << " " << string_table["best_terrain_chosen"] << ".";
			}
			ss << "\n\n";
		}
		if (info.is_keep()) {
			ss << string_table["terrain_is_keep"] << ".\n\n";
		}
		if (info.is_castle()) {
			ss << string_table["terrain_is_castle"] << ".\n\n";
		}
		if (info.gives_healing()) {
			ss << string_table["terrain_gives_healing"] << ".\n\n";
		}
		topic t(lang_name, std::string("terrain_") + terrain, ss.str());
		res.push_back(t);
	}
	return res;
=======
>>>>>>> f86744af
}

std::string generate_traits_text() {
	// Ok, this didn't go as well as I thought since the information
	// generated from this is rather short and not suitable for the help
	// system. Hence, this method is not used currently :).
	std::stringstream ss;
	if (game_config != NULL) {
		const config *unit_cfg = game_config->child("units");
		if (unit_cfg != NULL) {
			const config::child_list child_list = unit_cfg->get_children("trait");
			for (config::const_child_iterator it = child_list.begin();
				 it != child_list.end(); it++) {
				if (game_info->unit_types.size() > 0) {
					unit dummy_unit(&(*(game_info->unit_types.begin())).second, 0, false, true);
					dummy_unit.add_modification("trait", *(*it), true);
					std::string s = dummy_unit.modification_description("trait");
					size_t pos = 0;
					while (pos != std::string::npos) {
						// Remove paranthesis, they do not look good in the help.
						pos = s.find_first_of("()");
						if (pos != std::string::npos) {
							s.replace(pos, pos+1, "");
						}
					}
					ss << s << '\n';
				}
			}
		}
	}
	return ss.str();
}


std::string generate_about_text() {
	std::vector<std::string> about_lines = about::get_text();
	std::vector<std::string> res_lines;
	std::transform(about_lines.begin(), about_lines.end(), std::back_inserter(res_lines),
				   about_text_formatter());
	std::vector<std::string>::iterator it =
		std::remove(res_lines.begin(), res_lines.end(), "");
	std::vector<std::string> res_lines_rem(res_lines.begin(), it);
	std::string text = config::join(res_lines_rem, '\n');
	return text;
}

bool topic::operator==(const topic &t) const {
	return t.id == id;
}

bool topic::operator<(const topic &t) const {
	return id < t.id;
}


section::section(const std::string _title, const std::string _id, const topic_list &_topics,
		const std::vector<section> &_sections)
	: title(_title), id(_id), topics(_topics) {
	std::transform(_sections.begin(), _sections.end(), std::back_inserter(sections),
				   create_section());
}

section::~section() {
	std::for_each(sections.begin(), sections.end(), delete_section());
}

section::section(const section &sec) 
	: title(sec.title), id(sec.id), topics(sec.topics) {
	std::transform(sec.sections.begin(), sec.sections.end(),
				   std::back_inserter(sections), create_section());
}

section& section::operator=(const section &sec) {
	title = sec.title;
	id = sec.id;
	std::copy(sec.topics.begin(), sec.topics.end(), std::back_inserter(topics));
	std::transform(sec.sections.begin(), sec.sections.end(),
				   std::back_inserter(sections), create_section());
	return *this;
}
	

bool section::operator==(const section &sec) const {
	return sec.id == id;
}

bool section::operator<(const section &sec) const {
	return id < sec.id;
}

void section::add_section(const section &s) {
	sections.push_back(new section(s));
}

void section::clear() {
	topics.clear();
	std::for_each(sections.begin(), sections.end(), delete_section());
	sections.clear();
}

help_menu::help_menu(display& disp, const section &toplevel, int max_height)
	: menu(disp, empty_string_vector, false, max_height), disp_(disp),
	  toplevel_(toplevel), chosen_topic_(NULL), internal_width_(0), selected_item_(&toplevel, ""),
	  selected_(false) {
	bg_backup();
	update_visible_items(toplevel_);
	display_visible_items();
	if (!visible_items_.empty()) {
		selected_item_ = visible_items_.front();
	}
}

void help_menu::bg_backup() {
	restorer_ = surface_restorer(&disp_.video(), get_rect());
}

void help_menu::bg_restore() {
	restorer_.restore();
}


bool help_menu::expanded(const section &sec) {
	return expanded_.find(&sec) != expanded_.end();
}

void help_menu::expand(const section &sec) {
	if (sec.id != "toplevel") {
		expanded_.insert(&sec);
	}
}

void help_menu::contract(const section &sec) {
	expanded_.erase(&sec);
}

void help_menu::update_visible_items(const section &sec, unsigned level) {
	if (level == 0) {
		// Clear if this is the top level, otherwise append items.
		visible_items_.clear();
	}
	section_list::const_iterator sec_it;
	for (sec_it = sec.sections.begin(); sec_it != sec.sections.end(); sec_it++) {
		const std::string vis_string = get_string_to_show(*(*sec_it), level);
		visible_items_.push_back(visible_item(*sec_it, vis_string));
		if (expanded(*(*sec_it))) {
			update_visible_items(*(*sec_it), level + 1);
		}
	}
	topic_list::const_iterator topic_it;
	for (topic_it = sec.topics.begin(); topic_it != sec.topics.end(); topic_it++) {
		const std::string vis_string = get_string_to_show(*topic_it, level);
		visible_items_.push_back(visible_item(&(*topic_it), vis_string));
	}
}


std::string help_menu::get_string_to_show(const section &sec, const unsigned level) {
	std::stringstream to_show;
	std::string pad_string;
	// Indentation is represented as three spaces per level.
	pad_string.resize(level * 3, ' ');
	to_show << pad_string << char(menu::IMG_TEXT_SEPERATOR) << "&" ;
	if (expanded(sec)) {
		to_show << open_section_img;
	}
	else {
		to_show << closed_section_img;
	}
	to_show << char(menu::IMG_TEXT_SEPERATOR) << sec.title;
	return to_show.str();
}

std::string help_menu::get_string_to_show(const topic &topic, const unsigned level) {
	std::string pad_string;
	pad_string.resize(level * 3, ' ');
	std::stringstream to_show;
	to_show << pad_string << char(menu::IMG_TEXT_SEPERATOR) << "&" << topic_img
			<< char(menu::IMG_TEXT_SEPERATOR) << topic.title;
	return to_show.str();
}

void help_menu::handle_event(const SDL_Event &event) {
	int mousex, mousey;
	SDL_GetMouseState(&mousex,&mousey);
	// Only handle events if we have focus, that is, the mouse is within
	// the menu.
	if (point_in_rect(mousex, mousey, get_rect())) {
		if (event.type == SDL_MOUSEBUTTONDOWN) {
			SDL_MouseButtonEvent mouse_event = event.button;
			if (mouse_event.button == SDL_BUTTON_LEFT) {
				if (mousex < get_rect().x + item_area_width()) {
					// See to that only clicks on items are noticed, not
					// scrollbar clicks.
					selected_ = true;
				}
			}
		}
		else if (event.type == SDL_KEYDOWN) {
			if (event.key.keysym.sym == SDLK_RETURN) {
				// Select items on return press too.
				selected_ = true;
			}
		}
		menu::handle_event(event);
	}
}

void help_menu::set_loc(int x, int y) {
	menu::set_loc(x, y);
	bg_backup();
	display_visible_items();
}

void help_menu::set_width(int w) {
	menu::set_width(w);
	set_max_width(w);
	bg_backup();
	internal_width_ = w;
	display_visible_items();
}

void help_menu::set_max_height(const int new_height) {
	menu::set_max_height(new_height);
	bg_backup();
	display_visible_items();
}

bool help_menu::select_topic_internal(const topic &t, const section &sec) {
	topic_list::const_iterator tit =
		std::find(sec.topics.begin(), sec.topics.end(), t);
	if (tit != sec.topics.end()) {
		expand(sec);
		return true;
	}
	section_list::const_iterator sit;
	for (sit = sec.sections.begin(); sit != sec.sections.end(); sit++) {
		if (select_topic_internal(t, *(*sit))) {
			expand(sec);
			return true;
		}
	}
	return false;
}

void help_menu::select_topic(const topic &t) {
	if (selected_item_ == t) {
		// The requested topic is already selected.
		return;
	}
	if (select_topic_internal(t, toplevel_)) {
		update_visible_items(toplevel_);
		for (std::vector<visible_item>::const_iterator it = visible_items_.begin();
			 it != visible_items_.end(); it++) {
			if (*it == t) {
				selected_item_ = *it;
				break;
			}
		}
		display_visible_items();
	}
}
	
int help_menu::process(int x, int y, bool button,bool up_arrow,bool down_arrow,
					   bool page_up, bool page_down, int select_item) {
	int res = menu::process(x, y, button, up_arrow, down_arrow, page_up, page_down, select_item);
	if (!visible_items_.empty() && selection() >= 0
		&& (unsigned)selection() < visible_items_.size()) {
		selected_item_ = visible_items_[selection()];
 		if (selected_) {
			selected_ = false;
 			if (selected_item_.sec != NULL) {
 				// Open or close a section if it is clicked.
 				expanded(*selected_item_.sec) ? contract(*selected_item_.sec)
 					: expand(*selected_item_.sec);
 				update_visible_items(toplevel_);
 				display_visible_items();
 			}
 			else if (selected_item_.t != NULL) {
 				/// Choose a topic if it is clicked.
 				chosen_topic_ = selected_item_.t;
 			}
		}
	}
	return res;
}

const topic *help_menu::chosen_topic() {
	const topic *ret = chosen_topic_;
	chosen_topic_ = NULL;
	return ret;
}
	
void help_menu::display_visible_items() {
	bg_restore();
	std::vector<std::string> menu_items;
	std::vector<visible_item>::const_iterator items_it;
	for (items_it = visible_items_.begin(); items_it != visible_items_.end(); items_it++) {
		std::string to_show = (*items_it).visible_string;
		if (selected_item_ == *items_it) {
			to_show = std::string("*") + to_show;
		}
		menu_items.push_back(to_show);
	}
	set_items(menu_items, false, true);
	menu::set_width(internal_width_);
}

help_menu::visible_item::visible_item(const section *_sec, const std::string &vis_string) :
	t(NULL), sec(_sec), visible_string(vis_string) {}

help_menu::visible_item::visible_item(const topic *_t, const std::string &vis_string) :
	t(_t), sec(NULL), visible_string(vis_string) {}

bool help_menu::visible_item::operator==(const section &_sec) const {
	return sec != NULL && *sec == _sec;
}

bool help_menu::visible_item::operator==(const topic &_t) const {
	return t != NULL && *t == _t;
}

bool help_menu::visible_item::operator==(const visible_item &vis_item) const {
	return t == vis_item.t && sec == vis_item.sec;
}
	
help_text_area::help_text_area(display &disp, const section &toplevel)
	: gui::widget(disp), disp_(disp), toplevel_(toplevel), shown_topic_(NULL),
	  title_spacing_(16), curr_loc_(0, 0),
	  min_row_height_(font::get_max_height(normal_font_size)), curr_row_height_(min_row_height_),
	  scrollbar_(disp, this), use_scrollbar_(false),
	  uparrow_(disp,"",gui::button::TYPE_PRESS,"uparrow-button"),
	  downarrow_(disp,"",gui::button::TYPE_PRESS,"downarrow-button"),
	  contents_height_(0)
{}

void help_text_area::show_topic(const topic &t) {
	bg_restore();
	shown_topic_ = &t;
	scrollbar_.set_grip_position(0);
	// A new topic will be shown, we do not know yet if a new scrollbar
	// is needed.
	use_scrollbar_ = false;
	std::vector<std::string> parsed_text;
	parsed_text = parse_text(t.text);
	set_items(parsed_text, t.title);
	set_dirty(true);
}

	
help_text_area::item::item(surface surface, int x, int y, const std::string _text,
						   const std::string reference_to, bool _floating,
						   bool _box, ALIGNMENT alignment)
	: surf(surface), text(_text), ref_to(reference_to), floating(_floating), box(_box),
	  align(alignment) {
	rect.x = x;
	rect.y = y;
	rect.w = box ? surface->w + box_width * 2 : surface->w;
	rect.h = box ? surface->h + box_width * 2 : surface->h;
}

help_text_area::item::item(surface surface, int x, int y, bool _floating,
						   bool _box, ALIGNMENT alignment)
	: surf(surface), text(""), ref_to(""), floating(_floating), box(_box), align(alignment) {
	rect.x = x;
	rect.y = y;
	rect.w = box ? surface->w + box_width * 2 : surface->w;
	rect.h = box ? surface->h + box_width * 2 : surface->h;
}

void help_text_area::set_items(const std::vector<std::string> &parsed_items,
							   const std::string &title) {
	last_row_.clear();
	items_.clear();
	curr_loc_.first = 0;
	curr_loc_.second = 0;
	curr_row_height_ = min_row_height_;
	// Add the title item.
	const std::string show_title =
		font::make_text_ellipsis(shown_topic_->title, title_size, text_width());
	surface surf(font::get_rendered_text(show_title, title_size,
													font::NORMAL_COLOUR, TTF_STYLE_BOLD));
	if (surf != NULL) {
		add_item(item(surf, 0, 0, show_title));
		curr_loc_.second = title_spacing_;
		contents_height_ = title_spacing_;
		down_one_line();
	}
	bool retry = false;
	// Parse and add the text.
	std::vector<std::string>::const_iterator it;
	for (it = parsed_items.begin(); it != parsed_items.end(); it++) {
		if (*it != "" && (*it)[0] == '[') {
			if (contents_height_ > (int)height() && !use_scrollbar_) {
				// The items did not fit, we need a
				// scrollbar. Everything has to be redone since the
				// width is less now and items added before may not fit.
				retry = true;
				use_scrollbar_ = true;
				break;
			}
			// Should be parsed as WML.
			try {
				config cfg(*it);
				config *child = cfg.child("ref");
				if (child != NULL) {
					handle_ref_cfg(*child);
				}
				child = cfg.child("img");
				if (child != NULL) {
					handle_img_cfg(*child);
				}
				child = cfg.child("bold");
				if (child != NULL) {
					handle_bold_cfg(*child);
				}
				child = cfg.child("italic");
				if (child != NULL) {
					handle_italic_cfg(*child);
				}
				child = cfg.child("header");
				if (child != NULL) {
					handle_header_cfg(*child);
				}
				child = cfg.child("jump");
				if (child != NULL) {
					handle_jump_cfg(*child);
				}
				child = cfg.child("format");
				if (child != NULL) {
					handle_format_cfg(*child);
				}
			}
			catch (config::error e) {
				std::stringstream msg;
				msg << "Error when parsing help markup as WML: '" << e.message << "'";
				throw parse_error(msg.str());
			}
		}
		else {
			add_text_item(*it);
		}
	}
	down_one_line(); // End the last line.
	if (contents_height_ > (int)height() && !use_scrollbar_) {
		// Last line caused us to have to use a scrollbar.
		use_scrollbar_ = true;
		retry = true;
	}
	if (retry) {
		set_items(parsed_items, title);
	}
	update_scrollbar();
}

void help_text_area::handle_ref_cfg(const config &cfg) {
	const std::string dst = cfg["dst"];
	const std::string text = cfg["text"];
	const bool force = get_bool(cfg["force"]);
	bool show_ref = true;
	if (find_topic(toplevel_, dst) == NULL && !force) {
		show_ref = false;
	}
	if (dst == "" || text == "") {
		throw parse_error("Ref markup must have both dst and text attributes.");
	}
	if (show_ref) {
		add_text_item(text, dst);
	}
	else {
		add_text_item(text);
	}
}

void help_text_area::handle_img_cfg(const config &cfg) {
	const std::string src = cfg["src"];
	const std::string align = cfg["align"];
	const bool floating = get_bool(cfg["float"]);
	bool box = true;
	if (cfg["box"] != "" && !get_bool(cfg["box"])) {
		box = false;
	}
	if (src == "") {
		throw parse_error("Img markup must have src attribute.");
	}
	add_img_item(src, align, floating, box);
}

void help_text_area::handle_bold_cfg(const config &cfg) {
	const std::string text = cfg["text"];
	if (text == "") {
		throw parse_error("Bold markup must have text attribute.");
	}
	add_text_item(text, "", -1, true);
}

void help_text_area::handle_italic_cfg(const config &cfg) {
	const std::string text = cfg["text"];
	if (text == "") {
		throw parse_error("Italic markup must have text attribute.");
	}
	add_text_item(text, "", -1, false, true);
}

void help_text_area::handle_header_cfg(const config &cfg) {
	const std::string text = cfg["text"];
	if (text == "") {
		throw parse_error("Header markup must have text attribute.");
	}
	add_text_item(text, "", title2_size, true);
}

void help_text_area::handle_jump_cfg(const config &cfg) {
	const std::string amount_str = cfg["amount"];
	const std::string to_str = cfg["to"];
	if (amount_str == "" && to_str == "") {
		throw parse_error("Jump markup must have either a to or an amount attribute.");
	}
	unsigned jump_to = curr_loc_.first;
	if (amount_str != "") {
		unsigned amount;
		try {
			amount = lexical_cast<unsigned, std::string>(amount_str);
		}
		catch (bad_lexical_cast) {
			throw parse_error("Invalid amount the amount attribute in jump markup.");
		}
		jump_to += amount;
	}
	if (to_str != "") {
		unsigned to;
		try {
			to = lexical_cast<unsigned, std::string>(to_str);
		}
		catch (bad_lexical_cast) {
			throw parse_error("Invalid amount in the to attribute in jump markup.");
		}
		if (to < (unsigned)jump_to) {
			down_one_line();
		}
		jump_to = to;
	}
	if (jump_to > 0 && (int)jump_to < get_max_x(curr_loc_.first, curr_row_height_)) {
		curr_loc_.first = jump_to;
	}
}

void help_text_area::handle_format_cfg(const config &cfg) {
	const std::string text = cfg["text"];
	if (text == "") {
		throw parse_error("Format markup must have text attribute.");
	}
	const bool bold = get_bool(cfg["bold"]);
	const bool italic = get_bool(cfg["italic"]);
	int font_size = normal_font_size;
	if (cfg["font_size"] != "") {
		try {
			font_size = lexical_cast<int, std::string>(cfg["font_size"]);
		}
		catch (bad_lexical_cast) {
			throw parse_error("Invalid font_size in format markup.");
		}
	}
	SDL_Color color = string_to_color(cfg["color"]);
	add_text_item(text, "", font_size, bold, italic, color);
}

void help_text_area::update_scrollbar() {
	if (!use_scrollbar_) {
		scrollbar_.enable(false);
		downarrow_.hide(true);
		uparrow_.hide(true);
		return;
	}
	uparrow_.set_location(location().x + width() - uparrow_.width(), location().y);
	downarrow_.set_location(location().x + width() - downarrow_.width(),
							location().y + location().h - downarrow_.height());
	const int scrollbar_height = height() - uparrow_.height() - downarrow_.height();
	scrollbar_.enable(true);
	scrollbar_.set_location(location().x + width() - scrollbar_.get_width(),
							location().y + uparrow_.height());
	scrollbar_.set_height(scrollbar_height);
	scrollbar_.set_width(scrollbar_.get_max_width()); // Needed to update the screen.
	float pos_percent = (float)scrollbar_height / (float)contents_height_;
	int grip_height = (int)(pos_percent * scrollbar_height);
	const int min_height = scrollbar_.get_minimum_grip_height();
	if (grip_height < min_height) {
		grip_height = min_height;
	}
	if (grip_height > (int)height()) {
		std::cerr << "Strange. For some reason I want my scrollbar"
				  << " to be larger than me!\n\n";
		grip_height = height();
	}
	scrollbar_.set_grip_height(grip_height);
	scrollbar_.set_grip_position(0);
}

void help_text_area::set_dirty(bool dirty) {
	widget::set_dirty(dirty);
	if (dirty) {
		scrollbar_.set_dirty(true);
		uparrow_.set_dirty(true);
		downarrow_.set_dirty(true);
	}
}

int help_text_area::text_width() const {
	if (use_scrollbar_) {
		return width() - scrollbar_.get_max_width();
	}
	return width();
}

void help_text_area::add_text_item(const std::string text, const std::string ref_dst,
								   int _font_size, bool bold, bool italic,
								   SDL_Color text_color) {
	const int font_size = _font_size < 0 ? normal_font_size : _font_size;
	if (text == "") {
		return;
	}
	const int remaining_width = get_remaining_width();
	size_t first_word_start = text.find_first_not_of(" ");
	if (first_word_start == std::string::npos) {
		first_word_start = 0;
	}
	if (text[first_word_start] == '\n') {
		down_one_line();
		std::string rest_text = text;
		rest_text.erase(0, first_word_start + 1);
		add_text_item(rest_text, ref_dst, _font_size, bold, italic, text_color);
		return;
	}
	const std::string first_word = get_first_word(text);
	if (curr_loc_.first != get_min_x(curr_loc_.second, curr_row_height_)
		&& remaining_width < font::line_width(first_word, font_size)) {
		// The first word does not fit, and we are not at the start of
		// the line. Move down.
		down_one_line();
		add_text_item(text, ref_dst, _font_size, bold, italic, text_color);
	}
	else {
		std::vector<std::string> parts = split_in_width(text, font_size, remaining_width);
		std::string first_part = parts.front();
		
		int state = ref_dst == "" ? 0 : TTF_STYLE_UNDERLINE;
		state |= bold ? TTF_STYLE_BOLD : 0;
		state |= italic ? TTF_STYLE_ITALIC : 0;
		// Always override the color if we have a cross reference.
		const SDL_Color color = ref_dst == "" ? text_color : font::YELLOW_COLOUR;
		surface surf(font::get_rendered_text(first_part, font_size, color, state));
		add_item(item(surf, curr_loc_.first, curr_loc_.second, first_part, ref_dst));
		if (parts.size() > 1) {
			// Parts remain, remove the first part from the string and
			// add the remaining parts.
			std::string s = text;
			s.erase(0, first_part.size());
			const std::string first_word_before = get_first_word(s) + " ";
			s = remove_first_space(s);
			const std::string first_word_after = get_first_word(s);

			if (get_remaining_width() >= font::line_width(first_word_after, font_size)
				&& get_remaining_width() < font::line_width(first_word_before, font_size)) {
				// If the removal of the space made this word fit, we
				// must move down a line, otherwise it will be drawn
				// without a space at the end of the line.
				down_one_line();
			}
			add_text_item(s, ref_dst, _font_size, bold, italic, text_color);
		}
	}
}

void help_text_area::add_img_item(const std::string path, const std::string alignment,
								  const bool floating, const bool box) {
	surface surf(image::get_image(path, image::UNSCALED));
	if (surf == NULL) {
		std::stringstream msg;
		msg << "Image " << path << " could not be loaded.";
		std::cerr << msg.str();
		return;
	}
	ALIGNMENT align = str_to_align(alignment);
	if (align == HERE && floating) {
		std::cerr << "Floating image with align HERE, aligning left." << std::endl;
		align = LEFT;
	}
	const int width = surf->w + (box ? box_width * 2 : 0);
	int xpos;
	int ypos = curr_loc_.second;
	switch (align) {
	case HERE:
		xpos = curr_loc_.first;
		break;
	case LEFT:
		xpos = 0;
		break;
	case MIDDLE:
		xpos = text_width() / 2 - width / 2 - (box ? box_width : 0);
		break;
	case RIGHT:
		xpos = text_width() - width - (box ? box_width * 2 : 0);
		break;
	}
	if (curr_loc_.first != get_min_x(curr_loc_.second, curr_row_height_)
		&& (xpos < curr_loc_.first || xpos + width > text_width())) {
		down_one_line();
		add_img_item(path, alignment, floating, box);
	}
	else {
		if (!floating) {
			curr_loc_.first = xpos;
		}
		else {
			ypos = get_y_for_floating_img(width, xpos, ypos);
		}
		add_item(item(surf, xpos, ypos, floating, box, align));
	}
}

int help_text_area::get_y_for_floating_img(const int width, const int x, const int desired_y) {
	int min_y = desired_y;
	for (std::list<item>::const_iterator it = items_.begin(); it != items_.end(); it++) {
		const item& itm = *it;
		if (itm.floating) {
			if ((itm.rect.x + itm.rect.w > x && itm.rect.x < x + width)
				|| (itm.rect.x > x && itm.rect.x < x + width)) {
				min_y = maximum<int>(min_y, itm.rect.y + itm.rect.h);
			}
		}
	}
	return min_y;
}

int help_text_area::get_min_x(const int y, const int height) {
	int min_x = 0;
	for (std::list<item>::const_iterator it = items_.begin(); it != items_.end(); it++) {
		const item& itm = *it;
		if (itm.floating) {
			if (itm.rect.y < y + height && itm.rect.y + itm.rect.h > y && itm.align == LEFT) {
				min_x = maximum<int>(min_x, itm.rect.w + 5);
			}
		}
	}
	return min_x;
}

int help_text_area::get_max_x(const int y, const int height) {
	int max_x = text_width();
	for (std::list<item>::const_iterator it = items_.begin(); it != items_.end(); it++) {
		const item& itm = *it;
		if (itm.floating) {
			if (itm.rect.y < y + height && itm.rect.y + itm.rect.h > y) {
				if (itm.align == RIGHT) {
					max_x = minimum<int>(max_x, text_width() - itm.rect.w - 5);
				}
				if (itm.align == MIDDLE) {
					max_x = minimum<int>(max_x, text_width() / 2 - itm.rect.w / 2 - 5);
				}
			}
		}
	}
	return max_x;
}

void help_text_area::add_item(const item &itm) {
	items_.push_back(itm);
	if (!itm.floating) {
		curr_loc_.first += itm.rect.w;
		curr_row_height_ = maximum<int>(itm.rect.h, curr_row_height_);
		contents_height_ = maximum<int>(contents_height_, curr_loc_.second + curr_row_height_);
		last_row_.push_back(&items_.back());
	}
	else {
		if (itm.align == LEFT) {
			curr_loc_.first = itm.rect.w + 5;
		}
		contents_height_ = maximum<int>(contents_height_, itm.rect.y + itm.rect.h);
	}
}
	
	
help_text_area::ALIGNMENT help_text_area::str_to_align(const std::string &s) {
	const std::string cmp_str = to_lower(s);
	if (cmp_str == "left") {
		return LEFT;
	} else if (cmp_str == "middle") {
		return MIDDLE;
	} else if (cmp_str == "right") {
		return RIGHT;
	} else if (cmp_str == "here" || cmp_str == "") { // Make the empty string be "here" alignment.
		return HERE;
	}
	std::stringstream msg;
	msg << "Invalid alignment string: '" << s << "'";
	throw parse_error(msg.str());
}
	
void help_text_area::down_one_line() {
	adjust_last_row();
	last_row_.clear();
	curr_loc_.second += curr_row_height_ + (curr_row_height_ == min_row_height_ ? 0 : 2);
	curr_row_height_ = min_row_height_;
	contents_height_ = maximum<int>(curr_loc_.second + curr_row_height_, contents_height_);
	curr_loc_.first = get_min_x(curr_loc_.second, curr_row_height_);
}

void help_text_area::adjust_last_row() {
	for (std::list<item *>::iterator it = last_row_.begin(); it != last_row_.end(); it++) {
		item &itm = *(*it);
		const int gap = curr_row_height_ - itm.rect.h;
		itm.rect.y += gap / 2;
	}
}

int help_text_area::get_remaining_width() {
	const int total_w = (int)get_max_x(curr_loc_.second, curr_row_height_);
	return total_w - curr_loc_.first;
}

unsigned help_text_area::get_scroll_offset() const {
	const int scrollbar_pos = scrollbar_.get_grip_position();
	float pos_percent = scrollbar_.height() / (float)contents_height_;
	unsigned to_sub = 0;
	if (pos_percent > 0) {
		to_sub = (unsigned)(scrollbar_pos / pos_percent);
	}
	return to_sub;
}

void help_text_area::draw() {
	if (dirty()) {
		bg_restore();
		SDL_Rect clip_rect = { location().x, location().y, text_width(), height() };
		const int scrollbar_pos = scrollbar_.get_grip_position();
		uparrow_.hide(scrollbar_pos == 0 || !scrollbar_.enabled());
		downarrow_.hide(scrollbar_pos + scrollbar_.get_grip_height() == (int)scrollbar_.height()
						|| !scrollbar_.enabled());
		surface const screen = disp_.video().getSurface();
		clip_rect_setter clip_rect_set(screen, clip_rect);
		std::list<item>::const_iterator it;
		for (it = items_.begin(); it != items_.end(); it++) {
			SDL_Rect dst = (*it).rect;
			dst.y -= get_scroll_offset();
			if (dst.y < (int)height() && dst.y + (*it).rect.h > 0) {
				dst.x += location().x;
				dst.y += location().y;
				if ((*it).box) {
					for (int i = 0; i < box_width; i++) {
						gui::draw_rectangle(dst.x, dst.y, (*it).rect.w - i * 2, (*it).rect.h - i * 2,
											0, screen);
						dst.x++;
						dst.y++;
					}
				}
				SDL_BlitSurface((*it).surf, NULL, screen, &dst);
			}
		}
		update_rect(location());
		scrollbar_.set_dirty(true);
		set_dirty(false);
	}
}

void help_text_area::process() {
	if (uparrow_.pressed()) {
		scroll_up();
	}
	if (downarrow_.pressed()) {
		scroll_down();
	}
}

void help_text_area::scroll_up(int how_much) {
	if (use_scrollbar_) {
		// Only allow scrolling when we have a scrollbar.
		const int amount = how_much < 0 ? height() / 50 : how_much;
		scrollbar_.set_grip_position(scrollbar_.get_grip_position() - amount);
		set_dirty(true);
	}
}

void help_text_area::scroll_down(int how_much) {
	if (use_scrollbar_) {
		// Only allow scrolling when we have a scrollbar.
		const int amount = how_much < 0 ? height() / 50 : how_much;
		scrollbar_.set_grip_position(scrollbar_.get_grip_position() + amount);
		set_dirty(true);
	}
}

void help_text_area::handle_event(const SDL_Event &event) {
	if(event.type == SDL_MOUSEMOTION) {
		// If the mouse has moved, check if this widget still has focus or not.
		int mousex, mousey;
		SDL_GetMouseState(&mousex,&mousey);
		if (point_in_rect(mousex, mousey, location())) {
			if (!focus()) {
				set_focus(true);
				// wiget::set_focus will set everything dirty, so we
				// need to redraw the contents.
				set_dirty(true);
			}
		}
		else {
			if (focus()) {
				set_focus(false);
				// wiget::set_focus will set everything dirty, so we
				// need to redraw the contents.
				set_dirty(true);
			}
		}
		return;
	}
	if (focus()) {
		if (event.type == SDL_MOUSEBUTTONDOWN) {
			// Scroll up/down when the mouse wheel is used.
			SDL_MouseButtonEvent mouse_event = event.button;
			if (mouse_event.button == SDL_BUTTON_WHEELUP) {
				scroll_up();
			}
			if (mouse_event.button == SDL_BUTTON_WHEELDOWN) {
				scroll_down();
			}
		}
	}
}

void help_text_area::scroll(int pos) {
	// Nothing will be done on the actual scroll event. The scroll
	// position is checked when drawing instead and things drawn
	// accordingly.
	set_dirty(true);
}

bool help_text_area::item_at::operator()(const item& item) const {
	return point_in_rect(x_, y_, item.rect);
}

std::string help_text_area::ref_at(const int x, const int y) {
	const int local_x = x - location().x;
	const int local_y = y - location().y;
	if (local_y < (int)height() && local_y > 0) {
		const int cmp_y = local_y + get_scroll_offset();
		const std::list<item>::const_iterator it =
			std::find_if(items_.begin(), items_.end(), item_at(local_x, cmp_y));
		if (it != items_.end()) {
			if ((*it).ref_to != "") {
				return ((*it).ref_to);
			}
		}
	}
	return "";
}



help_browser::help_browser(display &disp, const section &toplevel)
	: gui::widget(disp), disp_(disp), menu_(disp, toplevel),
	  text_area_(disp, toplevel), toplevel_(toplevel), ref_cursor_(false),
	  back_button_(disp, _("< Back"), gui::button::TYPE_PRESS),
	  forward_button_(disp, _("Forward >"), gui::button::TYPE_PRESS),
	  shown_topic_(NULL) {
	// Hide the buttons at first since we do not have any forward or
	// back topics at this point. They will be unhidden when history
	// appears.
	back_button_.hide(true);
	forward_button_.hide(true);
	// Set sizes to some default values.
	set_location(1, 1);
	set_width(400);
	set_height(500);
}

void help_browser::adjust_layout() {
	const int menu_buttons_padding = 10;
	const int menu_y = location().y;
	const int menu_x = location().x;
	const int menu_w = 250;
	const int menu_h = height() - back_button_.height() - menu_buttons_padding;
	
	const int menu_text_area_padding = 10;
	const int text_area_y = location().y;
	const int text_area_x = menu_x + menu_w + menu_text_area_padding;
	const int text_area_w = width() - menu_w - menu_text_area_padding;
	const int text_area_h = height();

	const int button_border_padding = 0;
	const int button_button_padding = 10;
	const int back_button_x = location().x + button_border_padding;
	const int back_button_y = menu_y + menu_h + menu_buttons_padding;
	const int forward_button_x = back_button_x + back_button_.width() + button_button_padding;
	const int forward_button_y = back_button_y;

	menu_.set_width(menu_w);
	menu_.set_loc(menu_x, menu_y);
	menu_.set_max_height(menu_h);
	menu_.set_max_width(menu_w);

	text_area_.set_location(text_area_x, text_area_y);
	text_area_.set_width(text_area_w);
	text_area_.set_height(text_area_h);

	back_button_.set_location(back_button_x, back_button_y);
	forward_button_.set_location(forward_button_x, forward_button_y);

	set_dirty(true);
}

void help_browser::set_dirty(bool dirty) {
	widget::set_dirty(dirty);
	if (dirty) {
		update_cursor();
		forward_button_.set_dirty();
		back_button_.set_dirty();
		menu_.set_dirty();
		text_area_.set_dirty(true);
	}
}

void help_browser::set_location(const SDL_Rect& rect) {
	widget::set_location(rect);
	adjust_layout();
}

void help_browser::set_location(int x, int y) {
	widget::set_location(x, y);
	adjust_layout();
}

void help_browser::set_width(int w) {
	widget::set_width(w);
	adjust_layout();
}

void help_browser::set_height(int h) {
	widget::set_height(h);
	adjust_layout();
}

void help_browser::process() {
	CKey key;
	int mousex, mousey;
	const int mouse_flags = SDL_GetMouseState(&mousex,&mousey);

	const bool new_left_button = mouse_flags&SDL_BUTTON_LMASK;
	
	const bool new_up_arrow = key[SDLK_UP];
	const bool new_down_arrow = key[SDLK_DOWN];
	
	const bool new_page_up = key[SDLK_PAGEUP];
	const bool new_page_down = key[SDLK_PAGEDOWN];
	/// Fake focus functionality for the menu, only process it if it has focus.
	if (point_in_rect(mousex, mousey, menu_.get_rect())) {
		menu_.process(mousex, mousey, new_left_button, new_up_arrow,
					  new_down_arrow, new_page_up, new_page_down, -1);
		const topic *chosen_topic = menu_.chosen_topic();
		if (chosen_topic != NULL && chosen_topic != shown_topic_) {
			/// A new topic has been chosen in the menu, display it.
			show_topic(*chosen_topic);
		}
	}
	if (back_button_.pressed()) {
		move_in_history(back_topics_, forward_topics_);
	}
	if (forward_button_.pressed()) {
		move_in_history(forward_topics_, back_topics_);
	}
	back_button_.hide(back_topics_.empty());
	forward_button_.hide(forward_topics_.empty());
}

void help_browser::move_in_history(std::deque<const topic *> &from,
								   std::deque<const topic *> &to) {
	if (!from.empty()) {
		const topic *to_show = from.back();
		from.pop_back();
		if (shown_topic_ != NULL) {
			if (to.size() > max_history) {
				to.pop_front();
			}
			to.push_back(shown_topic_);
		}
		show_topic(*to_show, false);
	}
}


void help_browser::handle_event(const SDL_Event &event) {
	SDL_MouseButtonEvent mouse_event = event.button;
	if (event.type == SDL_MOUSEBUTTONDOWN) {
		if (mouse_event.button == SDL_BUTTON_LEFT) {
			// Did the user click a cross-reference?
			const int mousex = mouse_event.x;
			const int mousey = mouse_event.y;
			const std::string ref = text_area_.ref_at(mousex, mousey);
			if (ref != "") {
				const topic *t = find_topic(toplevel_, ref);
				if (t == NULL) {
					std::stringstream msg;
					msg << "Reference to unknown topic: '" << ref << "'.";
					gui::show_dialog(disp_, NULL, "", msg.str(), gui::OK_ONLY);
					update_cursor();
				}
				else {
					show_topic(*t);
					update_cursor();
				}
			}
		}
	}	
	else if (event.type == SDL_MOUSEMOTION) {
		update_cursor();
	}
}

void help_browser::update_cursor() {
	int mousex, mousey;
	SDL_GetMouseState(&mousex,&mousey);
	const std::string ref = text_area_.ref_at(mousex, mousey);
	if (ref != "" && !ref_cursor_) {
		cursor::set(cursor::HYPERLINK);
		ref_cursor_ = true;
	}
	else if (ref == "" && ref_cursor_) {
		cursor::set(cursor::NORMAL);
		ref_cursor_ = false;
	}
}


const topic *find_topic(const section &sec, const std::string &id) {
	topic_list::const_iterator tit =
		std::find_if(sec.topics.begin(), sec.topics.end(), has_id(id));
	if (tit != sec.topics.end()) {
		return &(*tit);
	}
	section_list::const_iterator sit;
	for (sit = sec.sections.begin(); sit != sec.sections.end(); sit++) {
		const topic *t = find_topic(*(*sit), id);
		if (t != NULL) {
			return t;
		}
	}
	return NULL;
}

const section *find_section(const section &sec, const std::string &id) {
	section_list::const_iterator sit =
		std::find_if(sec.sections.begin(), sec.sections.end(), has_id(id));
	if (sit != sec.sections.end()) {
		return *sit;
	}
	for (sit = sec.sections.begin(); sit != sec.sections.end(); sit++) {
		const section *s = find_section(*(*sit), id);
		if (s != NULL) {
			return s;
		}
	}
	return NULL;
}

void help_browser::show_topic(const std::string &topic_id) {
	const topic *t = find_topic(toplevel_, topic_id);
	if (t != NULL) {
		show_topic(*t);
	}
	else {
		std::cerr << "Help browser tried to show topic with id '" << topic_id
				  << "' but that topic could not be found." << std::endl;
	}
}

void help_browser::show_topic(const topic &t, bool save_in_history) {
	if (save_in_history) {
		forward_topics_.clear();
		if (shown_topic_ != NULL) {
			if (back_topics_.size() > max_history) {
				back_topics_.pop_front();
			}
			back_topics_.push_back(shown_topic_);
		}
	}
	shown_topic_ = &t;
	text_area_.show_topic(t);
	menu_.select_topic(t);
	update_cursor();
}

std::vector<std::string> parse_text(const std::string &text) {
	std::vector<std::string> res;
	bool last_char_escape = false;
	const char escape_char = '\\';
	std::stringstream ss;
	size_t pos;
	enum { ELEMENT_NAME, OTHER } state = OTHER;
	for (pos = 0; pos < text.size(); pos++) {
		const char c = text[pos];
		if (c == escape_char && !last_char_escape) {
			last_char_escape = true;
		}
		else {
			if (state == OTHER) {
				if (c == '<') {
					if (last_char_escape) {
						ss << c;
					}
					else {
						res.push_back(ss.str());
						ss.str("");
						state = ELEMENT_NAME;
					}
				}
				else {
					ss << c;
				}
			}
			else if (state == ELEMENT_NAME) {
				if (c == '/') {
					std::string msg = "Errornous / in element name.";
					throw parse_error(msg);
				}
				else if (c == '>') {
					// End of this name.
					std::stringstream s;
					const std::string element_name = ss.str();
					ss.str("");
					s << "</" << element_name << ">";
					const std::string end_element_name = s.str();
					size_t end_pos = text.find(end_element_name, pos);
					if (end_pos == std::string::npos) {
						std::stringstream msg;
						msg << "Unterminated element: " << element_name;
						throw parse_error(msg.str());
					}
					s.str("");
					const std::string contents = text.substr(pos + 1, end_pos - pos - 1);
					const std::string element = convert_to_wml(element_name, contents);
					res.push_back(element);
					pos = end_pos + end_element_name.size() - 1;
					state = OTHER;
				}
				else {
					ss << c;
				}
			}
			last_char_escape = false;
		}
	}
	if (state == ELEMENT_NAME) {
		std::stringstream msg;
		msg << "Element '" << ss.str() << "' continues through end of string.";
		throw parse_error(msg.str());
	}
	if (ss.str() != "") {
		// Add the last string.
		res.push_back(ss.str());
	}
	return res;
}

std::string convert_to_wml(const std::string &element_name, const std::string &contents) {
	std::stringstream ss;
	bool in_quotes = false;
	bool last_char_escape = false;
	const char escape_char = '\\';
	std::vector<std::string> attributes;
	// Find the different attributes. No checks are made for the equal
	// sign or something like that. Attributes are just separated by
	// spaces or newlines. Attributes that contain spaces must be in
	// single quotes.
	for (size_t pos = 0; pos < contents.size(); pos++) {
		const char c = contents[pos];
		if (c == escape_char && !last_char_escape) {
			last_char_escape = true;
		}
		else {
			if (c == '\'' && !last_char_escape) {
				in_quotes = !in_quotes;
			}
			else if ((c == ' ' || c == '\n') && !last_char_escape && !in_quotes) {
				// Space or newline, end of attribute.
				attributes.push_back(ss.str());
				ss.str("");
			}
			else {
				ss << c;
			}
			last_char_escape = false;
		}
	}
	if (in_quotes) {
		std::stringstream msg;
		msg << "Unterminated single quote after: '" << ss.str() << "'";
		throw parse_error(msg.str());
	}
	if (ss.str() != "") {
		attributes.push_back(ss.str());
	}
	ss.str("");
	// Create the WML.
	ss << "[" << element_name << "]\n";
	for (std::vector<std::string>::const_iterator it = attributes.begin();
		 it != attributes.end(); it++) {
		ss << *it << "\n";
	}
	ss << "[/" << element_name << "]\n";
	return ss.str();
}

bool get_bool(const std::string &s) {
	const std::string cmp_str = to_lower(s);
	if (cmp_str == "yes" || cmp_str == "true" || cmp_str == "1" || cmp_str == "on") {
		return true;
	}
	return false;
}

SDL_Color string_to_color(const std::string &s) {
	const std::string cmp_str = to_lower(s);
	if (cmp_str == "green") {
		return font::GOOD_COLOUR;
	}
	if (cmp_str == "red") {
		return font::BAD_COLOUR;
	}
	if (cmp_str == "black") {
		return font::BLACK_COLOUR;
	}
	if (cmp_str == "yellow") {
		return font::YELLOW_COLOUR;
	}
	return font::NORMAL_COLOUR;
}

std::vector<std::string> split_in_width(const std::string &s, const int font_size,
										const unsigned width) {
	std::string wrapped = font::word_wrap_text(s, font_size, width);
	std::vector<std::string> parts = config::split(wrapped, '\n', 0);
	return parts;
}

std::string remove_first_space(const std::string& text) {
  if (text.length() > 0 && text[0] == ' ') {
    return text.substr(1);
  }
  return text;
}

std::string to_lower(const std::string &s) {
	std::string lower_string;
	lower_string.resize(s.size());
	std::transform(s.begin(), s.end(), lower_string.begin(), tolower);
	return lower_string;
}

std::string cap(const std::string &s) {
	std::string res = s;
	if (s.size() > 0) {
		res[0] = toupper(res[0]);
	}
	return res;
}
	
std::string escape(const std::string &s) {
	std::string res = s;
	if(!res.empty()) {
		std::string::size_type pos = 0;
		do {
			pos = res.find_first_of("'\\", pos);
			if(pos != std::string::npos) {
				res.insert(pos, 1, '\\');
				pos += 2;
			}
		} while(pos < res.size() && pos != std::string::npos);
	}
	return res;
}
		
std::string get_first_word(const std::string &s) {
	size_t first_word_start = s.find_first_not_of(" ");
	if (first_word_start == std::string::npos) {
		first_word_start = 0;
	}
	size_t first_word_end = s.find_first_of(" \n", first_word_start);
	if (first_word_end == std::string::npos) {
		first_word_end = s.size();
	}
	const std::string first_word = s.substr(0, first_word_end);
	return first_word;
}

void show_help(display &disp, std::string show_topic, int xloc, int yloc) {
	show_help(disp, toplevel, show_topic, xloc, yloc);
}

void show_help(display &disp, const std::vector<std::string> &topics_to_show,
			   const std::vector<std::string> &sections_to_show, const std::string show_topic,
			   int xloc, int yloc) {
	section to_show;
	std::vector<std::string>::const_iterator it;
	for (it = topics_to_show.begin(); it != topics_to_show.end(); it++) {
		// Check both the visible toplevel and the hidden sections.
		const topic *t = find_topic(toplevel, *it);
		t = t == NULL ? find_topic(hidden_sections, *it) : t;
		if (t != NULL) {
			to_show.topics.push_back(*t);
		}
		else {
			std::cerr << "Warning: topic with id " << *it << " does not exist." << std::endl;
		}
	}
	for (it = sections_to_show.begin(); it != sections_to_show.end(); it++) {
		const section *s = find_section(toplevel, *it);
		s = s == NULL ? find_section(hidden_sections, *it) : s;
		if (s != NULL) {
			to_show.add_section(*s);
		}
		else {
			std::cerr << "Warning: section with id " << *it << " does not exist." << std::endl;
		}
	}
	show_help(disp, to_show, show_topic, xloc, yloc);
}

/// Open a help dialog using a toplevel other than the default.
void show_help(display &disp, const section &toplevel_sec, const std::string show_topic,
			   int xloc, int yloc) {
	const events::event_context dialog_events_context;
	const gui::dialog_manager manager;
	const events::resize_lock prevent_resizing;

	CVideo& screen = disp.video();
	surface const scr = screen.getSurface();

	const int width = minimum<int>(900, scr->w - 20);
	const int height = minimum<int>(800, scr->h - 150);
	const int left_padding = 10;
	const int right_padding = 10;
	const int top_padding = 10;
	const int bot_padding = 10;

	// If not both locations were supplied, put the dialog in the middle
	// of the screen.
	if (yloc <= -1 || xloc <= -1) {
		xloc = scr->w / 2 - width / 2;
		yloc = scr->h / 2 - height / 2; 
	}
	std::vector<gui::button*> buttons_ptr;
	gui::button close_button_(disp, _("Close"));
	buttons_ptr.push_back(&close_button_);
	surface_restorer restorer;
	gui::draw_dialog(xloc, yloc, width, height, disp, _("The Battle for Wesnoth Help"),
					 NULL, &buttons_ptr, &restorer);

	generate_contents();
	try {
		help_browser hb(disp, toplevel_sec);
		hb.set_location(xloc + left_padding, yloc + top_padding);
		hb.set_width(width - left_padding - right_padding);
		hb.set_height(height - top_padding - bot_padding);
		if (show_topic != "") {
			hb.show_topic(show_topic);
		}
		else {
			hb.show_topic(default_show_topic);
		}
		hb.set_dirty(true);
		events::raise_draw_event();
		screen.flip();
		disp.invalidate_all();
		CKey key;
		for (;;) {
			events::pump();
			events::raise_process_event();
			events::raise_draw_event();
			if (key[SDLK_ESCAPE]) {
				// Escape quits from the dialog.
				return;
			}
			for (std::vector<gui::button*>::iterator button_it = buttons_ptr.begin();
				 button_it != buttons_ptr.end(); button_it++) {
				if ((*button_it)->pressed()) {
					// There is only one button, close.
					return;
				}
			}
			screen.flip();
			SDL_Delay(10);
		}
	}
	catch (parse_error e) {
		std::stringstream msg;
		msg << "Parse error when parsing help text: '" << e.message << "'";
		gui::show_dialog(disp, NULL, "", msg.str(), gui::OK_ONLY);
	}
}

} // End namespace help.<|MERGE_RESOLUTION|>--- conflicted
+++ resolved
@@ -356,12 +356,9 @@
 	else if (generator == "weapon_specials") {
 		res = generate_weapon_special_topics();
 	}
-<<<<<<< HEAD
 	else if (generator == "terrains") {
 		res = generate_terrains_topics();
 	}
-=======
->>>>>>> f86744af
 	std::sort(res.begin(), res.end(), title_less());
 	return res;
 }
@@ -494,11 +491,7 @@
 			if (female_type != NULL && female_type != male_type) {
 				ss << "<img>src='" << female_type->image() << "'</img> ";
 			}
-<<<<<<< HEAD
-			ss  << "<format>font_size=11 text=' " << escape(translate_string("level"))
-=======
 			ss  << "<format>font_size=11 text=' " << escape(_("level"))
->>>>>>> f86744af
 				<< " " << type.level() << "'</format>\n";
 
 			// Print the units this unit can advance to. Cross reference
@@ -552,17 +545,10 @@
 				ss << "\n";
 			}
 			// Print some basic information such as HP and movement points.
-<<<<<<< HEAD
-			ss << translate_string("hp") << ": " << type.hitpoints() << jump_to(100)
-			   << translate_string("moves") << ": " << type.movement() << jump_to(240)
-			   << translate_string("alignment") << ": "
-			   << translate_string(type.alignment_description(type.alignment()))
-=======
 			ss << _("HP") << ": " << type.hitpoints() << jump_to(100)
 			   << _("Moves") << ": " << type.movement() << jump_to(240)
 			   << _("alignment") << ": "
 			   << type.alignment_description(type.alignment())
->>>>>>> f86744af
 			   << jump_to(390);
 			if (type.experience_needed() != 500) {
 				// 500 is apparently used when the units cannot advance.
@@ -576,16 +562,6 @@
 			std::vector<attack_type> attacks = type.attacks();
 			if (attacks.size() > 0) {
 				// Print headers for the table.
-<<<<<<< HEAD
-				ss << "\n\n<header>text='" << escape(cap(translate_string("attacks")))
-				   << "'</header>\n\n";
-				ss << jump_to(60) << bold(cap(translate_string("name"))) << jump_to(200)
-				   << bold(cap(translate_string("type")))
-				   << jump_to(280) << bold(cap(translate_string("dmg"))) << jump_to(340)
-				   << bold(cap(translate_string("nattacks")))
-				   << jump_to(400) << bold(cap(translate_string("range"))) << jump_to(480)
-				   << bold(cap(translate_string("special"))) << "\n";
-=======
 				ss << "\n\n<header>text='" << escape(cap(_("attacks")))
 				   << "'</header>\n\n";
 				ss << jump_to(60) << bold(cap(_("Name"))) << jump_to(200)
@@ -594,7 +570,6 @@
 				   << bold(cap(_("strikes")))
 				   << jump_to(400) << bold(cap(_("Range"))) << jump_to(480)
 				   << bold(cap(_("Special"))) << "\n";
->>>>>>> f86744af
 
 				// Print information about every attack.
 				for (std::vector<attack_type>::const_iterator attack_it =attacks.begin();
@@ -634,11 +609,7 @@
 			}
 
 			// Print the resistance table of the unit.
-<<<<<<< HEAD
-			ss << "\n\n<header>text='" << cap(escape(translate_string("resistances")))
-=======
 			ss << "\n\n<header>text='" << cap(escape(_("Resistances")))
->>>>>>> f86744af
 			   << "'</header>\n\n";
 			const unit_movement_type &movement_type = type.movement_type();
 			string_map dam_tab = movement_type.damage_table();
@@ -676,18 +647,11 @@
 					const terrain_type& info = map->get_terrain_info(terrain);
 					if (!info.is_alias()) {
 						const std::string& name = map->terrain_name(terrain);
-<<<<<<< HEAD
 						const std::string& lang_name = translate_string(name);
 						const int moves = movement_type.movement_cost(*map,terrain);
 						std::stringstream str;
 						ss << "<ref>text='" << escape(lang_name) << "' dst='"
 						   << std::string("terrain_") + terrain << "'</ref>" << jump_to(140);
-=======
-						const std::string& lang_name = string_table[name];
-						const int moves = movement_type.movement_cost(*map,terrain);
-						std::stringstream str;
-						ss << lang_name << jump_to(140);
->>>>>>> f86744af
 						if(moves < 100)
 							ss << moves;
 						else
@@ -715,7 +679,6 @@
 		return FULL_DESCRIPTION;
 	}
 	return NO_DESCRIPTION;
-<<<<<<< HEAD
 }
 
 std::vector<topic> generate_terrains_topics() {
@@ -773,8 +736,6 @@
 		res.push_back(t);
 	}
 	return res;
-=======
->>>>>>> f86744af
 }
 
 std::string generate_traits_text() {
