--- conflicted
+++ resolved
@@ -115,11 +115,8 @@
 0 test_wml_actions
 0 test_wml_conditionals
 0 lua_wml_tagnames
-<<<<<<< HEAD
 0 test_scoped_vars
-=======
 0 as_text
->>>>>>> a2d676e3
 #
 # Pathfinding
 #
