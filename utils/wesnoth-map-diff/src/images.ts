import path from 'path'
import Jimp from 'jimp'
import { parseWmlFile } from './wml/parser'
import rootByTagName from './wml/rootByTagName'

type ImagesGetter = {
  getTile: ({ baseCode, miscCode }: { baseCode: string, miscCode?: string }) => Jimp,
  focus: Jimp,
  flag: Jimp,
}

const getDictTerrainType2ImagesPath = async () => {
  const terratinCfgPath = path.resolve(__dirname, '../../../data/core/terrain.cfg')

  const terrain = await parseWmlFile(terratinCfgPath)

  const dictTerrainType2ImagesPath = rootByTagName(terrain)
    .terrain_type
    .reduce((acc, terrainType) => {
      if (terrainType.symbol_image) {
        acc[terrainType.string.value] = terrainType.symbol_image.value
      }
      if (!acc[terrainType.string.value] && terrainType.editor_image) {
        acc[terrainType.string.value] = terrainType.editor_image.value 
<<<<<<< HEAD
      }
      if (!acc[terrainType.string.value]) {
        acc[terrainType.string.value] = 'grid'
=======
>>>>>>> e0e8af89
      }
      return acc
  }, {} as { [terrainType: string]: string })

  return dictTerrainType2ImagesPath
}

const readTerrainImages = async () => {
  const imageBasepath = path.resolve(__dirname, '../../../data/core/images/terrain')

  const dictTerrainType2ImagesPath = await getDictTerrainType2ImagesPath()

  const promises = Object
    .entries(dictTerrainType2ImagesPath)
    .map(async ([terrainType, imageName]) => {
      let image = await Jimp.read(`${imageBasepath}/${imageName}.png`)
      // Try a number of other places, as well:
      if (!image) {
        image = await Jimp.read(`../../../images/${imageName}.png`)
      }
      if (!image) {
        image = await Jimp.read(`./images/${imageName}.png`)
      }
      if (!image) {
        image = await Jimp.read(`../../../attic/${imageName}.png`)
      }
      if (!image) {
        // If nothing worked, provide a sensible default as a fallback:
        image = await Jimp.read(`../../../data/core/images/misc/blank-hex.png`)
      }
      return [terrainType, image]
    })

  const result: { [baseCode: string]: Jimp } = Object.fromEntries(await Promise.all(promises))

  return result
}

const produceImagesGetter = async (): Promise<ImagesGetter> => {
  const focusPath = path.resolve(__dirname, '../../../images/editor/brush.png')
  const flagPath = path.resolve(__dirname, '../../../data/core/images/flags/flag-1.png')
  const tileFallbackPath = path.resolve(__dirname, '../../../data/core/images/misc/blank-hex.png')
  const miscFallbackPath = path.resolve(__dirname, '../../../data/core/images/misc/red-x.png')

  const [images, focus, flag, tileFallback, miscFallback] = await Promise.all([
    readTerrainImages(),
    Jimp.read(focusPath),
    Jimp.read(flagPath),
    Jimp.read(tileFallbackPath),
    Jimp.read(miscFallbackPath),
  ])

  focus.color([
    { apply: 'hue', params: [-90] },
  ])

  return {
    getTile: ({ baseCode, miscCode }) => {
      if (miscCode && images[`${baseCode}^${miscCode}`]) {
        const compoundImage = images[`${baseCode}^${miscCode}`]
        return compoundImage
      }

      let baseImage = images[baseCode]
      if (!baseImage) {
        console.warn(`Missing image for "${baseCode}". Using a fallback`)
        baseImage = tileFallback
      }

      // TODO: we should use the defaultBase correctly
      if (miscCode) {
        let miscImage = images[`^${miscCode}`]
        if (!miscImage) {
          console.warn(`Missing image for "^${miscCode}". Using a fallback`)
          miscImage = miscFallback
        }

        return baseImage.clone().composite(miscImage, 0, 0)
      }

      return baseImage
    },
    focus,
    flag,
  }
}

export { ImagesGetter }
export default produceImagesGetter<|MERGE_RESOLUTION|>--- conflicted
+++ resolved
@@ -22,12 +22,6 @@
       }
       if (!acc[terrainType.string.value] && terrainType.editor_image) {
         acc[terrainType.string.value] = terrainType.editor_image.value 
-<<<<<<< HEAD
-      }
-      if (!acc[terrainType.string.value]) {
-        acc[terrainType.string.value] = 'grid'
-=======
->>>>>>> e0e8af89
       }
       return acc
   }, {} as { [terrainType: string]: string })
