--- conflicted
+++ resolved
@@ -65,11 +65,7 @@
         echo "compiler_check = content" >> $HOME/.ccache/ccache.conf
 
         cmake -DCMAKE_BUILD_TYPE=Release -DENABLE_GAME=true -DENABLE_SERVER=true -DENABLE_CAMPAIGN_SERVER=true -DENABLE_TESTS=true -DENABLE_NLS=false \
-<<<<<<< HEAD
-              -DEXTRA_FLAGS_CONFIG="-pipe" -DOPT="$OPT" -DENABLE_STRICT_COMPILATION="$STRICT" -DENABLE_LTO="$LTO" -DLTO_JOBS=2 -DSANITIZE="$SAN" \
-=======
-              -DEXTRA_FLAGS_CONFIG="-pipe" -DOPT="$OPT" -DENABLE_STRICT_COMPILATION="$STRICT" -DENABLE_LTO="$LTO" -DLTO_JOBS=2 -DENABLE_MYSQL=true \
->>>>>>> 16cd1987
+              -DEXTRA_FLAGS_CONFIG="-pipe" -DOPT="$OPT" -DENABLE_STRICT_COMPILATION="$STRICT" -DENABLE_LTO="$LTO" -DLTO_JOBS=2 -DSANITIZE="$SAN" -DSANITIZE="$SAN" \
               -DCXX_STD="$CXXSTD" -DCMAKE_C_COMPILER_LAUNCHER=ccache -DCMAKE_CXX_COMPILER_LAUNCHER=ccache && \
               make VERBOSE=1 -j2
         BUILD_RET=$?
