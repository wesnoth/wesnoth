diff --git a/data/schema/core/actionwml.cfg b/data/schema/core/actionwml.cfg
index 0eff8c99f10..98e94c8cc6c 100644
--- a/data/schema/core/actionwml.cfg
+++ b/data/schema/core/actionwml.cfg
<<<<<<< HEAD
@@ -1445,5 +1445,41 @@
=======
@@ -1445,5 +1445,36 @@
>>>>>>> 28c8845f
 			{SIMPLE_KEY y s_unsigned}
 		[/tag]
 	[/tag]
-	any_tag=yes
+	# custom mainline campaign tags
+	# EI
+	{DATA_TAG "item_dialog" 0 infinite any}
+	{DATA_TAG "item_dialog_musttake" 0 infinite any}
+	{DATA_TAG "spread_bandit_villages" 0 infinite any}
+	{DATA_TAG "bandit_village_capture" 0 infinite any}
+	# HttT
+	{DATA_TAG "companion_message" 0 infinite any} # also used in TSG
+	{DATA_TAG "multihex_image" 0 infinite any}
+	{DATA_TAG "select_lintanir_boon" 0 infinite any}
+	{DATA_TAG "display_scenario_preview" 0 infinite any}
+	{DATA_TAG "display_overworld_tutorial" 0 infinite any}
+	{DATA_TAG "display_lisar_tutorial" 0 infinite any}
+	# HttTC
+	{DATA_TAG "show_countdown" 0 infinite any}
+	# LoW
+	{DATA_TAG "replace_map_section" 0 infinite any}
+	{DATA_TAG "shift_labels" 0 infinite any}
+	{DATA_TAG "persistent_carryover_store" 0 infinite any}
+	# NR
+	{DATA_TAG "find_respawn_point" 0 infinite any}
+	# SoF
+	{DATA_TAG "rune_choice" 0 infinite any}
+	# TDG
+	{DATA_TAG "listen_for_mousemove" 0 infinite any}
+	{DATA_TAG "select_delfador_skills" 0 infinite any}
+	{DATA_TAG "display_skills_dialog" 0 infinite any}
+	# TSG
+	{DATA_TAG "display_tip" 0 infinite any}
<<<<<<< HEAD
=======
+	{DATA_TAG "companion_message" 0 infinite any}
+	{DATA_TAG "choose_companion" 0 infinite any}
>>>>>>> 28c8845f
+	# tutorial
+	{DATA_TAG "select_character" 0 infinite any}
+	{DATA_TAG "hint_message" 0 infinite any}
+	# tests
+	{DATA_TAG "foo" 0 infinite any}
+	{DATA_TAG "test_do_attack_by_id" 0 infinite any}
+	{DATA_TAG "my_lua_action" 0 infinite any}
+	{DATA_TAG "check_substitution" 0 infinite any}
 [/tag]
diff --git a/data/schema/core/conditionalwml.cfg b/data/schema/core/conditionalwml.cfg
index 22a66d1fa18..86216e6de00 100644
--- a/data/schema/core/conditionalwml.cfg
+++ b/data/schema/core/conditionalwml.cfg
@@ -79,5 +79,6 @@
 		name="not"
 		super="$conditional_wml"
 	[/tag]
-	any_tag=yes
+	# tests
+	{DATA_TAG "foo" 0 infinite any}
 [/tag]<|MERGE_RESOLUTION|>--- conflicted
+++ resolved
@@ -2,11 +2,7 @@
 index 0eff8c99f10..98e94c8cc6c 100644
 --- a/data/schema/core/actionwml.cfg
 +++ b/data/schema/core/actionwml.cfg
-<<<<<<< HEAD
-@@ -1445,5 +1445,41 @@
-=======
-@@ -1445,5 +1445,36 @@
->>>>>>> 28c8845f
+@@ -1445,5 +1445,42 @@
  			{SIMPLE_KEY y s_unsigned}
  		[/tag]
  	[/tag]
@@ -40,11 +36,7 @@
 +	{DATA_TAG "display_skills_dialog" 0 infinite any}
 +	# TSG
 +	{DATA_TAG "display_tip" 0 infinite any}
-<<<<<<< HEAD
-=======
-+	{DATA_TAG "companion_message" 0 infinite any}
 +	{DATA_TAG "choose_companion" 0 infinite any}
->>>>>>> 28c8845f
 +	# tutorial
 +	{DATA_TAG "select_character" 0 infinite any}
 +	{DATA_TAG "hint_message" 0 infinite any}
