#!/bin/bash

shopt -s globstar nullglob

# bash sets TERM to dumb by default but does not export it
compgen -e -X '!TERM' || export TERM=xterm # hopefully a good approximation of what github supports
reset=$(tput sgr0)
red=$(tput setaf 1)
green=$(tput setaf 2)
blue=$(tput bold; tput setaf 4)

print() { printf '%s%s%s\n' "$blue" "$*" "$reset"; }
error() { printf '%s%s%s\n' "$red" "$*" "$reset"; }
success() { printf '%s%s%s\n' "$green" "$*" "$reset"; }

validate() {
    local name="$1"
    shift

    echo "------"
    print "Validating $name..."

    if "$@" > temp.log 2>&1; then
        rm temp.log
        success "$name validation complete!  Success: Yes"
        echo "------"
        return 0
    else
        error "$name failed validation!"
        cat temp.log
        rm temp.log
        error "$name validation complete!  Success: No"
        echo "------"
        return 1
    fi
}

validate_core() { validate "$1" ./wesnoth --validate data/_main.cfg; }
validate_misc() { validate "$1" ./wesnoth --data-dir=. --validate=data/_main.cfg --preprocess-defines="$2"; }
validate_achievements() { validate "Achievements" ./wesnoth --data-dir=. --validate=data/achievements.cfg --use-schema=data/schema/achievements.cfg; }
validate_dialog() { validate "$1 dialog $(basename "$2" .cfg)" ./wesnoth --data-dir=. --validate="$2" --use-schema=data/schema/gui_window.cfg; }
validate_schema() { validate "schema $1" ./wesnoth --data-dir=. --validate-schema=data/schema/"$2".cfg; }

validate_campaign() {
    local success=Yes name="$1" define="$2"
    shift 2

    echo "------"
    print "Validating $name..."

    for difficulty in "$@"; do
        if [ "$success" = "Yes" ]; then
            print "Validating $difficulty..."
            if ! ./wesnoth --data-dir=. --validate=data/_main.cfg --preprocess-defines="$define,$difficulty" > temp.log 2>&1; then
                success=No
                error "$name failed $difficulty validation!"
                cat temp.log
            fi

            rm temp.log
        else
            echo "Skipping $difficulty validation"
        fi
    done

    if [ "$success" = "Yes" ]; then
        success "$name validation complete!  Success: Yes"
        echo "------"
    else
        error "$name validation complete!  Success: No"
        echo "------"
    fi

    for gui in data/campaigns/"$name"/**/gui/*.cfg; do
        validate_dialog "$name" "$gui" || success=No
    done

    [ "$success" = "Yes" ]
}

RET=0

# remove any_tag to actually see errors in action WML
patch -p 1 < utils/CI/schema_validation.patch || RET=1

validate_schema "WML Schema"   "schema"       || RET=1
validate_schema "Game Config"  "game_config"  || RET=1
validate_schema "GUI2"         "gui"          || RET=1
validate_schema "GUI2/Lua"     "gui_window"   || RET=1
validate_schema "Server Pbl"   "pbl"          || RET=1
validate_schema "WML Diff"     "diff"         || RET=1
validate_schema "Achievements" "achievements" || RET=1
validate_schema "Fonts"        "fonts"        || RET=1
validate_schema "Languages"    "languages"    || RET=1

validate_core "Core" || RET=1

validate_achievements || RET=1
for gui in data/modifications/**/gui/*.cfg; do
    name=${gui#"data/modifications/"}
    name=${name%%/*}
    validate_dialog "modification $name" "$gui" || RET=1
done

validate "Fonts" ./wesnoth --validate=data/hardwired/fonts.cfg --use-schema=data/schema/fonts.cfg
validate "Languages" ./wesnoth --validate=data/hardwired/language.cfg --use-schema=data/schema/languages.cfg

validate_misc "Editor"         "EDITOR"                                  || RET=1
validate_misc "Multiplayer"    "MULTIPLAYER,MULTIPLAYER_A_NEW_LAND_LOAD" || RET=1
validate_misc "Test"           "TEST"                                    || RET=1
validate_misc "World_Conquest" "MULTIPLAYER,LOAD_WC2"                    || RET=1

<<<<<<< HEAD
validate_campaign "Dead_Water"                 "CAMPAIGN_DEAD_WATER"              "EASY" "NORMAL" "HARD" "NIGHTMARE" || RET=1
validate_campaign "Descent_Into_Darkness"      "CAMPAIGN_DESCENT"                 "EASY" "NORMAL" "HARD"             || RET=1
validate_campaign "Eastern_Invasion"           "CAMPAIGN_EASTERN_INVASION"        "EASY" "NORMAL" "HARD"             || RET=1
validate_campaign "Heir_To_The_Throne"         "CAMPAIGN_HEIR_2_THE_THRONE"       "EASY" "NORMAL" "HARD" "NIGHTMARE" || RET=1
validate_campaign "Heir_To_The_Throne_Classic" "CAMPAIGN_HEIR_TO_THE_THRONE"      "EASY" "NORMAL" "HARD"             || RET=1
validate_campaign "Legend_of_Wesmere"          "CAMPAIGN_LOW"                     "EASY" "NORMAL" "HARD"             || RET=1
validate_campaign "Liberty"                    "CAMPAIGN_LIBERTY"                 "EASY" "NORMAL" "HARD"             || RET=1
validate_campaign "Northern_Rebirth"           "CAMPAIGN_NORTHERN_REBIRTH"        "EASY" "NORMAL" "HARD"             || RET=1
validate_campaign "Sceptre_of_Fire"            "CAMPAIGN_SCEPTRE_FIRE"            "EASY" "NORMAL" "HARD"             || RET=1
validate_campaign "Secrets_of_the_Ancients"    "CAMPAIGN_SECRETS_OF_THE_ANCIENTS" "EASY" "NORMAL" "HARD"             || RET=1
validate_campaign "Son_Of_The_Black_Eye"       "CAMPAIGN_SON_OF_THE_BLACK_EYE"    "EASY" "NORMAL" "HARD"             || RET=1
validate_campaign "The_Deceivers_Gambit"       "CAMPAIGN_THE_DECEIVERS_GAMBIT"    "EASY" "NORMAL" "HARD" "NIGHTMARE" || RET=1
validate_campaign "The_Hammer_of_Thursagan"    "CAMPAIGN_THE_HAMMER_OF_THURSAGAN" "EASY" "NORMAL" "HARD"             || RET=1
validate_campaign "The_Rise_Of_Wesnoth"        "CAMPAIGN_THE_RISE_OF_WESNOTH"     "EASY" "NORMAL" "HARD"             || RET=1
validate_campaign "The_South_Guard"            "CAMPAIGN_THE_SOUTH_GUARD"         "EASY" "NORMAL" "HARD"             || RET=1
validate_campaign "tutorial"                   "TUTORIAL"                         "EASY"                             || RET=1
validate_campaign "Two_Brothers"               "CAMPAIGN_TWO_BROTHERS"            "EASY" "HARD"                      || RET=1
validate_campaign "Under_the_Burning_Suns"     "CAMPAIGN_UNDER_THE_BURNING_SUNS"  "EASY" "NORMAL" "HARD"             || RET=1
validate_campaign "Winds_of_Fate"              "CAMPAIGN_WINDS_OF_FATE"           "EASY" "NORMAL" "HARD" "NIGHTMARE" || RET=1
=======
validate_campaign "Dead_Water"              "CAMPAIGN_DEAD_WATER"              "EASY" "NORMAL" "HARD" "NIGHTMARE" || RET=1
validate_campaign "Descent_Into_Darkness"   "CAMPAIGN_DESCENT"                 "EASY" "NORMAL" "HARD"             || RET=1
validate_campaign "Dusk_of_Dawn"            "CAMPAIGN_DUSK_OF_DAWN"                   "NORMAL" "HARD"             || RET=1
validate_campaign "Eastern_Invasion"        "CAMPAIGN_EASTERN_INVASION"        "EASY" "NORMAL" "HARD"             || RET=1
validate_campaign "Heir_To_The_Throne"      "CAMPAIGN_HEIR_TO_THE_THRONE"      "EASY" "NORMAL" "HARD"             || RET=1
validate_campaign "Legend_of_Wesmere"       "CAMPAIGN_LOW"                     "EASY" "NORMAL" "HARD"             || RET=1
validate_campaign "Liberty"                 "CAMPAIGN_LIBERTY"                 "EASY" "NORMAL" "HARD"             || RET=1
validate_campaign "Northern_Rebirth"        "CAMPAIGN_NORTHERN_REBIRTH"        "EASY" "NORMAL" "HARD"             || RET=1
validate_campaign "Sceptre_of_Fire"         "CAMPAIGN_SCEPTRE_FIRE"            "EASY" "NORMAL" "HARD"             || RET=1
validate_campaign "Secrets_of_the_Ancients" "CAMPAIGN_SECRETS_OF_THE_ANCIENTS" "EASY" "NORMAL" "HARD"             || RET=1
validate_campaign "Son_Of_The_Black_Eye"    "CAMPAIGN_SON_OF_THE_BLACK_EYE"    "EASY" "NORMAL" "HARD"             || RET=1
validate_campaign "The_Deceivers_Gambit"    "CAMPAIGN_THE_DECEIVERS_GAMBIT"    "EASY" "NORMAL" "HARD" "NIGHTMARE" || RET=1
validate_campaign "The_Hammer_of_Thursagan" "CAMPAIGN_THE_HAMMER_OF_THURSAGAN" "EASY" "NORMAL" "HARD"             || RET=1
validate_campaign "The_Rise_Of_Wesnoth"     "CAMPAIGN_THE_RISE_OF_WESNOTH"     "EASY" "NORMAL" "HARD"             || RET=1
validate_campaign "The_South_Guard"         "CAMPAIGN_THE_SOUTH_GUARD"         "EASY" "NORMAL" "HARD"             || RET=1
validate_campaign "tutorial"                "TUTORIAL"                         "EASY"                             || RET=1
validate_campaign "Two_Brothers"            "CAMPAIGN_TWO_BROTHERS"            "EASY" "HARD"                      || RET=1
validate_campaign "Under_the_Burning_Suns"  "CAMPAIGN_UNDER_THE_BURNING_SUNS"  "EASY" "NORMAL" "HARD"             || RET=1
validate_campaign "Winds_of_Fate"           "CAMPAIGN_WINDS_OF_FATE"           "EASY" "NORMAL" "HARD" "NIGHTMARE" || RET=1
>>>>>>> 28c8845f

exit $RET<|MERGE_RESOLUTION|>--- conflicted
+++ resolved
@@ -110,9 +110,9 @@
 validate_misc "Test"           "TEST"                                    || RET=1
 validate_misc "World_Conquest" "MULTIPLAYER,LOAD_WC2"                    || RET=1
 
-<<<<<<< HEAD
 validate_campaign "Dead_Water"                 "CAMPAIGN_DEAD_WATER"              "EASY" "NORMAL" "HARD" "NIGHTMARE" || RET=1
 validate_campaign "Descent_Into_Darkness"      "CAMPAIGN_DESCENT"                 "EASY" "NORMAL" "HARD"             || RET=1
+validate_campaign "Dusk_of_Dawn"               "CAMPAIGN_DUSK_OF_DAWN"                   "NORMAL" "HARD"             || RET=1
 validate_campaign "Eastern_Invasion"           "CAMPAIGN_EASTERN_INVASION"        "EASY" "NORMAL" "HARD"             || RET=1
 validate_campaign "Heir_To_The_Throne"         "CAMPAIGN_HEIR_2_THE_THRONE"       "EASY" "NORMAL" "HARD" "NIGHTMARE" || RET=1
 validate_campaign "Heir_To_The_Throne_Classic" "CAMPAIGN_HEIR_TO_THE_THRONE"      "EASY" "NORMAL" "HARD"             || RET=1
@@ -130,26 +130,5 @@
 validate_campaign "Two_Brothers"               "CAMPAIGN_TWO_BROTHERS"            "EASY" "HARD"                      || RET=1
 validate_campaign "Under_the_Burning_Suns"     "CAMPAIGN_UNDER_THE_BURNING_SUNS"  "EASY" "NORMAL" "HARD"             || RET=1
 validate_campaign "Winds_of_Fate"              "CAMPAIGN_WINDS_OF_FATE"           "EASY" "NORMAL" "HARD" "NIGHTMARE" || RET=1
-=======
-validate_campaign "Dead_Water"              "CAMPAIGN_DEAD_WATER"              "EASY" "NORMAL" "HARD" "NIGHTMARE" || RET=1
-validate_campaign "Descent_Into_Darkness"   "CAMPAIGN_DESCENT"                 "EASY" "NORMAL" "HARD"             || RET=1
-validate_campaign "Dusk_of_Dawn"            "CAMPAIGN_DUSK_OF_DAWN"                   "NORMAL" "HARD"             || RET=1
-validate_campaign "Eastern_Invasion"        "CAMPAIGN_EASTERN_INVASION"        "EASY" "NORMAL" "HARD"             || RET=1
-validate_campaign "Heir_To_The_Throne"      "CAMPAIGN_HEIR_TO_THE_THRONE"      "EASY" "NORMAL" "HARD"             || RET=1
-validate_campaign "Legend_of_Wesmere"       "CAMPAIGN_LOW"                     "EASY" "NORMAL" "HARD"             || RET=1
-validate_campaign "Liberty"                 "CAMPAIGN_LIBERTY"                 "EASY" "NORMAL" "HARD"             || RET=1
-validate_campaign "Northern_Rebirth"        "CAMPAIGN_NORTHERN_REBIRTH"        "EASY" "NORMAL" "HARD"             || RET=1
-validate_campaign "Sceptre_of_Fire"         "CAMPAIGN_SCEPTRE_FIRE"            "EASY" "NORMAL" "HARD"             || RET=1
-validate_campaign "Secrets_of_the_Ancients" "CAMPAIGN_SECRETS_OF_THE_ANCIENTS" "EASY" "NORMAL" "HARD"             || RET=1
-validate_campaign "Son_Of_The_Black_Eye"    "CAMPAIGN_SON_OF_THE_BLACK_EYE"    "EASY" "NORMAL" "HARD"             || RET=1
-validate_campaign "The_Deceivers_Gambit"    "CAMPAIGN_THE_DECEIVERS_GAMBIT"    "EASY" "NORMAL" "HARD" "NIGHTMARE" || RET=1
-validate_campaign "The_Hammer_of_Thursagan" "CAMPAIGN_THE_HAMMER_OF_THURSAGAN" "EASY" "NORMAL" "HARD"             || RET=1
-validate_campaign "The_Rise_Of_Wesnoth"     "CAMPAIGN_THE_RISE_OF_WESNOTH"     "EASY" "NORMAL" "HARD"             || RET=1
-validate_campaign "The_South_Guard"         "CAMPAIGN_THE_SOUTH_GUARD"         "EASY" "NORMAL" "HARD"             || RET=1
-validate_campaign "tutorial"                "TUTORIAL"                         "EASY"                             || RET=1
-validate_campaign "Two_Brothers"            "CAMPAIGN_TWO_BROTHERS"            "EASY" "HARD"                      || RET=1
-validate_campaign "Under_the_Burning_Suns"  "CAMPAIGN_UNDER_THE_BURNING_SUNS"  "EASY" "NORMAL" "HARD"             || RET=1
-validate_campaign "Winds_of_Fate"           "CAMPAIGN_WINDS_OF_FATE"           "EASY" "NORMAL" "HARD" "NIGHTMARE" || RET=1
->>>>>>> 28c8845f
 
 exit $RET