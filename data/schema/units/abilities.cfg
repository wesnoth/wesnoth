--- conflicted
+++ resolved
@@ -1,5 +1,4 @@
 
-<<<<<<< HEAD
 #define BASED_ON_SPECIAL NAME OPTION
 	[tag]
 		name={NAME}
@@ -11,14 +10,6 @@
 		{FILTER_TAG "filter_defender" unit ()}
 		{FILTER_TAG "filter_weapon" weapon ()}
 		{FILTER_TAG "filter_second_weapon" weapon ()}
-=======
-#define BASED_ON_SPECIAL NAME
-	[tag]
-		name={NAME}
-		max=infinite
-		super="units/unit_type/attack/specials/" + {NAME}
-		{FILTER_TAG "filter_student" unit ()}
->>>>>>> 4c6bf289
 	[/tag]
 #enddef
 
@@ -133,8 +124,6 @@
 		{DEFAULT_KEY allow_vision bool yes}
 		{DEFAULT_KEY pass_allied_units bool yes}
 	[/tag]
-[/tag]
-<<<<<<< HEAD
 {BASED_ON_SPECIAL "attacks" value}
 {BASED_ON_SPECIAL "chance_to_hit" value}
 {BASED_ON_SPECIAL "damage" value}
@@ -144,25 +133,6 @@
 {BASED_ON_SPECIAL "poison" generic}
 {BASED_ON_SPECIAL "slow" generic}
 {BASED_ON_SPECIAL "petrifies" generic}
-=======
-[tag]
-	name="chance_to_hit"
-	max=infinite
-	super="units/unit_type/abilities/~value~"
-	{FILTER_TAG "filter_opponent" unit ()}
-[/tag]
-[tag]
-	name="firststrike"
-	max=infinite
-	super="units/unit_type/abilities/~generic~"
-	{FILTER_TAG "filter_second_weapon" weapon ()}
-[/tag]
-{BASED_ON_SPECIAL "attacks"}
-{BASED_ON_SPECIAL "chance_to_hit"}
-{BASED_ON_SPECIAL "damage"}
-{BASED_ON_SPECIAL "drains"}
-{BASED_ON_SPECIAL "berserk"}
->>>>>>> 4c6bf289
 [tag]
 	name="*"
 	max=infinite
