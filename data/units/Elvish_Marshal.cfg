--- conflicted
+++ resolved
@@ -18,11 +18,7 @@
 advanceto=null
 cost=80
 usage=fighter
-<<<<<<< HEAD
-unit_description="Possessing one of the highest ranks in the Elven military, Elvish Marshals can lead any level 1 or 2 units in adjacent hexes, causing them to fight with increased skill. Marshals are also themselves greatly skilled in fighting, with both the sword and the bow."
-=======
 unit_description= _ "Possessing one of the highest ranks in the Elven military, Elvish Marshals can lead any level 1 or 2 units in adjacent hexes, causing them to fight with increased skill. Marshals are also themselves greatly skilled in fighting, with both the sword and the bow."
->>>>>>> f86744af
 get_hit_sound=groan.wav
 	[attack]
 	name=sword
