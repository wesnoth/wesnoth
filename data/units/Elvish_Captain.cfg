[unit]
id=Elvish Captain
name= _ "Elvish Captain"
race=elf
image=elvish-captain.png
image_long=elvish-captain-bow.png
image_defensive=elvish-captain-defend.png
image_defensive_long=elvish-captain-bow-defend.png
image_leading=elvish-captain-leading.png
hitpoints=44
ability=leadership
movement_type=woodland
movement=5
experience=90
level=2
alignment=neutral
advanceto=Elvish Marshal
cost=40
usage=fighter
<<<<<<< HEAD
unit_description="Skilled in commanding soldiers, Elvish Captains provide a bonus to all level-1 units on adjacent hexes. Captains are also skilled in both short- and long-range fighting."
=======
unit_description= _ "Skilled in commanding soldiers, Elvish Captains provide a bonus to all level-1 units on adjacent hexes. Captains are also skilled in both short- and long-range fighting."
>>>>>>> f86744af
get_hit_sound=groan.wav
	[attack]
	name=sword
	type=blade
	range=short
	damage=7
	number=4
		[frame]
		begin=-100
		end=100
		image=elvish-captain-attack.png
		[/frame]
		[sound]
		time=-250
		sound=sword-swish.wav
		[/sound]
	[/attack]
	[attack]
	name=bow
	type=pierce
	range=long
	damage=6
	number=3
		[sound]
		time=-100
		sound=firearrow.wav
		[/sound]

		[sound]
		time=0
		sound=arrow-hit.wav
		sound_miss=arrow-miss.wav
		[/sound]
		[frame]
		begin=-600
		end=-450
		image=elvish-captain-bow.png
		[/frame]
		[frame]
		begin=-450
		end=-300
		image=elvish-captain-bow-attack1.png
		[/frame]
		[frame]
		begin=-300
		end=-200
		image=elvish-captain-bow-attack2.png
		[/frame]
		[frame]
		begin=-200
		end=0
		image=elvish-captain-bow-attack3.png
		[/frame]

		[frame]
		begin=0
		end=100
		image=elvish-captain-bow.png
		[/frame]
		[missile_frame]
		begin=-100
		end=0
		image=projectiles/missile-n.png
		image_diagonal=projectiles/missile-ne.png
		[/missile_frame]
	[/attack]
[/unit]<|MERGE_RESOLUTION|>--- conflicted
+++ resolved
@@ -17,11 +17,7 @@
 advanceto=Elvish Marshal
 cost=40
 usage=fighter
-<<<<<<< HEAD
-unit_description="Skilled in commanding soldiers, Elvish Captains provide a bonus to all level-1 units on adjacent hexes. Captains are also skilled in both short- and long-range fighting."
-=======
 unit_description= _ "Skilled in commanding soldiers, Elvish Captains provide a bonus to all level-1 units on adjacent hexes. Captains are also skilled in both short- and long-range fighting."
->>>>>>> f86744af
 get_hit_sound=groan.wav
 	[attack]
 	name=sword
