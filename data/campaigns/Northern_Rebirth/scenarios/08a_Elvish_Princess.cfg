#textdomain wesnoth-nr

[scenario]
    id=08a_Elvish_Princess
    name= _ "Elvish Princess"
    map_data="{campaigns/Northern_Rebirth/maps/08a_Elvish_Princess.map}"
    {TURNS 21 18 15}
    next_scenario=09a_Introductions
    victory_when_enemies_defeated=no

    {DEFAULT_SCHEDULE}

    {INTRO_AND_SCENARIO_MUSIC "knalgan_theme.ogg" "breaking_the_chains.ogg"}
    {EXTRA_SCENARIO_MUSIC "elvish-theme.ogg"}
    {EXTRA_SCENARIO_MUSIC "nunc_dimittis.ogg"}

    # wmllint: local spelling Bitterhold
    [story]
        [part]
            story= _ "After securing the help of the two lich-mages, the party returned to Knalga."
            {NR_BIGMAP}
            {REVOLT_STAGE6}
        [/part]

        {STORY_PART_HAMEL (_ "Och, that was a piece o’ good work, lad, getting both the lich-mages and Stalrag on our side. Now let’s plan our way to bringing Rakshas down...")}
        [part]
            story= _ "The lich-mages sent forth gryphons to scout out the number, formation and deployment of the orcish forces, and to seek allies as well."
        [/part]
        [part]
            story= _ "One day a gryphon came screeching into the caves with the news that a large elvish force approached from the east. Messages were quickly dispatched to the elves asking their purpose. The haughty reply was that their purpose was none of any dwarf’s or human’s business, and that all would be well-advised to stay in their holes when the elves passed near."
        [/part]
        [part]
            story= _ "Before the humans and dwarves could respond to this message, another gryphon arrived with the news that the orcs were holding an elvish sorceress prisoner in the castle of Bitterhold, less than a day’s march distant to the northwest. The castle had attracted notice because it had been recently rebuilt and manned by a unit known to include some of the hardiest and toughest of veteran orcs."
        [/part]
        [part]
            story= _ "Gryphons and a picked force of human woodsmen were sent out that very night, and less than two days later managed to ambush an orcish messenger on the road out of Bitterhold. The messenger was carrying a ransom demand to the elves — for the sorceress was, in fact, a princess of the highest rank."
        [/part]
        [part]
            story= _ "The leaders met in council, considering what to do..."
        [/part]

        {STORY_PART_TALLIN (_ "This kidnapped princess explains a great deal. It is not easy to draw the elves out of their forests.")}

        {STORY_PART_HAMEL (_ "Aye, lad. Her kin will have come either to do battle or pay ransom. By the looks of things, they’ve busked themselves for either.")}
        # wmllint: local spelling Pah
        {STORY_PART_ARTHIAN (_ "Pah! Who cares? Let the elves and orcs chop each other into mincemeat. It will just make things easier for us.")}

        {STORY_PART_STALRAG (_ "Hah! I ken yer brain has rotted awa’ entire. Think on it, skull-head, what would happen if the elves dinna’ fight and pay the ransom instead?")}

        {STORY_PART_ARTHIAN (_ "Do you want to die, dwarf?")}

        {STORY_PART_FATHER_MORVIN (_ "Peace, peace! If you two want to kill something, there are plenty of orcs outside.")}

        {STORY_PART_FATHER_MORVIN (_ "But you do have a point, Stalrag, That ransom will buy more troops and weapons for the orcs, worse news for us.")}

        {STORY_PART_TALLIN (_ "I think we have a chance to make some new allies here...")}

        {STORY_PART_HAMEL (_ "Allies? I take it we’re to go to them and ask them to join us in return for our help in rescuing their princess? You heard their message — those elves have got their noses so high in the air they canna’ see over them. They wouldna’ ally themselves with the likes o’ us.")}

        {STORY_PART_TALLIN (_ "Of course we won’t do that. As a matter of fact I think it’s best that we don’t say anything to the elves at all.")}

        {STORY_PART_STALRAG (_ "Why d’ye say that?")}

        {STORY_PART_TALLIN (_ "Well, suppose we do join up with the elves — assuming they will let us — and we make a combined raid on the fortress, what will the orcs most likely do when the ransom slips from their grasp?")}

        {STORY_PART_HAMEL (_ "Kenning the way of orcs, belike they’d kill the princess, especially if it seems the rescue ha’ any chance of succeeding.")}

        {STORY_PART_TALLIN (_ "Exactly. On the other hand, if we raided the fortress while the orcs were talking ransom with the elves, the orcs might hesitate just long enough.")}

        {STORY_PART_HAMEL (_ "Hmmm... I think you’ve the right of it, lad. Most orcs being thicker than a wood-knot, I’d lay odds on Rakshas giving strict orders that she not be touched without his direct word on the matter.")}

        {STORY_PART_TALLIN (_ "But it would be unwise to trust that the orcs will stay stupid forever. If we do go ahead with this raid, we are going to have to be in and out like lightning.")}

        {STORY_PART_STALRAG (_ "My Shinsplitters will be invaluable for a job like this. They are fierce and never give ground and will not stop attacking until either they or their opponent lies dead. No fortress can stand long against them.")}

        {STORY_PART_ARTHIAN (_ "Ha ha, I like this plan. Once we get our hands on this little sorceress the elves will be forced to do whatever we want them to.")}

        {STORY_PART_FATHER_MORVIN (_ "Remember, Ro’Arthian, we need willing allies rather than resentful lackeys that would turn on us at the first reverse. If we rescue their princess, the elves may yet choose not to help us, but that is a risk we’ll have to take.")}

        {STORY_PART_SISTER_THERA (_ "Elves are deeply honor-bound, especially in matters that touch their kin. If we rescue the princess, I am certain the deed will not go without reward.")}

        {STORY_PART_TALLIN (_ "And at the very least, the orcs will not be able to raise troops with ransom money they don’t have.")}

        {STORY_PART_ARTHIAN (_ "Bah... weak, soft humans. Have it your way if you must.")}

        {STORY_PART_HAMEL (_ "So it shall be, Tallin, I’ll hold the caves here while you and Stalrag’s Shinsplitters fare to Bitterhold. The orcs still haven’t given up their attack on our southern tunnels.")}

        {STORY_PART_TALLIN (_ "Then to arms, men! For Knalga and the princess!")}
    [/story]

    {NR_TRACK {RECOVERY_STAGE1}}

    # wmllint: validate-off
    [side]
        side=1
        controller=human
        recruit=Thug,Poacher,Spearman,Bowman,Gryphon,Dwarvish Fighter,Dwarvish Thunderer,Dwarvish Ulfserker,Dwarvish Scout,Footpad
        team_name=knalgans
        user_team_name= _ "Knalgans"

        # wmllint: recognize Tallin
        {CHARACTER_STATS_TALLIN}
    [/side]
    # wmllint: validate-on

    [side]
        side=2
        controller=ai
        recruit=Orcish Grunt,Orcish Archer,Wolf Rider,Orcish Assassin,Troll Whelp
        {GOLD 300 400 500}
        {INCOME 15 20 25}
        team_name=Orcs
        user_team_name= _ "Orcs"
        {FLAG_VARIANT6 ragged}

        type=Orcish Warlord
        id=Atul
        name= _ "Atul"
        canrecruit=yes
    [/side]

    # Dummy side for guarding units
    [side]
        side=3
        no_leader=yes
        hidden=yes
        team_name=Orcs
        user_team_name= _ "Orcs"

        {GENERIC_UNIT 3 "Orcish Warlord" 4 13} {GUARDIAN}
        {GENERIC_UNIT 3 "Orcish Warlord" 6 18} {GUARDIAN}
        {GENERIC_UNIT 3 "Orcish Warlord" 15 12} {GUARDIAN}
        {GENERIC_UNIT 3 "Orcish Warlord" 13 20} {GUARDIAN}
        {GENERIC_UNIT 3 "Orcish Warlord" 8 17} {GUARDIAN}
        {GENERIC_UNIT 3 "Orcish Warlord" 11 17} {GUARDIAN}

        {GENERIC_UNIT 3 "Orcish Slurbow" 6 11} {GUARDIAN}
        {GENERIC_UNIT 3 "Orcish Slurbow" 4 12} {GUARDIAN}
        {GENERIC_UNIT 3 "Orcish Slurbow" 17 13} {GUARDIAN}
        {GENERIC_UNIT 3 "Orcish Slurbow" 16 17} {GUARDIAN}
        {GENERIC_UNIT 3 "Orcish Slurbow" 10 19} {GUARDIAN}
        {GENERIC_UNIT 3 "Orcish Slurbow" 7 20} {GUARDIAN}

        {GENERIC_UNIT 3 "Orcish Warrior" 13 10} {GUARDIAN}
        {GENERIC_UNIT 3 "Orcish Warrior" 20 15} {GUARDIAN}
        {GENERIC_UNIT 3 "Orcish Warrior" 10 11} {GUARDIAN}
        {GENERIC_UNIT 3 "Orcish Warrior" 6 14} {GUARDIAN}
        {GENERIC_UNIT 3 "Orcish Warrior" 14 15} {GUARDIAN}
        {GENERIC_UNIT 3 "Orcish Warrior" 13 17} {GUARDIAN}
        {GENERIC_UNIT 3 "Orcish Warrior" 9 13} {GUARDIAN}
        {GENERIC_UNIT 3 "Orcish Warrior" 8 14} {GUARDIAN}
        {GENERIC_UNIT 3 "Orcish Warrior" 10 14} {GUARDIAN}
        {GENERIC_UNIT 3 "Orcish Warrior" 3 15} {GUARDIAN}
        {GENERIC_UNIT 3 "Orcish Warrior" 5 18} {GUARDIAN}
        {GENERIC_UNIT 3 "Orcish Warrior" 11 20} {GUARDIAN}
        {GENERIC_UNIT 3 "Orcish Warrior" 14 16} {GUARDIAN}

        {GENERIC_UNIT 3 "Orcish Crossbowman" 9 15} {GUARDIAN}
        {GENERIC_UNIT 3 "Orcish Crossbowman" 14 19} {GUARDIAN}
        {GENERIC_UNIT 3 "Orcish Crossbowman" 8 13} {GUARDIAN}
        {GENERIC_UNIT 3 "Orcish Crossbowman" 10 13} {GUARDIAN}
        {GENERIC_UNIT 3 "Orcish Crossbowman" 15 14} {GUARDIAN}
        {GENERIC_UNIT 3 "Orcish Crossbowman" 4 16} {GUARDIAN}
        {GENERIC_UNIT 3 "Orcish Crossbowman" 16 19} {GUARDIAN}
        {GENERIC_UNIT 3 "Orcish Crossbowman" 14 12} {GUARDIAN}
        {GENERIC_UNIT 3 "Orcish Crossbowman" 17 14} {GUARDIAN}
    [/side]

    {STARTING_VILLAGES 1 5}
    {STARTING_VILLAGES_AREA 2 15 17 12}

    {PLACE_PRISONER_IMAGE units/elves-wood/sorceress.png 9 14}

    {PLACE_IMAGE scenery/dwarven-doors-closed.png 19 1}

    {PLACE_IMAGE items/bonestack.png 6 13}
    {PLACE_IMAGE items/bonestack.png 7 16}
    {PLACE_IMAGE items/bonestack.png 24 15}
    {PLACE_IMAGE items/grain-sheaf.png 22 9}

    {PLACE_IMAGE scenery/oak-leaning.png 1 4}
    {PLACE_IMAGE scenery/oak-leaning.png 14 7}
    {PLACE_IMAGE scenery/oak-leaning.png 26 6}
    {PLACE_IMAGE scenery/monolith4.png 16 10}

    [event]
        name=prestart

        {RECALL_SUPPORTER}

        [recall]
            id=Abhai
        [/recall]

        [recall]
            id=Camerin
        [/recall]

        [recall]
            id=Father Morvin
        [/recall]

        [recall]
            id=Sister Thera
        [/recall]

        [recall]
            id=Krash
        [/recall]

        [recall]
            id=Elenia
        [/recall]

        [if]
            [have_unit]
                id=Stalrag
                search_recall_list=yes
            [/have_unit]
            [then]
                [recall]
                    id=Stalrag
                [/recall]
            [/then]
            [else]
                [unit]
                    type=Dwarvish Lord
                    id=Stalrag
                    name= _ "Stalrag"
                    profile=portraits/Stalrag.png
                    x,y=15,2
                    side=1
                    [modifications]
                        {TRAIT_LOYAL}
                        {TRAIT_HEALTHY}
                    [/modifications]
                    {IS_LOYAL}
                [/unit]
            [/else]
        [/if]

        [if]
            [have_unit]
                id="Ro'Arthian"
                search_recall_list=yes
            [/have_unit]
            [then]
                [recall]
                    id="Ro'Arthian"
                [/recall]
            [/then]
            [else]
                [unit]
                    type=Ancient Lich
                    id="Ro'Arthian"
                    name= _ "Ro’Arthian"
                    profile=portraits/Arthian.png
                    x,y=15,2
                    side=1
                    [modifications]
                        {TRAIT_LOYAL}
                    [/modifications]
                    {IS_HERO}
                [/unit]
            [/else]
        [/if]

        [if]
            [have_unit]
                id="Ro'Sothian"
                search_recall_list=yes
            [/have_unit]
            [then]
                [recall]
                    id="Ro'Sothian"
                [/recall]
            [/then]
            [else]
                [unit]
                    type=Lich
                    id="Ro'Sothian"
                    name= _ "Ro’Sothian"
                    profile=portraits/Ro_Sothian.png
                    x,y=15,2
                    side=1
                    [modifications]
                        {TRAIT_LOYAL}
                    [/modifications]
                    {IS_HERO}
                [/unit]
            [/else]
        [/if]

        [objectives]
            side=1
            [objective]
                description= _ "Rescue the Princess"
                condition=win
            [/objective]

            {TURNS_RUN_OUT}

            [objective]
                description= _ "Death of Tallin"
                condition=lose
            [/objective]
            [objective]
                description= _ "Death of Ro’Arthian"
                condition=lose
            [/objective]
            [objective]
                description= _ "Death of Ro’Sothian"
                condition=lose
            [/objective]

            [gold_carryover]
                bonus=yes
                carryover_percentage=40
            [/gold_carryover]

            [note]
                description= _ "Even if your rescue fails, you will still advance to the next scenario"
            [/note]
            [note]
                description= _ "You will win this scenario immediately upon moving onto the hex containing the Princess’s cage"
            [/note]
        [/objectives]
    [/event]

    [event]
        name=start

        [message]
            speaker=narrator
            image=wesnoth-icon.png
            message= _ "Upon emerging from the mouth of a hidden tunnel near the fortress, Tallin and his men surveyed the scene before them."
        [/message]

        [message]
            speaker=Tallin
            message= _ "There’s the fortress of Bitterhold. A grim and impressive pile indeed..."
        [/message]

        [message]
            role=Supporter
            message= _ "They have dammed the river to make a moat for their castle."
        [/message]

        [message]
            speaker="Ro'Arthian"
            message= _ "Are we here to sight-see or to rescue this blasted sorceress? And if you really want to sight-see, then check out that orcish encampment south of us."
        [/message]

        [message]
            speaker=Tallin
            message= _ "Just our luck to be here when they’re mustering a field force — probably to attack the caves. Avoid them if you can, kill them if you can’t."
        [/message]

        [message]
            speaker=Atul
            message= _ "INTRUDERS! KILL THEM!!"
        [/message]
    [/event]

    # Freeing Eryssa event - victory proceed to introductions
    [event]
        name=moveto
        [filter]
            side=1
            x,y=9,14
        [/filter]

        [remove_item]
            x,y=$x1,$y1
        [/remove_item]

        [unit]
            side=1
            type=Elvish Sorceress
            id=Eryssa
            name= _ "Eryssa"
            profile=portraits/Eryssa.png
            x,y=9,14
            [modifications]
                {TRAIT_LOYAL}
                {TRAIT_DEXTROUS}
            [/modifications]
            {IS_LOYAL}
        [/unit]

        [message]
            race=orc
            message= _ "The intruders are breaking in! Get to the walls and defend the fortress! And where did that Elvish Princess go?"
        [/message]

        [message]
            speaker=Eryssa
            message= _ "(<i>hushed</i>) Thank you, my saviors. Who has come to rescue me from vile captivity?"
        [/message]

        [message]
            speaker=Tallin
            # wmllint: local spelling outta
<<<<<<< HEAD
            message= _ "(<i>whispering</i>) Later, Princess, first let’s get outta — uh, let us take our leave of this place as swiftly as may be!"
=======
            message= _ "(<i>whispering</i>) Later, my lady, first let’s get outta — uh, let us take our leave of this place as swiftly as may be!"
>>>>>>> bf8c2481
        [/message]

        [message]
            speaker=Eryssa
            message= _ "Lead; I will follow."
        [/message]

        [endlevel]
            result=victory
            bonus=yes
            {NEW_GOLD_CARRYOVER 40}
        [/endlevel]
    [/event]

    # Didn't make it in time, still victory but go to stolen gold
    [event]
        name=time over

        [message]
            race=orc
            message= _ "Hey, those intruders are going to free the elf! We can’t let that happen! Kill her! Kill the elf!"
        [/message]

        [message]
            speaker=Tallin
            message= _ "Darn it! We weren’t fast enough."
        [/message]

        [endlevel]
            result=victory
            next_scenario=10a_Stolen_Gold
        [/endlevel]
    [/event]

    # Load death events
    {HERODEATH_EVERYONE}
[/scenario]<|MERGE_RESOLUTION|>--- conflicted
+++ resolved
@@ -401,11 +401,7 @@
         [message]
             speaker=Tallin
             # wmllint: local spelling outta
-<<<<<<< HEAD
-            message= _ "(<i>whispering</i>) Later, Princess, first let’s get outta — uh, let us take our leave of this place as swiftly as may be!"
-=======
             message= _ "(<i>whispering</i>) Later, my lady, first let’s get outta — uh, let us take our leave of this place as swiftly as may be!"
->>>>>>> bf8c2481
         [/message]
 
         [message]
