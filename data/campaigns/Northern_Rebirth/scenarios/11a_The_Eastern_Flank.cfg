--- conflicted
+++ resolved
@@ -360,11 +360,7 @@
 
                 [message]
                     speaker=Hidel
-<<<<<<< HEAD
-                    message= _ "Easily, Princess. We shall move unseen through the trees, overtake him, and put an end to his flight."
-=======
                     message= _ "Easily, Your Highness. We shall move unseen through the trees, overtake him, and put an end to his flight."
->>>>>>> bf8c2481
                 [/message]
 
                 [message]
@@ -384,11 +380,7 @@
 
                 [message]
                     speaker=Hidel
-<<<<<<< HEAD
-                    message= _ "(<i>Raises eyebrow</i>) Very well, Princess."
-=======
                     message= _ "(<i>Raises eyebrow</i>) Very well, my lady."
->>>>>>> bf8c2481
                 [/message]
 
                 [kill]
