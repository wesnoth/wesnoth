--- conflicted
+++ resolved
@@ -1,5 +1,4 @@
 #textdomain wesnoth-httt
-<<<<<<< HEAD
 
 # i do not like the limited core macro so LK extends
 #define HTTT_ACHIEVEMENT ID_STR NAME_STR NAME_COMPLETE_STR DESC_STR DESC_COMPLETE_STR ICON_STR ICON_COMPLETE_STR HIDDEN_BOOL HIDDEN_NAME_STR HIDDEN_HINT_STR
@@ -27,5 +26,3 @@
 
 
 #undef HTTT_ACHIEVEMENT
-=======
->>>>>>> fa084677
