--- conflicted
+++ resolved
@@ -1,4 +1,3 @@
-<<<<<<< HEAD
 #textdomain wesnoth-httt
 
 # i do not like the limited core macro so LK extends
@@ -83,6 +82,4 @@
 
 
 #undef HTTT_ACHIEVEMENT
-=======
-#textdomain wesnoth-httt
->>>>>>> 99bb65d1
+
