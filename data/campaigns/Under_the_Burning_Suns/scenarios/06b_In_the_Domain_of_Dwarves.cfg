--- conflicted
+++ resolved
@@ -288,9 +288,8 @@
             value=0
         [/set_variable]
 
-<<<<<<< HEAD
         {VARIABLE hermit_trigger no}
-=======
+
         #possible locations for tentacle spawning (27-30 & 13-17 -> 4*5=20)
 
         [for]
@@ -304,7 +303,6 @@
                 [/store_locations]
             [/do]
         [/for]
->>>>>>> b67bbe81
 
         # Pre-set units
 
