#textdomain wesnoth-tsg

#######################################################################################################################################################
#                                                                     HELPER MACROS
#######################################################################################################################################################
#define TUTORIAL_ARROW X Y
    [item]
        name=arrow
        x,y={X},{Y}
        image=misc/highlight-hex.png
        halo=misc/arrow[10~19,20~11].png
    [/item]
#enddef
#define REMOVE_ARROW
    [remove_item]
        image=arrow
    [/remove_item]
#enddef

#define UNDO_REMINDER
    [message]
        speaker=narrator
        caption= _"Undo"
        image=wesnoth-icon.png
        {TUTOR: _"Tip: Press “u” if you ever want to undo a move. Attacks cannot be undone."}
    [/message]
    [cancel_action][/cancel_action]
    [allow_undo][/allow_undo]
#enddef

#define TALK_ABOUT ID_STRING MESSAGE_TEXT
    [scroll_to_unit]
        id={ID_STRING}
        highlight=yes
    [/scroll_to_unit]
    [message]
        id=Mari,Sir Gerrick,Minister Hylas
        scroll=no
        highlight=no
        message={MESSAGE_TEXT}
    [/message]
#enddef

#define TALK_ABOUT_LOC POSITION MESSAGE_TEXT
    [scroll_to]
        x,y={POSITION}
        highlight=yes
    [/scroll_to]
    [message]
        id=Mari,Sir Gerrick,Minister Hylas
        scroll=no
        highlight=no
        message={MESSAGE_TEXT}
    [/message]
#enddef

#######################################################################################################################################################
#                                                                  EXPLAIN ADVANCEMENTS
#######################################################################################################################################################

#############################
# GENERIC ADVANCEMENTS
#############################
#define SG_HELP_EVENTS_1
    [event]
        name=post_advance
        {FILTER side=1}
        {FILTER_CONDITION(
            {VARIABLE_CONDITIONAL enable_tutorial_elements equals yes}
            {VARIABLE_CONDITIONAL sg_advancements not_equals yes}
        )}
        [message]
            speaker=narrator
            image=wesnoth-icon.png
            {TUTOR: _"One of your units has reached max XP, and has advanced a level! It is now significantly more powerful, and has been fully healed!

For a full description of what any of your units can do, <b><i>right-click it and select “Unit Description.”</i></b>"}
        [/message]
        {VARIABLE sg_advancements yes}
    [/event]

    #######################################################################################################################################################
    #                                                                   EXPLAIN TURN LIMIT
    #######################################################################################################################################################
    [event]
        name=explain_turn_limit
        {FILTER_CONDITION(
            {VARIABLE_CONDITIONAL enable_tutorial_elements equals yes}
            {VARIABLE_CONDITIONAL sg_turns_explained not_equals yes}
        )}
        [display_tip]
            title=_"Turn Limits"
            image=tutor/turns.png
            message=_"
Most scenarios have a turn limit, as
shown in the upper-left-hand corner.
Usually, running out of turns will
result in defeat — check your
<i><b>objectives</b></i> by clicking the <i><b>“Menu”</b></i>
button in the top-left corner 
(or use the hotkey <i><b>Ctrl+J</b></i>).

Finishing early will usually reward 
a gold boost (“early finish bonus”) 
in the next scenario, so don’t delay!"
        [/display_tip]
        {VARIABLE sg_turns_explained yes}
    [/event]

    #######################################################################################################################################################
    #                                                                  UNITS AND ATTACKS
    #######################################################################################################################################################
    #############################
    # HIGHLIGHT MISSES
    #############################
    # when I first started Wesnoth, it wasn't always clear why my units wouldn't deal any damage
    # I noticed this same pattern in a couple of new players who I had try out this campaign
    # hopefully this indicator helps make it a little more clear what's happening
    # (and hopefully this doesn't make other campaigns without this indicator confusing)
    [event]
        name=attacker misses
        first_time_only=no
        {FILTER_CONDITION( {VARIABLE_CONDITIONAL enable_tutorial_elements equals yes} )}
        [floating_text]
            x,y=$second_unit.x,$second_unit.y
            text=_"<span size='x-small'>Miss</span>"
        [/floating_text]
    [/event]
    [event]
        name=defender misses
        first_time_only=no
        {FILTER_CONDITION( {VARIABLE_CONDITIONAL enable_tutorial_elements equals yes} )}
        [floating_text]
            x,y=$unit.x,$unit.y
            text=_"<span size='x-small'>Miss</span>"
        [/floating_text]
    [/event]

    #############################
    # HEALERS CAN'T HEAL THEMSELVES
    #############################
    [event]
        name=new turn
        [filter_condition]
            {VARIABLE_CONDITIONAL enable_tutorial_elements equals yes}
            {VARIABLE_CONDITIONAL sg_selfheal_info not_equals yes}
            [have_unit]
                id=Ethiliel,Hylas {NOT race=mechanical}
                formula=(self.hitpoints < self.max_hitpoints/2)
            [/have_unit]
        [/filter_condition]
        [message]
            id=Ethiliel,Hylas {NOT race=mechanical}
            formula=(self.hitpoints < self.max_hitpoints/2)
            message=_"My healing magic is potent, but I cannot use it to heal myself. I’ll have to spend some time in a village to recover."
        [/message]
        {VARIABLE sg_selfheal_info yes}
    [/event]

    #############################
    # RANGED ATTACK
    #############################
    [event]
        name=attack end
        {FILTER side,type_adv_tree=1,Bowman}
        {FILTER_ATTACK range=ranged}
        {FILTER_SECOND( type_adv_tree=Quintain,Thug,Thief,Walking Corpse,Ghoul,Skeleton )}
        {FILTER_CONDITION(
            {VARIABLE_CONDITIONAL enable_tutorial_elements equals yes}
            {VARIABLE_CONDITIONAL sg_ranged_info not_equals yes}
        )}
        {VARIABLE sg_ranged_info yes}
        [message]
            speaker=narrator
            image=wesnoth-icon.png
            {TUTOR: _"Your bowman just made a <i><b>ranged attack</b></i>!

He had to stand adjacent to the $second_unit.type to attack <i>(yes, this is different from how most games handle ranged attacks)</i>, but because the $second_unit.type has no ranged weapon of its own it was unable to retaliate."}
        [/message]
    [/event]
#enddef

#############################
# UNIT TYPES
#############################
#define SG_HELP_EVENTS_2
    [event]
        name=attack,select
        {FILTER_SECOND type=Peasant,Woodsman}
        {FILTER_CONDITION(
            {VARIABLE_CONDITIONAL enable_tutorial_elements equals yes}
            {VARIABLE_CONDITIONAL sg_peasant_info not_equals yes}
        )}
        {VARIABLE sg_peasant_info yes}
        [message]
            speaker=narrator
            image=units/human-peasants/peasant-attack2.png~RC(magenta>wesred)
            {TUTOR: _"Peasants and Woodsmen form the backbone of the rural economy. Frail and vulnerable, these are the Wesnoth armies’ soldiers of last resort.

Like Walking Corpses, Peasants and Woodsmen are level 0 units. They do not exert a Zone of Control, allowing enemies to move around them unhindered."}
        [/message]
    [/event]

    [event]
        name=attack_end
        {FILTER side=1}
        {FILTER_ATTACK type=pierce}
        {FILTER_SECOND( type_adv_tree=Skeleton,Skeleton Archer )}
        {FILTER_CONDITION(
            {VARIABLE_CONDITIONAL enable_tutorial_elements equals yes}
            {VARIABLE_CONDITIONAL sg_pierce_info not_equals yes}
            {VARIABLE_CONDITIONAL second_unit.hitpoints greater_than 0}
        )}
        {VARIABLE sg_pierce_info yes}
        [message]
            speaker=unit
            message= _ "Our bows and spears are nearly useless against these skeletons! They have nothing for our shafts to pierce but air!"
        [/message]
        [message]
            speaker,image=narrator,wesnoth-icon.png
            {TUTOR: _"To see what damage resistances and vulnerabilities a unit has, right-click it and select “Unit Description.”"}
        [/message]
    [/event]

    #######################################################################################################################################################
    #                                                                EXPERIENCE AND VETERANS
    #######################################################################################################################################################
    #############################
    # HIGH-XP UNIT DIES
    #############################
    [event]
        name=last breath
        [filter]
            side,formula=1,"if( (self.experience+8)>=self.max_experience and self.experience<self.max_experience, 1, 0 )"
            {OR( side,level=1,2-99 {NOT canrecruit=yes} {NOT trait=loyal} )} # don't trigger this for units who're likely to have death events
        [/filter]
        {FILTER_CONDITION(
            {VARIABLE_CONDITIONAL enable_tutorial_elements equals yes}
            {VARIABLE_CONDITIONAL sg_veteran_death not_equals yes}
        )}
        [message]
            speaker=unit
            message=_"Alas, I perish! And with me, all my hard-won battle experience is lost."
        [/message]
        [event]
            name=die
            {SAY_COMPANION
            MESSAGE_GENERIC=_"You will be missed, my veteran friend! If only we had kept him safe, he could have been a valuable asset in our fight." #possible but unlikely this is a female mage
            }
            {VARIABLE sg_veteran_death yes}
        [/event]
    [/event]
#enddef

#######################################################################################################################################################
#                                                                    RNG AND LUCK
#######################################################################################################################################################
#define NOT_FIRST_MISSION
    {NOT({HAVE_UNIT type=quintain   })} )}
    {NOT({HAVE_UNIT id="Urza Mathin"})} )}
#enddef

#define SG_HELP_EVENTS_3
    #############################
    # TRACK HITS-AND-MISSES
    #############################
    [event]
        name,first_time_only=pre attack,no
        {VARIABLE consecutive_hits 0}
        {VARIABLE consecutive_misses 0}
    [/event]
    [event]
        name,first_time_only=attacker hits,no
        {VARIABLE_OP consecutive_hits add 1}
    [/event]
    [event]
        name,first_time_only=attacker misses,no
        {VARIABLE_OP consecutive_misses add 1}
    [/event]
    [event]
        name=victory
        {CLEAR_VARIABLE consecutive_hits,consecutive_misses}
    [/event]

    #############################
    # PLAYER MISSES ALL STRIKES (EXPECTED)
    #############################
    # display each of these RNG tips in order - 1, 2, 3, 4. So they're more likely to be spread out across several scenarios
    [event]
        name=attack end
        {FILTER side=1} {FILTER_ATTACK({NOT special_id=magical})} {FILTER_SECOND defense=0-40}
        {FILTER_CONDITION(
            {VARIABLE_CONDITIONAL enable_tutorial_elements equals yes}
            {NOT_FIRST_MISSION}
            {VARIABLE_CONDITIONAL consecutive_misses greater_than 2  }
            {VARIABLE_CONDITIONAL consecutive_hits         equals 0  }
            {VARIABLE_CONDITIONAL sg_rnginfo_1 not_equals yes}
        )}
        [message]
            speaker=unit
            #po: $consecutive_misses will be 3 or higher. Alternatively, can be translated along the lines of "I missed all my strikes!"
<<<<<<< HEAD
            message= _ "I missed all $consecutive_misses strikes! I tried my best, but this enemy had a high chance to dodge, and I also got unlucky. I might have had better odds attacking a different enemy."
=======
            message= _ "I missed all $consecutive_misses strikes! I tried my best, but this enemy had high dodge, and I also got unlucky. I might have had better odds attacking a different enemy."
>>>>>>> bb07f533
        [/message]
        [message]
            speaker=unit
            message= _ "A good commander understands the odds, and knows how to both exploit good luck and mitigate bad luck. After all, both good and bad luck are equally likely!"
        [/message]
        [display_tip]
            title=_"Managing Luck"
            image=tutor/luck.png
            message=_"Wesnoth is a game about flexible strategy,
not deterministic calculation.
Anyone can win when things go as planned.
Wesnoth’s skill & mastery lie in creating
a strategy that <i><b>mitigates bad luck</b></i>, while
simultaneously <i><b>exploits good luck</b></i>. Both
bad and good luck are inevitable, so be 
ready to handle both!

Expert players are so skilled at this that
they can prevail in every campaign on even 
the highest difficulty, without save-loading!

That said, if you really prefer a more
deterministic experience, try selecting
<i><b>“Reduced RNG”</b></i> when starting a new 
campaign."
        [/display_tip]
        {VARIABLE sg_rnginfo_1 yes}
    [/event]

    #############################
    # PLAYER HITS MANY STRIKES (EXPECTED)
    #############################
    [event]
        name=attack end
        {FILTER side=1} {FILTER_ATTACK({NOT special_id=magical})} {FILTER_SECOND defense=60-100}
        {FILTER_CONDITION(
            {VARIABLE_CONDITIONAL enable_tutorial_elements equals yes}
            {NOT_FIRST_MISSION}
            {VARIABLE_CONDITIONAL consecutive_hits   greater_than 2  }
            {VARIABLE_CONDITIONAL consecutive_misses       equals 0  }
            {VARIABLE_CONDITIONAL sg_rnginfo_1     equals yes}
            {VARIABLE_CONDITIONAL sg_rnginfo_2 not_equals yes}
        )}
        [message]
            speaker=unit
<<<<<<< HEAD
            #po: $consecutive_hits will be 3 or higher. Alternatively, can be translated along the lines of "I got luckly and hit all my strikes!"
=======
            #po: $consecutive_hits will be 3 or higher. Alternatively, can be translated along the lines of "I got lucky and hit all my strikes!"
>>>>>>> bb07f533
            message= _ "I got lucky and hit all $consecutive_hits strikes! Good luck will sometimes happen, but a good commander knows how to win without relying on it. After all, bad luck happens just as often as good luck!"
        [/message]
        {VARIABLE sg_rnginfo_2 yes}
    [/event]

    #############################
    # PLAYER MISSES ALL STRIKES (UNEXPECTED)
    #############################
    [event]
        name=attack end
        {FILTER side=1} {FILTER_ATTACK({NOT special_id=magical})} {FILTER_SECOND defense=60-100}
        {FILTER_CONDITION(
            {VARIABLE_CONDITIONAL enable_tutorial_elements equals yes}
            {NOT_FIRST_MISSION}
            {VARIABLE_CONDITIONAL consecutive_misses greater_than 2  }
            {VARIABLE_CONDITIONAL consecutive_hits         equals 0  }
            {VARIABLE_CONDITIONAL sg_rnginfo_2     equals yes}
            {VARIABLE_CONDITIONAL sg_rnginfo_3 not_equals yes}
        )}
        [message]
            speaker=unit
            message= _ "I missed all $consecutive_misses strikes, even though my enemy had a low change to dodge! That’s unlucky, but bad luck happens just as often as good luck — a good commander knows how to plan around both!"
        [/message]
        {VARIABLE sg_rnginfo_3 yes}
    [/event]

    #############################
    # PLAYER HITS MANY STRIKES (UNEXPECTED)
    #############################
    [event]
        name=attack end
        {FILTER side=1} {FILTER_ATTACK({NOT special_id=magical})} {FILTER_SECOND defense=0-50}
        {FILTER_CONDITION(
            {VARIABLE_CONDITIONAL enable_tutorial_elements equals yes}
            {NOT_FIRST_MISSION}
            {VARIABLE_CONDITIONAL consecutive_hits   greater_than 2  }
            {VARIABLE_CONDITIONAL consecutive_misses       equals 0  }
            {VARIABLE_CONDITIONAL sg_rnginfo_3     equals yes}
            {VARIABLE_CONDITIONAL sg_rnginfo_4 not_equals yes}
        )}
        [message]
            speaker=unit
            message= _ "I hit all $consecutive_hits strikes, even though my enemy had a high chance to dodge! Luck works both ways — sometimes I miss strikes when I was likely to hit, but sometimes I also hit strikes that I was likely to miss — like now!"
        [/message]
        {VARIABLE sg_rnginfo_4 yes}
    [/event]
#enddef

#define S06_SACRIFICIAL_LAMB_TIP
    [display_tip]
        title=_"Sacrificial Lambs"
        image=tutor/lambs.png
        message=_"In challenging scenarios, it's often
impossible to protect every unit.

Instead of sending your veterans 
straight into the meatgrinder, it's
often best to use them alongside
fresh recruits or disposable units.

Doing so can help spare your
veterans from the worst of the 
enemy's attacks."
    [/display_tip]
#enddef<|MERGE_RESOLUTION|>--- conflicted
+++ resolved
@@ -299,11 +299,7 @@
         [message]
             speaker=unit
             #po: $consecutive_misses will be 3 or higher. Alternatively, can be translated along the lines of "I missed all my strikes!"
-<<<<<<< HEAD
             message= _ "I missed all $consecutive_misses strikes! I tried my best, but this enemy had a high chance to dodge, and I also got unlucky. I might have had better odds attacking a different enemy."
-=======
-            message= _ "I missed all $consecutive_misses strikes! I tried my best, but this enemy had high dodge, and I also got unlucky. I might have had better odds attacking a different enemy."
->>>>>>> bb07f533
         [/message]
         [message]
             speaker=unit
@@ -349,11 +345,7 @@
         )}
         [message]
             speaker=unit
-<<<<<<< HEAD
-            #po: $consecutive_hits will be 3 or higher. Alternatively, can be translated along the lines of "I got luckly and hit all my strikes!"
-=======
             #po: $consecutive_hits will be 3 or higher. Alternatively, can be translated along the lines of "I got lucky and hit all my strikes!"
->>>>>>> bb07f533
             message= _ "I got lucky and hit all $consecutive_hits strikes! Good luck will sometimes happen, but a good commander knows how to win without relying on it. After all, bad luck happens just as often as good luck!"
         [/message]
         {VARIABLE sg_rnginfo_2 yes}
