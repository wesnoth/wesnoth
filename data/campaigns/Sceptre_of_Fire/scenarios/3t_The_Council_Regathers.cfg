#textdomain wesnoth-sof
[scenario]
    name= _ "The Council Regathers"
    id=3t_The_Council_Regathers
    turns=1
<<<<<<< HEAD
    map_file=campaigns/Sceptre_of_Fire/maps/Dwarven_City.map
=======
    map_file=3t_The_Council_Regathers.map
>>>>>>> 0acef023
    next_scenario=4_Gathering_Materials
    theme=Cutscene_Minimal

    {SCENARIO_MUSIC underground.ogg}

    {UNDERGROUND}

    [side]
        type=Dwarvish Fighter
        id=Rugnur
        x,y=19,7
        side=1
        canrecruit=yes
        controller=human
        recruit=Dwarvish Fighter,Dwarvish Thunderer,Dwarvish Guardsman,Dwarvish Scout
        gold=0
        team_name=dwarves
        user_team_name= _ "Dwarves"
        {FLAG_VARIANT knalgan}
    [/side]

    [side]
        type=Dwarvish Lord
        id=Durstorn
        name= _ "Durstorn"
        side=2
        canrecruit=yes
        profile=portraits/durstorn.png
        recruit=Dwarvish Fighter,Dwarvish Guardsman
        team_name=dwarves
        user_team_name= _ "Dwarves"
        {FLAG_VARIANT knalgan}
    [/side]

    {STARTING_VILLAGES 2 20}

    [story]
        [part]
            story= _ "The path back to the dwarven city was well known to the travelers this time, so the journey south was relatively quick and uneventful.  A week's march brought the expedition to the familiar plaza, with two new members of their party — one expected, and one not."
        [/part]
    [/story]

    {SOF_TRACK {JOURNEY_03T_NEW} }

    [event]
        name=prestart

        #Durstorn's guard
        [unit]
            x,y=9,10
            side=2
            type=Dwarvish Stalwart
            id=Neglur
            name= _ "Neglur"
            [modifications]
                {TRAIT_LOYAL}
                {TRAIT_RESILIENT}
            [/modifications]
        [/unit]
        [unit]
            x,y=13,12
            side=2
            type=Dwarvish Runesmith
            id=Glinar
            name= _ "Glinar"
            [modifications]
                {TRAIT_LOYAL}
                {TRAIT_QUICK}
            [/modifications]
        [/unit]
        [unit]
            x,y=9,13
            side=2
            type=Dwarvish Thunderguard
            id=Noiraran
            name= _ "Noiraran"
            [modifications]
                {TRAIT_LOYAL}
                {TRAIT_INTELLIGENT}
            [/modifications]
        [/unit]
        [unit]
            x,y=11,14
            side=2
            type=Dwarvish Steelclad
            id=Kuhnar
            name= _ "Kuhnar"
            [modifications]
                {TRAIT_LOYAL}
                {TRAIT_STRONG}
            [/modifications]
        [/unit]
        [item]
            image=items/ruby.png
            x,y=11,4
        [/item]
    [/event]

    [event]
        name=start
        #thursagan, baglur and alanin
        {MOVE_UNIT id=Rugnur 13 10}
        [recall]
            id=Thursagan
            x,y=12,8
        [/recall]
        [recall]
            id=Baglur
            x,y=15,8
        [/recall]
        [recall]
            id=Alanin
            x,y=16,9
        [/recall]
        [recall]
            id=Krawg
            x,y=16,11
        [/recall]
        #dialogue starts
        [message]
            speaker=Rugnur
            message= _ "Lord Durstorn, we have succeeded in our mission. Thursagan is here."
        [/message]
        [message]
            speaker=Durstorn
            message= _ "What? You mean you found Thursagan and got him to return with you? Astounding! But what is that gryphon doing there?"
        [/message]
        [message]
            speaker=Baglur
            message= _ "Yes, we did. And that is Krawg, who helped us in the Northlands."
        [/message]
        [message]
            speaker=Krawg
            message= _ "Yaa! Krawg!"
        [/message]
        [message]
            speaker=Thursagan
            message= _ "Now, where is this ruby that I am to work with, eh Durstorn?"
        [/message]
        [message]
            speaker=Durstorn
            message= _ "Where I can keep an eye on it."
        [/message]
        [scroll_to]
            x,y=11,4
        [/scroll_to]
        [delay]
            time=400
        [/delay]
        [scroll_to]
            x,y=11,11
        [/scroll_to]
        [message]
            speaker=Durstorn
            message= _ "And leave it there until you’re ready to work with it — I still don’t trust you."
        [/message]
        [message]
            speaker=Thursagan
            message= _ "Ha! <i>You</i> don’t trust <i>me</i>?"
        [/message]
        [message]
            speaker=Durstorn
            message= _ "Exactly! Why would I? And I order you to stay out of the treasury, away from that ruby!"
        [/message]
        [message]
            speaker=Thursagan
            message= _ "Hey, if you want me to work on this sceptre, you don’t dictate what I am to do, Durstorn!"
        [/message]
        [message]
            speaker=Durstorn
            message= _ "The ruby is mine, and don’t touch it!"
        [/message]
        [message]
            speaker=Noiraran
            message= _ "Uh, it belongs to King Haldric, my lord, and I think that if Thursagan needs to see it to plan this sceptre, we must allow it."
        [/message]
        [message]
            speaker=Durstorn
            message= _ "Fine, so be it!  Do what you have to, Thursagan, but don't try anything sneaky..."
        [/message]
        {MOVE_UNIT id=Thursagan 11 4}
        [remove_item]
            image=items/ruby.png
            x,y=11,4
        [/remove_item]        
        [message]
            speaker=Thursagan
            message= _ "Hm... a most interesting jewel. I can feel its magical power. I will start drawing up plans for the sceptre immediately."
        [/message]
        #[message]
        #speaker=narrator
        #caption= _ "The Ruby of Fire"
        #image=story/ruby_of_fire.png
        #[/message]
        {MOVE_UNIT id=Thursagan 12 8}
        [message]
            speaker=Thursagan
            message= _ "Now, I will need certain materials to make this sceptre."
        [/message]
        [message]
            speaker=Durstorn
            message= _ "And what would those be?"
        [/message]
        [message]
            speaker=Thursagan
            message= _ "I would say probably ten stone of artifact-quality gold and twenty stone of the most dense and black of coal, and many of the clearest crystals in the land.  I’ll also need to have the jeweler cut the ruby once I have the plans done."
        [/message]
        [message]
            speaker=Durstorn
            message= _ "Just use my gold and coal, I have enough! Or, if they’re not ‘good enough’ for you, find them yourself."
        [/message]
        [message]
            speaker=Thursagan
            message= _ "You try my patience, Durstorn. I need the highest quality materials, or I can’t make the sceptre!  Are you telling me you have a treasury full of artifact-quality gold?"
        [/message]
        [message]
            speaker=Baglur
            message= _ "Wait, wait. The gold and coal... I think we can find those in the abandoned eastern mines, north of the Arkan-thoria. Trolls ha’ overrun them, but earlier they were the source of the finest smithing materials."
        [/message]
        [message]
            speaker=Rugnur
            message= _ "So, we will go to the eastern mines!"
        [/message]
        [message]
            speaker=Durstorn
            message= _ "Fine. As for the crystals, I will have others obtain those. That will cost quite a bit of our payment, but it can’t be helped. Our people do not mine jewels."
        [/message]
        [message]
            speaker=Thursagan
            message= _ "That is acceptable. Durstorn, send some miners along with us to the eastern mines, and I will bring some runecrafters-in-training from the academy to help fight these enemies."
        [/message]
        [unit]
            type=Dwarvish Runesmith
            x,y=10,8
            side=1
            id=Kinan    # wmllint: ignore
            name= _ "Kinan"
            [modifications]
                {TRAIT_LOYAL}
                {TRAIT_QUICK}
            [/modifications]
        [/unit]
        [unit]
            type=Dwarvish Runesmith
            x,y=12,6
            side=1
            id=Rynan    # wmllint: ignore
            name= _ "Rynan"
            [modifications]
                {TRAIT_LOYAL}
                {TRAIT_RESILIENT}
            [/modifications]
        [/unit]
        [message]
            speaker=narrator
            message= _ "Two runesmiths from the academy have joined you!"
            image=wesnoth-icon.png
        [/message]
        [message]
            speaker=Alanin
            message= _ "Fine, you all go to the eastern mines. Me, I’ll stay here. No point going where I can’t help!"
        [/message]
        [message]
            speaker=Krawg
            #po: "Me, too!"
            message= _ "M’ ’u!"
        [/message]
        [endlevel]
            result=victory
            bonus=no
            {NEW_GOLD_CARRYOVER 100}
            carryover_report=no
            linger_mode=no
        [/endlevel]
    [/event]
[/scenario]<|MERGE_RESOLUTION|>--- conflicted
+++ resolved
@@ -3,11 +3,7 @@
     name= _ "The Council Regathers"
     id=3t_The_Council_Regathers
     turns=1
-<<<<<<< HEAD
-    map_file=campaigns/Sceptre_of_Fire/maps/Dwarven_City.map
-=======
-    map_file=3t_The_Council_Regathers.map
->>>>>>> 0acef023
+    map_file=Dwarven_City.map
     next_scenario=4_Gathering_Materials
     theme=Cutscene_Minimal
 
