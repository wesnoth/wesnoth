#textdomain wesnoth-sof
[scenario]
    name= _ "In the Dwarven City"
    id=2t_In_the_Dwarven_City
    turns=1
<<<<<<< HEAD
    map_file=campaigns/Sceptre_of_Fire/maps/Dwarven_City.map
=======
    map_file=2t_In_the_Dwarven_City.map
>>>>>>> 0acef023
    next_scenario=2p5_Reaching_the_Runecrafter
    theme=Cutscene_Minimal

    {SCENARIO_MUSIC underground.ogg}

    {UNDERGROUND}

    [side]
        type=Dwarvish Fighter
        id=Rugnur
        side=1
        canrecruit=yes
        controller=human
        recruit=Dwarvish Fighter,Dwarvish Thunderer,Dwarvish Guardsman,Dwarvish Scout
        gold=0
        team_name=dwarves
        user_team_name= _ "Dwarves"
        {FLAG_VARIANT knalgan}
        scroll_to_leader=no
    [/side]

    [side]
        type=Dwarvish Lord
        id=Durstorn
        name= _ "Durstorn"
        side=2
        canrecruit=yes
        profile=portraits/durstorn.png
        facing=sw
        recruit=Dwarvish Fighter,Dwarvish Guardsman
        team_name=dwarves
        user_team_name= _ "Dwarves"
        {FLAG_VARIANT knalgan}
    [/side]

    {STARTING_VILLAGES 2 20}

    [story]
        [part]
            story= _ "Now, I must tell you of another character in our drama. Durstorn, the lord of Dwarfdom. Or at least of this clan."
        [/part]
        [part]
            story= _ "Durstorn was not happy this day. Nor was he usually; but today he was unhappier than usual."
        [/part]
    [/story]

    {SOF_TRACK {JOURNEY_02T_NEW} }

    [event]
        name=prestart

        #Durstorn's guard
        [unit]
            x,y=11,10
            side=2
            type=Dwarvish Stalwart
            id=Neglur
            name= _ "Neglur"
            facing=sw
            [modifications]
                {TRAIT_LOYAL}
                {TRAIT_RESILIENT}
            [/modifications]
        [/unit]
        [unit]
            x,y=13,11
            side=2
            type=Dwarvish Runesmith
            id=Glinar
            name= _ "Glinar"
            facing=sw
            [modifications]
                {TRAIT_LOYAL}
                {TRAIT_QUICK}
            [/modifications]
        [/unit]
        [unit]
            x,y=9,13
            side=2
            type=Dwarvish Thunderguard
            id=Noiraran
            name= _ "Noiraran"
            [modifications]
                {TRAIT_LOYAL}
                {TRAIT_INTELLIGENT}
            [/modifications]
        [/unit]
        [unit]
            x,y=11,14
            side=2
            type=Dwarvish Steelclad
            id=Kuhnar
            name= _ "Kuhnar"
            [modifications]
                {TRAIT_LOYAL}
                {TRAIT_STRONG}
            [/modifications]
        [/unit]
    [/event]

    [event]
        name=start
        #dialogue starts
        [scroll_to]
            x,y=11,15
        [/scroll_to]    
        [message]
            speaker=Durstorn
            message= _ "Another day older, another foot stuck in the sludge!  Let's start with some soft clay...  Rugnur, how goes it at the western gate?"
        [/message]
        {MODIFY_UNIT (id=Durstorn) facing se}
        [delay]
            time=300
        [/delay]
        {MODIFY_UNIT (id=Durstorn) facing sw}
        [delay]
            time=300
        [/delay]
        {MODIFY_UNIT (id=Durstorn) facing se}
        [delay]
            time=300
        [/delay]
        {MODIFY_UNIT (id=Durstorn) facing sw}
        [delay]
            time=300
        [/delay]
        {MODIFY_UNIT (id=Durstorn) facing se}
        [message]
            speaker=Durstorn
            message= _ "... ?"
        [/message]
        [message]
            speaker=Durstorn
            message= _ "Where's that fool Rugnur?  He should be here to report on events in the surface world. He’s late!"
        [/message]
        [message]
            speaker=Noiraran
            message= _ "Perhaps the outpost was held up?"
        [/message]
        [message]
            speaker=Durstorn
            message= _ "Ha! There hasn’t been a border attack since the men came from over the sea, why would someone attack us now?"
        [/message]
        [message]
            speaker=Kuhnar
            message= _ "The elves might want our gold."
        [/message]
        [message]
            speaker=Durstorn
            message= _ "Good one, let them try to take it!  Ha!"
        [/message]
        {MOVE_UNIT id=Rugnur 8 10}
        [recall]
            id=Baglur
            x,y=9,9
        [/recall]
        [message]
            speaker=Rugnur
            message= _ "(whew!) Sorry I'm late, but King Haldric came by just now, wanted to talk to you..."
        [/message]
        [message]
            speaker=Durstorn
            message= _ "Speak properly to your elders, boy!  Why are you late?"
        [/message]
        [message]
            speaker=Rugnur
            message= _ "Huh? Didn’t a messenger come and tell you?"
        [/message]
        [message]
            speaker=Durstorn
            message= _ "No, what are you talking about?"
        [/message]
        [message]
            speaker=Baglur
            message= _ "I think you’d better let me explain. King Haldric II of Wesnoth came to the gate. Then we had to close it, which took considerable time."
        [/message]
        [message]
            speaker=Glinar
            # wmllint: local spelling why'd
            message= _ "What’d he want? And why’d you have to close the gate?"
        [/message]
        [message]
            speaker=Rugnur
            message= _ "He wanted to make a deal with us. He gave us a magical stone, called the ‘Ruby of Fire’, and told us to make a sceptre out of it, to keep in the bad magic, or something like that. We closed the doors because elves were attacking us."
        [/message]
        [message]
            speaker=Kuhnar
            message= _ "Why were the elves attacking?"
        [/message]
        [message]
            speaker=Noiraran
            message= _ "More important than that, what'd the king offer for this sceptre, eh?"
        [/message]
        [message]
            speaker=Rugnur
            message= _ "He paid us five thousand silver in advance, and he’ll give us five thousand more when we deliver the finished sceptre if we are done before he dies."
        [/message]
        [message]
            speaker=Durstorn
            message= _ "What?! You already accepted? Foolish boy, you should have come for one of the elders! We could have gotten much more than ten thousand silver out of him! This is a task that will take many years, and now all of our work in that time will bring us very little gain."
        [/message]
        [message]
            speaker=Rugnur
            message= _ "Sorry, lord, but he said he would move on to another tribe if I left."
        [/message]
        [message]
            speaker=Durstorn
            message= _ "Can’t you tell a bluff when you hear one?! He knows we’re the best craftsmen, and he wouldn’t have gone to another tribe if we stalled for a year. Oh well, what’s done is done. We’ll have to work for less than I would prefer..."
        [/message]
        [message]
            speaker=Baglur
            message= _ "Well, since this boy bargained so badly, why not make him fulfill the contract himself? If he fails, it’s on his head."
        [/message]
        [message]
            speaker=Durstorn
            message= _ "Good idea, Baglur! He’ll need some help, though, and it will take a master smith to make the sceptre. Why don’t we send him to find Thursagan?"
        [/message]
        [message]
            speaker=Baglur
            message= _ "You mean the insane dwarf who lives in the far north?!"
        [/message]
        [message]
            speaker=Durstorn
            message= _ "Yes. He is the only one I know of who could craft the sceptre the way Haldric wants it, bad magic and all. And he has nothing to do; he will be fine with wasting 25 years of his life on this insane task."
        [/message]
        [message]
            speaker=Rugnur
            message= _ "Very well, my lord. We will go into the north to find Thursagan. Do you have any idea where he is?"
        [/message]
        [message]
            speaker=Durstorn
            message= _ "Go to the furthest north entrance to the caves, and then go north. He’s somewhere in those hills."
        [/message]
        [message]
            speaker=Rugnur
            message= _ "Thank you, Lord.  I'll find him and do us proud!"
        [/message]
        [message]
            speaker=Durstorn
            message= _ "Too late for that, young fool.  But go on, I can see there's hope for you yet."
        [/message]
        {VARIABLE changealanin.x 2}
        {VARIABLE changealanin.y 5}
        [unstore_unit]
            variable=changealanin
        [/unstore_unit]
        {MOVE_UNIT id=Alanin 6 9}
        [clear_variable]
            name=changealanin
        [/clear_variable]
        [message]
            speaker=Alanin
            message= _ "What did I miss, eh?"
        [/message]
        [message]
            speaker=Rugnur
            message= _ "Where have you been?  Lord-"
        [/message]
        [message]
            speaker=Durstorn
            message= _ "A friend of Rugnur, huh?  ...  Follow him north.  He needs all the help he can get!"
        [/message]
        [endlevel]
            result=victory
            bonus=no
            {NEW_GOLD_CARRYOVER 100}
            carryover_report=no
            linger_mode=no
        [/endlevel]
    [/event]
[/scenario]<|MERGE_RESOLUTION|>--- conflicted
+++ resolved
@@ -3,11 +3,7 @@
     name= _ "In the Dwarven City"
     id=2t_In_the_Dwarven_City
     turns=1
-<<<<<<< HEAD
-    map_file=campaigns/Sceptre_of_Fire/maps/Dwarven_City.map
-=======
-    map_file=2t_In_the_Dwarven_City.map
->>>>>>> 0acef023
+    map_file=Dwarven_City.map
     next_scenario=2p5_Reaching_the_Runecrafter
     theme=Cutscene_Minimal
 
