#textdomain wesnoth-sof
[scenario]
    name= _ "Closing the Gates"
    id=2_Closing_the_Gates
<<<<<<< HEAD
    {TURNS 25 20 15}
    map_file=campaigns/Sceptre_of_Fire/maps/2_Closing_the_Gates.map
=======
    turns=15
    map_file=2_Closing_the_Gates.map
>>>>>>> 0acef023
    next_scenario=2t_In_the_Dwarven_City
    victory_when_enemies_defeated=no

    {SCENARIO_MUSIC battle.ogg}
    {EXTRA_SCENARIO_MUSIC the_city_falls.ogg}

    {DEFAULT_SCHEDULE}

    [side]
        type=Dwarvish Fighter
        id=Rugnur
        side=1
        canrecruit=yes
        shroud=yes
        controller=human
        recruit=Dwarvish Fighter,Dwarvish Thunderer,Dwarvish Guardsman,Dwarvish Scout
        team_name=dwarves
        user_team_name= _ "Dwarves"
        {FLAG_VARIANT knalgan}
    [/side]

    # Give Rugnur control of all the non-boneyard villages inside the cave.
    # Trolls are going to take a couple of these fairly quickly.
    {STARTING_VILLAGES_AREA 1 14 11 3}
    {STARTING_VILLAGES_AREA 1 26 11 6}

    [side]
        type=Elvish Captain
        id=Glildur
        name= _ "Glildur"
        side=2
        canrecruit=yes
        {RECRUIT (Elvish Fighter,Elvish Scout,Elvish Archer,Elvish Shaman) (Elvish Fighter,Elvish Hero,Elvish Scout,Elvish Archer,Elvish Shaman) (Elvish Fighter,Elvish Hero,Elvish Scout,Elvish Archer,Elvish Ranger,Elvish Shaman)}
        {GOLD 200 250 300}
        {INCOME 12 18 24}
        team_name=elves
        user_team_name= _ "Elves"
        {FLAG_VARIANT wood-elvish}
        persistent=yes
        save_id=Glildur
        [ai]
            aggression=0.9
            caution=0.0
            [aspect]
                id=recruitment_instructions
                [facet]
                    turns=
                    [value] 
                        [limit]
                            type=scout
                            max=2
                        [/limit]
                        [limit]
                            type=2,3 # for any veterans on the recall list
#ifdef HARD
                            max=2
#else
                            max=1
#endif
                        [/limit]
                        [limit]
                            type=Elvish Shaman
                            max=1
                        [/limit]
                        [recruit]
                            importance=0
                        [/recruit]
                    [/value]
                [/facet]
            [/aspect]
            [goal]
                name=target_location
                [criteria]
                    x=14
                    y=12
                [/criteria]
                value=3
            [/goal]
            [goal]
                name=target_location
                [criteria]
                    x=3,23
                    y=5,24
                [/criteria]
                value=7
            [/goal]
        [/ai]
    [/side]

    [side]
        no_leader=yes
        side=3
        team_name=trolls
        user_team_name= _ "Trolls"
    [/side]

    [story]
        [part]
            story= _ "Next in our story, Rugnur retreated into the caves of Knalga. But the elves pressed on, and would enter the caves shortly."
        [/part]
    [/story]

    {SOF_TRACK {JOURNEY_02_NEW} }

    {SOF_DEATHS}

    [event]
        name=prestart

        [objectives]
            side=1
            [objective]
                description= _ "Place someone on each of the six magic glyphs in order to close the dwarvish gates"
                condition=win
                [show_if]
                    {VARIABLE_CONDITIONAL gate_closed boolean_not_equals yes}
                [/show_if]
            [/objective]
            [objective]
                description= _ "Kill all elves in the caves after the gates are closed"
                condition=win
                [show_if]
                    {VARIABLE_CONDITIONAL gate_closed boolean_not_equals yes}
                [/show_if]
            [/objective]
            [objective]
                description= _ "Kill all elves in the caves"
                condition=win
                [show_if]
                    {VARIABLE_CONDITIONAL gate_closed boolean_equals yes}
                [/show_if]
            [/objective]
            [objective]
                description= _ "Death of Rugnur"
                condition=lose
            [/objective]
            [objective]
                description= _ "Death of Baglur"
                condition=lose
            [/objective]

            {TURNS_RUN_OUT}

            [gold_carryover]
                bonus=yes
                carryover_percentage=40
            [/gold_carryover]
        [/objectives]

        [kill]
            side=1
            type=Caravan
        [/kill]

        # stores all the locations outside the gate into an array, so checks for
        # whether there are units still outside don't require maintaining a
        # static set of coordinates
        [store_locations]
            x,y=10,20
            radius=20

            [filter_radius]
                [not]
                    terrain=X*
                [/not]

                [not]
                    x=12,13,14
                    y=12,13,13
                [/not]

                [not]
                    x=2,21
                    y=6,24
                [/not]
            [/filter_radius]

            variable=locations_outside
        [/store_locations]

        [remove_shroud]
            find_in=locations_outside
            side=1
        [/remove_shroud]

        {GENERIC_UNIT 3 "Troll Whelp" 8 3} {GUARDIAN}
        {GENERIC_UNIT 3 "Troll Whelp" 5 4} {GUARDIAN}
        {GENERIC_UNIT 3 "Troll Whelp" 10 5} {GUARDIAN}

        {GENERIC_UNIT 3 "Troll Whelp" 27 21} {GUARDIAN}
        {GENERIC_UNIT 3 "Troll Whelp" 25 23} {GUARDIAN}
        {GENERIC_UNIT 3 "Troll Whelp" 25 20} {GUARDIAN}

#ifdef HARD
        {GENERIC_UNIT 3 "Troll Whelp" 7 6} {GUARDIAN}
        {GENERIC_UNIT 3 "Troll Whelp" 27 23} {GUARDIAN}
#endif
#ifdef NORMAL
        {GENERIC_UNIT 3 "Troll Whelp" 27 23} {GUARDIAN}
#endif

        [set_variables]
            name=glyphs

            [value]
                x,y=9,11
                image_off=scenery/rune1.png
                image_on=scenery/rune1-glow.png
            [/value]
            [value]
                x,y=14,3
                image_off=scenery/rune2.png
                image_on=scenery/rune2-glow.png
            [/value]
            [value]
                x,y=30,19
                image_off=scenery/rune3.png
                image_on=scenery/rune3-glow.png
            [/value]
            [value]
                x,y=17,15
                image_off=scenery/rune4.png
                image_on=scenery/rune4-glow.png
            [/value]
            [value]
                x,y=3,5
                image_off=scenery/rune1.png
                image_on=scenery/rune1-glow.png
                toggles_x=2
                toggles_y=6
            [/value]
            [value]
                x,y=23,24
                image_off=scenery/rune2.png
                image_on=scenery/rune2-glow.png
                toggles_x=21
                toggles_y=24
            [/value]
        [/set_variables]

        [foreach]
            array=glyphs
            [do]
                [item]
                    x,y=$this_item.x,$this_item.y
                    image=$this_item.image_off
                [/item]
            [/do]
        [/foreach]
    [/event]

    [event]
        name=start
        {MOVE_UNIT id=Rugnur 22 12}
        [recall]
            id=Alanin
        [/recall]
        [redraw]
            side=1
        [/redraw]
        [message]
            speaker=Rugnur
            message= _ "These elves are right behind me! We have to go warn the council of this attack...!"
        [/message]
        [message]
            speaker=Alanin
            message= _ "Here — I’ll go warn the council. You stay here and fight."
        [/message]
        [message]
            speaker=Rugnur
            message= _ "Yes, that sounds good. I’ll stay here and try to defend the gates..."
        [/message]
        {MOVE_UNIT id=Alanin 32 12}
        [store_unit]
            [filter]
                id=Alanin
            [/filter]
            variable=changealanin
            kill=yes
        [/store_unit]
        [message]
            speaker=Glildur
            message= _ "I see you have sent a messenger to the city. Good idea, but will it really help? We have more troops and more provisions, and we are going to enter those caves and kill you!"
        [/message]
        [message]
            speaker=Rugnur
            message= _ "(<i>Gulp</i>)"
        [/message]
        [message]
            speaker=Glildur
            message= _ "Ha! I thought as much. Well then, surrender!"
        [/message]
        [message]
            speaker=Rugnur
            message= _ "Um... on what terms?"
        [/message]
        [message]
            speaker=Glildur
            message= _ "Unconditional."
        [/message]

        {GENERIC_UNIT 1 "Dwarvish Guardsman" 10 13}
        {GENERIC_UNIT 1 "Dwarvish Guardsman" 14 15}
        {GENERIC_UNIT 1 "Dwarvish Guardsman" 12 11}
        {GENERIC_UNIT 1 "Dwarvish Guardsman" 15 13}

#ifdef EASY
        {GENERIC_UNIT 1 "Dwarvish Guardsman" 12 14}
#endif
        [unit]
            x,y=22,11
            type=Dwarvish Stalwart
            side=1
            id=Baglur
            name= _ "Baglur"
            unrenamable=yes
            profile=portraits/baglur.png
            facing=sw
            [modifications]
                {TRAIT_LOYAL_HERO}
                {TRAIT_RESILIENT}
            [/modifications]
        [/unit]

        [redraw]
            side=1
        [/redraw]

        [message]
            speaker=Baglur
            message= _ "Wait! Rugnur, dinna’ they tell you <i>anything</i> when you took command here?!"
        [/message]
        [message]
            speaker=Rugnur
            message= _ "Not really. This was supposedly a time of peace. Who are you?"
        [/message]
        [message]
            speaker=Baglur
            message= _ "Argh! I’m a retired warrior... it looks like I’ll ha’ to come out and help you, else we’ll be overrun by the damn elves... argh again. Well, listen here. This entrance to the city can be closed. There’s a gate. If we can close it, the elves will no’ be able to enter. And you elves; begone from here!"
        [/message]
        [message]
            speaker=Glildur
            message= _ "Cease your meddling, old dwarf! Rugnur is in charge here, and it is he who will bargain with us."
        [/message]
        [message]
            speaker=Rugnur
            message= _ "Baglur, how do you close the gates?"
        [/message]
        [message]
            speaker=Baglur
            message= _ "Och, well that’s the difficulty. It’s a magic gate. Indestructible. But that means it can only be closed by magic. Ye need to position a warrior on each of the six glyphs. When all are occupied, the gates wi’ close. Then the elves will be shut out of the caves forever, at least through this entrance."
        [/message]
        [message]
            speaker=Rugnur
            message= _ "Don’t we have troops positioned near these glyphs, to unlock them?"
        [/message]
        [message]
            speaker=Baglur
            message= _ "Och, well, no. Lately trolls have been more in charge of those caves where the glyphs are than we dwarves have."
        [/message]
        [message]
            speaker=Rugnur
            message= _ "Well, where are they located?"
        [/message]
        [message]
            speaker=Baglur
            message= _ "Two are down a side passage in the northwest, another two are in a similar location in the southeast, and two are right next to the front gate."
        [/message]
        [message]
            speaker=Glildur
            message= _ "Have you made up your mind yet about surrendering? If you will not give up, prepare for battle!"
        [/message]
        [message]
            speaker=Rugnur
            # wmllint: local spelling stonecraft
            message= _ "You may be more powerful than us, but I doubt even you can blast through dwarf-made stonecraft. We refuse — now let’s close these gates!"
        [/message]
    [/event]

    # These macros toggle a glyph on the given location on or off
#define GLYPH_ON X Y
    [foreach]
        array=glyphs
        [do]
            [if]
                [variable]
                    name=this_item.x
                    numerical_equals={X}
                [/variable]
                [variable]
                    name=this_item.y
                    numerical_equals={Y}
                [/variable]

                [then]
                    [remove_item]
                        x,y={X},{Y}
                        image=$this_item.image_off
                    [/remove_item]

                    [item]
                        x,y={X},{Y}
                        image=$this_item.image_on
                    [/item]

                    [if]
                        [variable]
                            name=this_item.toggles_x
                            not_equals=$empty
                        [/variable]

                        [then]
                            [sound]
                                name=rumble.ogg
                            [/sound]

                            [terrain]
                                x,y=$this_item.toggles_x,$this_item.toggles_y
                                terrain=Xu
                            [/terrain]
                            [kill]
                                x,y=$this_item.toggles_x,$this_item.toggles_y
                                animate=yes
                                fire_event=yes
                            [/kill]    
                        [/then]
                    [/if]
                [/then]
            [/if]
        [/do]
    [/foreach]
#enddef
#define GLYPH_OFF X Y
    [foreach]
        array=glyphs
        [do]
            [if]
                [variable]
                    name=this_item.x
                    numerical_equals={X}
                [/variable]
                [variable]
                    name=this_item.y
                    numerical_equals={Y}
                [/variable]

                [then]
                    [remove_item]
                        x,y={X},{Y}
                        image=$this_item.image_on
                    [/remove_item]

                    [item]
                        x,y={X},{Y}
                        image=$this_item.image_off
                    [/item]

                    [if]
                        [variable]
                            name=this_item.toggles_x
                            not_equals=$empty
                        [/variable]

                        [then]
                            [sound]
                                name=rumble.ogg
                            [/sound]

                            [terrain]
                                x,y=$this_item.toggles_x,$this_item.toggles_y
                                terrain=Cud
                            [/terrain]
                        [/then]
                    [/if]
                [/then]
            [/if]
        [/do]
    [/foreach]
#enddef

    # Northern and southern side entrances, shown the first time one of the glyphs near them is activated

    [event]
        name=moveto
        [filter]
            x=3,23
            y=5,24
            side=1
        [/filter]
        [message]
            speaker=unit
            message= _ "But what about this entrance? The elves can come through it just as easily as the main gate, and it cannot be closed!"
        [/message]
        [message]
            speaker=Baglur
            message= _ "I think it can be sealed up somehow... Yes, look, activating that glyph seems to have closed up the gap."
        [/message]
    [/event]

    # Check for all glyph activators in place

    [event]
        name=moveto
        first_time_only=no

        [filter]
            side=1

            [filter_location]
                find_in=glyphs
            [/filter_location]
        [/filter]

        [filter_condition]
            [variable]
                name=gate_closed
                boolean_equals=no
            [/variable]
        [/filter_condition]

        {GLYPH_ON $x1 $y1}

        [if]
            [have_unit]
                side=1

                [filter_location]
                    find_in=glyphs
                [/filter_location]

                count=6
            [/have_unit]

            [then]
                {VARIABLE gate_closed yes}

                [message]
                    speaker=Rugnur
                    message= _ "We have everyone positioned on the glyphs! What do we do now?"
                [/message]
                [if]
                    [have_unit]
                        [filter_location]
                            find_in=locations_outside
                        [/filter_location]
                        side=1
                    [/have_unit]
                    [then]
                        [message]
                            speaker=Baglur
                            message= _ "Just watch. The gates wi’ close very soon. Then the elves outside — and, unfortunately, our dwarves who are still out there — wi’ become irrelevant."
                        [/message]
                    [/then]
                    [else]
                        [message]
                            speaker=Baglur
                            # po: all the dwarves are inside, although there might still be some elves inside too
                            message= _ "Just watch. The gates wi’ close very soon. Then the elves outside wi’ become irrelevant."
                        [/message]
                    [/else]
                [/if]

                [scroll_to]
                    x,y=13,13
                [/scroll_to]

                [sound]
                    name=rumble.ogg
                [/sound]

                [terrain]
                    x=12,13,14
                    y=12,13,13
                    terrain=^Xo
                    layer=overlay
                [/terrain]

                [redraw][/redraw]

                [kill]
                    x=12,13,14
                    y=12,13,13
                    animate=yes
                    fire_event=yes
                [/kill]

                [delay]
                    time=2000
                [/delay]

                [message]
                    speaker=Glildur
                    message= _ "Agh! Well, you have defeated me for now, but eventually you will have to exit these caves, to give Haldric back his jewel. And when you do, we will be ready for you."
                [/message]
                [message]
                    speaker=Baglur
                    message= _ "If that is what ye choose to do, fine, but be prepared to wait for many years."
                [/message]

                [kill]
                    [filter_location]
                        find_in=locations_outside
                    [/filter_location]
                    side=1
                    fire_event=yes
                    animate=yes
                [/kill]

                [kill]
                    [filter_location]
                        find_in=locations_outside
                    [/filter_location]
                    side=2,3
                    fire_event=no
                [/kill]

                [place_shroud]
                    find_in=locations_outside
                    [not]
                        x=10,   11,   12,   13,   14
                        y=13,13-14,13-14,14-15,14-15
                    [/not]
                    side=1
                [/place_shroud]
                [if]
                    [have_unit]
                        side=2
                    [/have_unit]
                    [then]
                        [message]
                            speaker=Rugnur
                            message= _ "There are still some elves left in here. We have to eliminate them, too, unless they surrender."
                        [/message]
                        [message]
                            side=2
                            message= _ "You would have us be cowards! We do not surrender."
                        [/message]

                        [show_objectives]
                        [/show_objectives]
                    [/then]
                    [else]
                        [message]
                            speaker=Rugnur
                            message= _ "Well, now I should go down to the city and report. I’m late already..."
                        [/message]
                        [endlevel]
                            result=victory
                            bonus=yes
                            {NEW_GOLD_CARRYOVER 40}
                        [/endlevel]
                    [/else]
                [/if]
            [/then]
            [else]
                [message]
                    speaker=unit
                    message= _ "My glyph is on."
                [/message]

                [allow_undo]
                [/allow_undo]
            [/else]
        [/if]
    [/event]

    # Toggles a glyph off when the player steps off it
    [event]
        name=moveto
        first_time_only=no

        [filter]
            side=1

            [filter_location]
                [not]
                    find_in=glyphs
                [/not]
            [/filter_location]
        [/filter]

        [filter_condition]
            [variable]
                name=gate_closed
                boolean_equals=no
            [/variable]

            [have_location]
                x,y=$x2,$y2
                find_in=glyphs
            [/have_location]
        [/filter_condition]

        {GLYPH_OFF $x2 $y2}
    [/event]

    # Toggles a glyph off when the player unit on it dies
    [event]
        name=die
        first_time_only=no

        [filter]
            side=1

            [filter_location]
                find_in=glyphs
            [/filter_location]
        [/filter]

        [filter_condition]
            [variable]
                name=gate_closed
                boolean_equals=no
            [/variable]
        [/filter_condition]

        {GLYPH_OFF $x1 $y1}
    [/event]

    # This triggers either when the remaining elves in the caves after the gate
    # is closed are killed or when all elves are killed before the gate is
    # closed (unlikely)
    [event]
        name=die
        first_time_only=no

        [filter]
            side=2
        [/filter]

        [if]
            [not]
                [have_unit]
                    side=2

                    [not]
                        x,y=$x1,$y1
                    [/not]
                [/have_unit]
            [/not]

            [then]
                [message]
                    speaker=Rugnur
                    message= _ "That’s all of the elves. Now I should go down to the city and report. I’m late already..."
                [/message]

                [endlevel]
                    result=victory
                    bonus=yes
                    {NEW_GOLD_CARRYOVER 40}
                [/endlevel]
            [/then]
        [/if]
    [/event]

    [event]
        name=scenario_end

        {CLEAR_VARIABLE glyphs,glyph_i,locations_outside,gate_closed}
    [/event]

    [event]
        name=die
        [filter]
            id=Baglur
        [/filter]
        [endlevel]
            result=defeat
        [/endlevel]
    [/event]

    # These handle the graphics for the gate. Normally, the gate is drawn in the
    # "down" position, and after the impassable overlay ^Xo has been placed on
    # the gate, an animated version will be drawn, displaying the gate closing.
    # The map= and images are drawn relative to 11,11.
    [terrain_graphics]
        x,y=11,11

        map="
*,  *,  *
, *,  *,  *
*,  *,  *
, 1,  *,  *
*,  2,  *
, *,  3,  *
*,  *,  *
, *,  *,  *"

        [tile]
            pos=1
            x,y=1,1
            type=!,*^Xo
        [/tile]
        [tile]
            pos=2
            x,y=2,2
            type=!,*^Xo
        [/tile]
        [tile]
            pos=3
            x,y=3,2
            type=!,*^Xo
        [/tile]

        [image]
            name=gate-left-down.png
            base=90,144
        [/image]
        [image]
            name=gate-middle-down.png
            base=144,180
        [/image]
        [image]
            name=gate-right-down.png
            base=196,216
        [/image]
    [/terrain_graphics]

    [terrain_graphics]
        x,y=11,11

        map="
*,  *,  *
, *,  *,  *
*,  *,  *
, 1,  *,  *
*,  2,  *
, *,  3,  *
*,  *,  *
, *,  *,  *"

        [tile]
            pos=1
            x,y=1,1
            type=*^Xo
        [/tile]
        [tile]
            pos=2
            x,y=2,2
            type=*^Xo
        [/tile]
        [tile]
            pos=3
            x,y=3,2
            type=*^Xo
        [/tile]

        # Technically, these animations loop, but only about once per 15 minutes
        # so the user should see the loop very rarely.
        [image]
            name=gate-left-rising-1.png:500,gate-left-rising-2.png:500,gate-left-rising-3.png:500,gate-left-up.png:50000,gate-left-up.png:50000,gate-left-up.png:50000,gate-left-up.png:50000
            base=90,144
        [/image]
        [image]
            name=gate-middle-rising-1.png:500,gate-middle-rising-2.png:500,gate-middle-rising-3.png:500,gate-middle-up.png:50000,gate-middle-up.png:50000,gate-middle-up.png:50000,gate-middle-up.png:50000
            base=144,180
        [/image]
        [image]
            name=gate-right-rising-1.png:500,gate-right-rising-2.png:500,gate-right-rising-3.png:500,gate-right-up.png:50000,gate-right-up.png:50000,gate-right-up.png:50000,gate-right-up.png:50000
            base=196,216
        [/image]
    [/terrain_graphics]
[/scenario]

#undef GLYPH_ON
#undef GLYPH_OFF<|MERGE_RESOLUTION|>--- conflicted
+++ resolved
@@ -2,13 +2,8 @@
 [scenario]
     name= _ "Closing the Gates"
     id=2_Closing_the_Gates
-<<<<<<< HEAD
     {TURNS 25 20 15}
-    map_file=campaigns/Sceptre_of_Fire/maps/2_Closing_the_Gates.map
-=======
-    turns=15
     map_file=2_Closing_the_Gates.map
->>>>>>> 0acef023
     next_scenario=2t_In_the_Dwarven_City
     victory_when_enemies_defeated=no
 
