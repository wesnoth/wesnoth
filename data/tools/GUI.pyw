#!/usr/bin/env python3
# encoding: utf-8

# By Elvish_Hunter, April 2014

# You may notice that this script, unlike all our other Python mainline scripts,
# has a .pyw extension, instead of .py. *This is deliberate*. On Windows, .pyw
# scripts are started directly in GUI mode, without opening a prompt.
# This is, after all, the behavior that we want.

# threading and subprocess are needed to run wmllint without freezing the window
# codecs is used to save files as UTF8
# locale and gettext provides internationalization and localization (i18n, l10n)
# queue is needed to exchange information between threads
# if we use the run_tool thread to do GUI stuff we obtain weird crashes
# This happens because Tk is a single-thread GUI

import argparse
import codecs
import gettext
import locale
import os
import queue
import subprocess
import sys
import threading

# tkinter modules
import tkinter.font as font
from tkinter import *
from tkinter.filedialog import *
from tkinter.messagebox import *
from tkinter.messagebox import WARNING  # for Python >= 3.9
# ttk must be called last
from tkinter.ttk import *

<<<<<<< HEAD
from wesnoth import version
=======
# check if additional themes are available and set a flag
# use pip or your package manager to install the "ttkthemes" package
try:
    from ttkthemes import ThemedStyle
    additional_themes=True
except ImportError:
    additional_themes=False
>>>>>>> cdd05db8

# we need to know in what series we are
# so set it in a constant string
WESNOTH_SERIES = "{0}.{1}".format(version.major, version.minor)

# get the location where the script is placed
# we'll check later if this is a Wesnoth directory
# and use it to generate the command lines
# os.path.realpath gets the full path of this script,
# while removing any symlink
# This allows users to create a link to the app on their desktop
# os.path.normpath allows Windows users to see their standard path separators
APP_DIR, APP_NAME = os.path.split(os.path.realpath(sys.argv[0]))
WESNOTH_ROOT_DIR = os.sep.join(APP_DIR.split(os.sep)[:-2])  # pop out "data" and "tools"
WESNOTH_DATA_DIR = os.path.join(WESNOTH_ROOT_DIR, "data")
WESNOTH_CORE_DIR = os.path.normpath(os.path.join(WESNOTH_DATA_DIR, "core"))
WESNOTH_TRAN_DIR = os.path.join(WESNOTH_ROOT_DIR, "translations")

_ = lambda x: x


def set_global_locale():
    """
    Attempts to set locale for the application session based on user-input at the command-line. If no input is given,
    fall back to the system locale.
    """
    global _

    # TODO: Replace CLI args for a proper locale selection GUI.
    # More importantly, code to dynamically update the text/layout is missing.
    parser = argparse.ArgumentParser(
        description=_("Open a Graphical User Interface (GUI) to WML Tools")
    )
    parser.add_argument(
        '--lang',
        help=_("Launch GUI.pyw in the specified language. Language code is expected as a POSIX locale name, refer to "
               "gettext.wesnoth.org for a full list.")
    )

    if not os.path.isdir(WESNOTH_TRAN_DIR):
        showerror(
            _("Error"),
            # TRANSLATORS: {0} is "translations", the directory where compiled translation files (.mo) are stored.
            _("‘{0}’ directory not found. Please run the GUI.pyw program packaged with the Wesnoth installation.").
            format("translations")
        )

    # User-specified locale
    opts = parser.parse_args(sys.argv[1:])
    if opts.lang is not None:
        try:
            _ = gettext.translation("wesnoth-tools", WESNOTH_TRAN_DIR, languages=[opts.lang], fallback=False).gettext

        except OSError:
            showerror(
                _("Error"),
                # TRANSLATORS: {0} is the language argument entered by the user.
                _("Locale {0} not recognized.").format(opts.lang)
            )

        return

    # System locale
    # On POSIX systems, getlocale() should provide the POSIX locale name that gettext uses for finding translations.
    # However, on Windows, getlocale() returns strings likely not suitable for gettext, although getdefaultlocale()
    # does.
    try:
        system_locale = locale.getlocale()[0]
        _ = gettext.translation("wesnoth-tools", WESNOTH_TRAN_DIR, languages=[system_locale], fallback=False).gettext

    except OSError:
        # Needed for compatibility with Python <3.10, and/or Windows 7/8.
        # TODO: Note that getdefaultlocale() is deprecated in Python 3.11 so an alternative arrangement needs to be
        #  implemented for Windows.
        system_locale = locale.getdefaultlocale()[0]
        _ = gettext.translation("wesnoth-tools", WESNOTH_TRAN_DIR, languages=[system_locale], fallback=False).gettext


def on_update_locale(value):
    if value is None:
        try:
            set_global_locale()
        except:
            # _ defaults to identity lambda.
            pass
    else:
        pass


on_update_locale(None)


def wrap_elem(line):
    """If the supplied line contains spaces, return it wrapped between double quotes"""
    if ' ' in line:
        return "\"{0}\"".format(line)
    return line


class ToolThread(threading.Thread):
    def __init__(self, tool, tool_queue, command):
        super().__init__()
        self.tool = tool
        self.command = command
        self.queue = tool_queue
        self.subproc = None

    def run(self):
        # we can't use check_output, because it doesn't support
        # performing operations on the subprocess
        # so we'll have to use subprocess.Popen() instead

        # set the encoding for the subprocess
        # otherwise, with the new Unicode literals used by the wml tools,
        # we may get UnicodeDecodeErrors
        env = os.environ
        env['PYTHONIOENCODING'] = "utf8"
        if sys.platform == "win32":
            # Windows wants a string, Linux wants a list and Polly wants a cracker
            # Windows wants also strings flavoured with double quotes
            # since maps return iterators, we must cast them as lists, otherwise join won't work
            # not doing this causes an OSError: [WinError 87]
            # this doesn't happen on Python 2.7, because here map() returns a list
            wrapped_line = list(map(wrap_elem, self.command))
            self.queue.put_nowait(' '.join(wrapped_line) + "\n")
            si = subprocess.STARTUPINFO()
            si.dwFlags = subprocess.STARTF_USESHOWWINDOW | subprocess.SW_HIDE  # to avoid showing a DOS prompt
            self.subproc = subprocess.Popen(' '.join(wrapped_line),
                                            stdout=subprocess.PIPE,
                                            stderr=subprocess.PIPE,
                                            startupinfo=si,
                                            env=env)
        else:  # STARTUPINFO is not available, nor needed, outside of Windows
            self.queue.put_nowait(' '.join(self.command) + "\n")
            self.subproc = subprocess.Popen(self.command,
                                            stdout=subprocess.PIPE,
                                            stderr=subprocess.PIPE,
                                            env=env)
        out, err = self.subproc.communicate()  # waits for the subprocess to finish and gets the output
        self.queue.put_nowait(str(out, "utf8"))
        self.queue.put_nowait(str(err, "utf8"))
        # unlike check_output, Popen never raises if a subprocess terminates abnormally
        # the documentation writes about the chance of OSError being raised
        # but I tested by deleting wmllint and it doesn't happen
        # perhaps because it's a Python script and the Python interpreter
        # certainly exists
        if self.subproc.returncode != 0:
            # post a tuple into the queue to allow showing the error
            self.queue.put_nowait((self.tool, self.subproc.returncode))

    def terminate(self):
        self.subproc.kill()


def is_wesnoth_tools_path(path):
    """Checks if the supplied path may be a wesnoth/data/tools directory"""
    lower_path = path.lower()
    if "wesnoth" in lower_path and \
            "data" in lower_path and \
            "tools" in lower_path:
        return True
    return False


def get_addons_directory():
    """Returns a string containing the path of the add-ons directory"""
    # os.path.expanduser gets the current user's home directory on every platform
    if sys.platform == "win32":
        # get userdata directory on Windows
        # it assumes that you choose to store userdata in the My Games directory
        # while installing Wesnoth
        userdata = os.path.join(os.path.expanduser("~"),
                                "Documents",
                                "My Games",
                                "Wesnoth" + WESNOTH_SERIES,
                                "data",
                                "add-ons")
    elif sys.platform.startswith("linux") or "bsd" in sys.platform:
        # we're on Linux or on a BSD system like FreeBSD
        userdata = os.path.join(os.path.expanduser("~"),
                                ".local",
                                "share",
                                "wesnoth",
                                WESNOTH_SERIES,
                                "data",
                                "add-ons")
    elif sys.platform == "darwin":  # we're on macOS
        # bear in mind that I don't have a Mac, so this point may be bugged
        userdata = os.path.join(os.path.expanduser("~"),
                                "Library",
                                "Application Support",
                                "Wesnoth_" + WESNOTH_SERIES,
                                "data",
                                "add-ons")
    else:  # unknown system; if someone else wants to add other rules, be my guest
        userdata = "."

    return userdata if os.path.exists(userdata) else "."  # fallback in case the directory doesn't exist


def attach_context_menu(widget, function):
    # on Mac the right button fires a Button-2 event, or so I'm told
    # some mice don't even have two buttons, so the user is forced
    # to use Command + the only button
    # bear in mind that I don't have a Mac, so this point may be bugged
    # bind also the context menu key, for those keyboards that have it
    # that is, most of the Windows and Linux ones (however, in Win it's
    # called App, while on Linux is called Menu)
    # Mac doesn't have a context menu key on its keyboards, so no binding
    # bind also the Shift+F10 shortcut (same as Menu/App key)
    # the call to tk windowingsystem is justified by the fact
    # that it is possible to install X11 over Darwin
    windowingsystem = widget.tk.call('tk', 'windowingsystem')
    if windowingsystem == "win32":  # Windows, both 32 and 64 bit
        widget.bind("<Button-3>", function)
        widget.bind("<KeyPress-App>", function)
        widget.bind("<Shift-KeyPress-F10>", function)
    elif windowingsystem == "aqua":  # MacOS with Aqua
        widget.bind("<Button-2>", function)
        widget.bind("<Control-Button-1>", function)
    elif windowingsystem == "x11":  # Linux, FreeBSD, Darwin with X11
        widget.bind("<Button-3>", function)
        widget.bind("<KeyPress-Menu>", function)
        widget.bind("<Shift-KeyPress-F10>", function)


def attach_select_all(widget, function):
    # bind the "select all" key shortcut
    # again, Mac uses Command instead of Control
    windowingsystem = widget.tk.call('tk', 'windowingsystem')
    if windowingsystem == "win32":
        widget.bind("<Control-KeyRelease-a>", function)
    elif windowingsystem == "aqua":
        widget.bind("<Command-KeyRelease-a>", function)
    elif windowingsystem == "x11":
        widget.bind("<Control-KeyRelease-a>", function)


class Tooltip(Toplevel):
    def __init__(self, widget, text, tag=None):
        """A tooltip, or balloon. Displays the specified help text when the
mouse pointer stays on the widget for more than 500 ms."""
        # the master attribute retrieves the window where our "parent" widget is
        super().__init__(widget.master)
        self.widget = widget
        self.preshow_id = None
        self.show_id = None
        self.label = Label(self,
                           text=text,
                           background="#ffffe1",  # background color used on Windows
                           borderwidth=1,
                           relief=SOLID,
                           padding=1,
                           # Tk has a bunch of predefined fonts
                           # use the one specific for tooltips
                           font=font.nametofont("TkTooltipFont"))
        self.label.pack()
        self.overrideredirect(True)
        # allow binding the tooltips to tagged elements of a widget
        # only Text, Canvas and Treeview support tags
        # and as such, they have a tag_bind method
        # if the widget doesn't support tags, bind directly to it
        if tag and hasattr(widget, "tag_bind") and callable(widget.tag_bind):
            self.widget.tag_bind(tag, "<Enter>", self.preshow)
            self.widget.tag_bind(tag, "<Leave>", self.hide)
        else:
            self.widget.bind("<Enter>", self.preshow)
            self.widget.bind("<Leave>", self.hide)
        self.widget.bind("<ButtonPress>", self.hide)
        self.widget.bind("<ButtonRelease>", self.hide)
        self.withdraw()

    def preshow(self, event=None):
        self.after_cleanup()
        # 500 ms and 5000 ms are the default values used on Windows
        self.preshow_id = self.after(500, self.show)

    def show(self):
        self.after_cleanup()
        # check if the tooltip will end up out of the screen
        # and handle this case if so
        screen_width = self.winfo_screenwidth()
        tooltip_width = self.winfo_reqwidth()
        if tooltip_width + self.winfo_pointerx() > screen_width:
            # unfortunately, it seems like Tkinter doesn't have a way to check the pointer's size
            # so I'm using a value of 20px, which is enough for the usual 16px pointers
            self.geometry("+%d+%d" % (screen_width - tooltip_width, self.winfo_pointery() + 20))
        else:
            self.geometry("+%d+%d" % (self.winfo_pointerx(), self.winfo_pointery() + 20))
        # update_idletasks forces a geometry update
        self.update_idletasks()
        self.state("normal")
        self.lift()
        self.show_id = self.after(5000, self.hide)

    def hide(self, event=None):
        self.after_cleanup()
        self.withdraw()

    def after_cleanup(self):
        # each event should clean up after itself,
        # to avoid having two .after() calls conflicting
        # for example, one previously scheduled .after() may
        # try to hide the tooltip before five seconds are passed
        if self.show_id:
            self.after_cancel(self.show_id)
            self.show_id = None
        if self.preshow_id:
            self.after_cancel(self.preshow_id)
            self.preshow_id = None

    def set_text(self, text):
        self.label.configure(text=text)
        self.update_idletasks()


class Popup(Toplevel):
    def __init__(self, parent, tool, thread):
        """Creates a popup that informs the user that the desired tool is running.
Self destroys when the tool thread is over"""
        self.thread = thread
        super().__init__(parent)
        self.transient(parent)
        self.grab_set()
        self.protocol("WM_DELETE_WINDOW",
                      lambda: None)  # disable close button
        self.resizable(width=False,
                       height=False)
        frame = Frame(self)
        frame.pack(fill=BOTH, expand=YES)
        wait_label = Label(frame,
                           # TRANSLATORS: {0} is the name of command being executed.
                           text=_("Running: {0}\nPlease wait...").format(tool),
                           justify=CENTER)
        wait_label.grid(row=0,
                        column=0,
                        padx=5,
                        pady=5)
        wait_progress = Progressbar(frame,
                                    mode="indeterminate")
        wait_progress.grid(row=1,
                           column=0,
                           sticky=E + W,
                           padx=5,
                           pady=5)
        terminate_button = Button(frame,
                                  text=_("Terminate script"),
                                  image=ICONS["process-stop"],
                                  compound=LEFT,
                                  command=self.terminate)
        terminate_button.grid(row=2,
                              column=0,
                              padx=5,
                              pady=5)
        frame.columnconfigure(0, weight=1)
        # place the popup in the middle of the main window
        # get the main window position and dimension
        self.geometry("{0}x{1}+{2}+{3}".format(400,
                                               140,
                                               int(root.winfo_rootx() + (root.winfo_width() - 400) / 2),
                                               int(root.winfo_rooty() + (root.winfo_height() - 140) / 2)))
        wait_progress.start(10)
        self.check_thread_alive()

    def check_thread_alive(self):
        """Checks if the thread is still alive, and destroys the window if it isn't"""
        # placing this in a for or while cycle freezes the app
        # so we need to use the .after method and recursively call the function
        # that's one of the many quirks of Tkinter
        try:  # Python <= 3.8
            is_alive = self.thread.isAlive()
        except AttributeError:  # Python >= 3.9
            is_alive = self.thread.is_alive()
        finally:
            if is_alive:
                self.after(100, self.check_thread_alive)
            else:
                self.after(1, self.destroy)

    def terminate(self):
        self.thread.terminate()


class ContextMenu(Menu):
    def __init__(self, x, y, widget):
        """A subclass of Menu, used to display a context menu in Text and Entry widgets
If the widget isn't active, some options do not appear"""
        super().__init__(None, tearoff=0)  # otherwise Tk allows splitting it in a new window
        self.widget = widget
        # MacOS uses a key called Command, instead of the usual Control used by Windows and Linux
        # so prepare the accelerator strings accordingly
        # For future reference, Mac also uses Option instead of Alt
        # also, a little known fact about Python is that it *does* support using the ternary operator
        # like in this case
        control_key = "Command" if self.tk.call('tk', 'windowingsystem') == "aqua" else "Ctrl"
        # str is necessary because in some instances a Tcl_Obj is returned instead of a string
        if str(widget.cget('state')) in (ACTIVE, NORMAL):  # do not add if state is readonly or disabled
            self.add_command(label=_("Cut"),
                             image=ICONS['cut'],
                             compound=LEFT,
                             accelerator='%s+X' % control_key,
                             command=lambda: self.widget.event_generate("<<Cut>>"))
        self.add_command(label=_("Copy"),
                         image=ICONS['copy'],
                         compound=LEFT,
                         accelerator='%s+C' % control_key,
                         command=lambda: self.widget.event_generate("<<Copy>>"))
        if str(widget.cget('state')) in (ACTIVE, NORMAL):
            self.add_command(label=_("Paste"),
                             image=ICONS['paste'],
                             compound=LEFT,
                             accelerator='%s+V' % control_key,
                             command=lambda: self.widget.event_generate("<<Paste>>"))
        self.add_separator()
        self.add_command(label=_("Select All"),
                         image=ICONS['select_all'],
                         compound=LEFT,
                         accelerator='%s+A' % control_key,
                         command=self.on_select_all)
        self.tk_popup(x, y)  # self.post does not destroy the menu when clicking out of it

    def on_select_all(self):
        # disabled Text widgets have a different way to handle selection
        if isinstance(self.widget, Text):
            # adding a SEL tag to a chunk of text causes it to be selected
            self.widget.tag_add(SEL, "1.0", END)
        elif isinstance(self.widget, Entry) or \
                isinstance(self.widget, Combobox):
            # apparently, the <<SelectAll>> event doesn't fire correctly if the widget is readonly
            self.widget.select_range(0, END)
        elif isinstance(self.widget, Spinbox):
            self.widget.selection("range", 0, END)


class EntryContext(Entry):
    def __init__(self, parent, **kwargs):
        """An enhanced Entry widget that has a right-click menu
Use like any other Entry widget"""
        super().__init__(parent, **kwargs)
        attach_context_menu(self, self.on_context_menu)
        attach_select_all(self, self.on_select_all)

    def on_context_menu(self, event):
        if str(self.cget('state')) != DISABLED:
            ContextMenu(event.x_root, event.y_root, event.widget)

    def on_select_all(self, event):
        self.select_range(0, END)


class SpinboxContext(Spinbox):
    def __init__(self, parent, **kwargs):
        """An enhanced Spinbox widget that has a right-click menu
Use like any other Spinbox widget"""
        super().__init__(parent, **kwargs)
        attach_context_menu(self, self.on_context_menu)
        attach_select_all(self, self.on_select_all)

    def on_context_menu(self, event):
        if str(self.cget('state')) != DISABLED:
            ContextMenu(event.x_root, event.y_root, event.widget)

    def on_select_all(self, event):
        self.selection("range", 0, END)


class EnhancedText(Text):
    def __init__(self, *args, **kwargs):
        """A subclass of Text with a context menu
Use it like any other Text widget"""
        super().__init__(*args, **kwargs)
        attach_context_menu(self, self.on_context_menu)
        attach_select_all(self, self.on_select_all)

    def on_context_menu(self, event):
        # the disabled state in a Text widget is pretty much
        # like the readonly state in Entry, hence no state check
        ContextMenu(event.x_root, event.y_root, event.widget)

    def on_select_all(self, event):
        self.tag_add(SEL, "1.0", END)


class SelectDirectory(LabelFrame):
    def __init__(self, parent, textvariable=None, **kwargs):
        """A subclass of LabelFrame sporting a readonly Entry and a Button with a folder icon.
It comes complete with a context menu and a directory selection screen"""
        super().__init__(parent, text=_("Working directory"), **kwargs)
        self.textvariable = textvariable
        self.dir_entry = EntryContext(self,
                                      width=40,
                                      textvariable=self.textvariable,
                                      state="readonly")
        self.dir_entry.pack(side=LEFT,
                            fill=BOTH,
                            expand=YES)
        self.dir_button = Button(self,
                                 image=ICONS['browse'],
                                 compound=LEFT,
                                 text=_("Browse..."),
                                 command=self.on_browse)
        self.dir_button.pack(side=LEFT)
        self.clear_button = Button(self,
                                   image=ICONS['clear16'],
                                   compound=LEFT,
                                   # TRANSLATORS: Clear button for clearing the directory text box.
                                   text=_("Clear"),
                                   command=self.on_clear)
        self.clear_button.pack(side=LEFT)

    def on_browse(self):
        # if the user already selected a directory, try to use it
        current_dir = self.textvariable.get()
        if os.path.exists(current_dir):
            directory = askdirectory(initialdir=current_dir)
        # otherwise attempt to detect the user's userdata folder
        else:
            directory = askdirectory(initialdir=get_addons_directory())
        if directory:
            # use os.path.normpath, so on Windows the usual backwards slashes are correctly shown
            self.textvariable.set(os.path.normpath(directory))

    def on_clear(self):
        self.textvariable.set("")


class SelectOutputPath(Frame):
    def __init__(self, parent, textvariable, filetypes=None, **kwargs):
        """A subclass of Frame with a readonly Entry and a Button with a browse icon.
It has a context menu and a save file selection dialog."""
        super().__init__(parent, **kwargs)
        self.textvariable = textvariable
        self.file_entry = EntryContext(self,
                                       width=40,
                                       textvariable=self.textvariable,
                                       state="readonly")
        self.file_entry.pack(side=LEFT,
                             fill=BOTH,
                             expand=YES)
        self.file_button = Button(self,
                                  image=ICONS['browse'],
                                  compound=LEFT,
                                  text=_("Browse..."),
                                  command=self.on_browse)
        self.file_button.pack(side=LEFT)
        self.clear_button = Button(self,
                                   image=ICONS['clear16'],
                                   compound=LEFT,
                                   # TRANSLATORS: Clear button for clearing the directory text box.
                                   text=_("Clear"),
                                   command=self.on_clear)
        self.clear_button.pack(side=LEFT)
        self.filetypes = filetypes

    def on_browse_file(self):
        # if the user already selected a file, try to use its directory
        current_dir, current_file = os.path.split(self.textvariable.get())
        if os.path.exists(current_dir):
            return asksaveasfilename(filetypes=self.filetypes,
                                     initialdir=current_dir,
                                     initialfile=current_file,
                                     confirmoverwrite=False)  # the GUI will ask later if the file should be overwritten, so disable it for now
        # otherwise attempt to detect the user's userdata folder
        else:
            return asksaveasfilename(filetypes=self.filetypes,
                                     initialdir=get_addons_directory(),
                                     confirmoverwrite=False)

    def on_browse_dir(self):
        current_dir = self.textvariable.get()
        if os.path.exists(current_dir):
            return askdirectory(initialdir=current_dir)
        # otherwise attempt to detect the user's userdata folder
        else:
            return askdirectory(initialdir=get_addons_directory())

    def on_browse(self):
        if self.filetypes is None:
            directory = self.on_browse_dir()

        else:
            directory = self.on_browse_file()

        if directory:
            # use os.path.normpath, so on Windows the usual backwards slashes are correctly shown
            self.textvariable.set(os.path.normpath(directory))

    def on_clear(self):
        self.textvariable.set("")


class WmllintTab(Frame):
    def __init__(self, parent):
        # it means super(WmllintTab,self), that in turn means
        # Frame.__init__(self,parent)
        super().__init__(parent)
        self.mode_variable = IntVar()

        self.mode_frame = LabelFrame(self,
                                     text=_("wmllint mode"))
        self.mode_frame.grid(row=0,
                             column=0,
                             sticky=N + E + S + W)

        self.radio_normal = Radiobutton(self.mode_frame,
                                        # TRANSLATORS: Normal run mode for the WML tool.
                                        text=_("Normal"),
                                        variable=self.mode_variable,
                                        value=0)
        self.radio_normal.grid(row=0,
                               column=0,
                               sticky=W,
                               padx=10)
        self.tooltip_normal = Tooltip(self.radio_normal,
                                      # TRANSLATORS: Tooltip explanation for normal run mode.
                                      _("Perform conversion and save changes to file"))

        self.radio_dryrun = Radiobutton(self.mode_frame,
                                        text=_("Dry run"),
                                        variable=self.mode_variable,
                                        value=1)
        self.radio_dryrun.grid(row=1,
                               column=0,
                               sticky=W,
                               padx=10)
        self.tooltip_dryrun = Tooltip(self.radio_dryrun,
                                      # TRANSLATORS: Tooltip explanation for dry run mode.
                                      _("Perform conversion without saving changes to file"))

        self.radio_clean = Radiobutton(self.mode_frame,
                                       text=_("Clean"),
                                       variable=self.mode_variable,
                                       value=2)
        self.radio_clean.grid(row=2,
                              column=0,
                              sticky=W,
                              padx=10)
        self.tooltip_clean = Tooltip(self.radio_clean,
                                     # TRANSLATORS: Tooltip explanation for clean mode.
                                     _("Delete back-up files"))

        self.radio_diff = Radiobutton(self.mode_frame,
                                      text=_("Diff"),
                                      variable=self.mode_variable,
                                      value=3)
        self.radio_diff.grid(row=3,
                             column=0,
                             sticky=W,
                             padx=10)
        self.tooltip_diff = Tooltip(self.radio_diff,
                                    # TRANSLATORS: Tooltip explanation for diff run mode.
                                    _("Show differences in converted files"))

        self.radio_revert = Radiobutton(self.mode_frame,
                                        text=_("Revert"),
                                        variable=self.mode_variable,
                                        value=4)
        self.radio_revert.grid(row=4,
                               column=0,
                               sticky=W,
                               padx=10)
        self.tooltip_revert = Tooltip(self.radio_revert,
                                      # TRANSLATORS: Tooltip explanation for revert run mode.
                                      _("Revert conversions using back-up files"))

        self.verbosity_frame = LabelFrame(self,
                                          text=_("Verbosity level"))
        self.verbosity_frame.grid(row=0,
                                  column=1,
                                  sticky=N + E + S + W)

        self.verbosity_variable = IntVar()
        self.radio_v0 = Radiobutton(self.verbosity_frame,
                                    # TRANSLATORS: Verbosity level.
                                    text=_("Terse"),
                                    variable=self.verbosity_variable,
                                    value=0)

        self.radio_v0.grid(row=0,
                           column=0,
                           sticky=W,
                           padx=10)

        self.radio_v1 = Radiobutton(self.verbosity_frame,
                                    # TRANSLATORS: Verbosity level.
                                    text=_("Show changes"),
                                    variable=self.verbosity_variable,
                                    value=1)
        self.radio_v1.grid(row=1,
                           column=0,
                           sticky=W,
                           padx=10)

        self.radio_v2 = Radiobutton(self.verbosity_frame,
                                    # TRANSLATORS: Verbosity level.
                                    text=_("Name files before processing"),
                                    variable=self.verbosity_variable,
                                    value=2)
        self.radio_v2.grid(row=2,
                           column=0,
                           sticky=W,
                           padx=10)

        self.radio_v3 = Radiobutton(self.verbosity_frame,
                                    # TRANSLATORS: Verbosity level.
                                    text=_("Show parse details"),
                                    variable=self.verbosity_variable,
                                    value=3)
        self.radio_v3.grid(row=3,
                           column=0,
                           sticky=W,
                           padx=10)

        self.options_frame = LabelFrame(self,
                                        text=_("wmllint options"))
        self.options_frame.grid(row=0,
                                column=2,
                                sticky=N + E + S + W)

        self.stripcr_variable = BooleanVar()
        self.stripcr_check = Checkbutton(self.options_frame,
                                         # TRANSLATORS: EOL = Special characters marking 'end-of-line'.
                                         text=_("Convert EOL characters to Unix format"),
                                         variable=self.stripcr_variable)
        self.stripcr_check.grid(row=0,
                                column=0,
                                sticky=W,
                                padx=10)

        self.missing_variable = BooleanVar()
        self.missing_check = Checkbutton(self.options_frame,
                                         # TRANSLATORS: 'side=' in this context refers to WML and should not be
                                         # translated.
                                         text=_("Do not warn about tags without side= keys"),
                                         variable=self.missing_variable)
        self.missing_check.grid(row=1,
                                column=0,
                                sticky=W,
                                padx=10)

        self.known_variable = BooleanVar()
        self.known_check = Checkbutton(self.options_frame,
                                       text=_("Disable checks for unknown units"),
                                       variable=self.known_variable)
        self.known_check.grid(row=2,
                              column=0,
                              sticky=W,
                              padx=10)

        self.spell_variable = BooleanVar()
        self.spell_check = Checkbutton(self.options_frame,
                                       text=_("Disable spellchecking"),
                                       variable=self.spell_variable)
        self.spell_check.grid(row=3,
                              column=0,
                              sticky=W,
                              padx=10)

        self.skip_variable = BooleanVar()
        self.skip_core = Checkbutton(self.options_frame,
                                     text=_("Skip core directory"),
                                     variable=self.skip_variable,
                                     command=self.skip_core_dir_callback)
        self.skip_core.grid(row=4,
                            column=0,
                            sticky=W,
                            padx=10)

        self.columnconfigure(0, weight=1)
        self.columnconfigure(1, weight=1)
        self.columnconfigure(2, weight=1)

    def skip_core_dir_callback(self):
        # if Skip core directory is enabled
        # avoid checking for unknown unit types
        if self.skip_variable.get():
            self.known_variable.set(True)
            self.known_check.configure(state=DISABLED)
        else:
            self.known_variable.set(False)
            self.known_check.configure(state=NORMAL)


class WmlscopeTab(Frame):
    def __init__(self, parent):
        super().__init__(parent)
        self.options_frame = LabelFrame(self,
                                        text=_("wmlscope options"))
        self.options_frame.grid(row=0,
                                column=0,
                                sticky=N + E + S + W)

        self.normal_options = Frame(self.options_frame)
        self.normal_options.grid(row=0,
                                 column=0,
                                 sticky=N + E + S + W)

        self.crossreference_variable = BooleanVar()  # equivalent to warnlevel 1
        self.crossreference_check = Checkbutton(self.normal_options,
                                                text=_("Check for duplicate macro definitions"),
                                                variable=self.crossreference_variable)
        self.crossreference_check.grid(row=0,
                                       column=0,
                                       sticky=W,
                                       padx=10)

        self.collisions_variable = BooleanVar()
        self.collisions_check = Checkbutton(self.normal_options,
                                            text=_("Check for duplicate resource files"),
                                            variable=self.collisions_variable)
        self.collisions_check.grid(row=1,
                                   column=0,
                                   sticky=W,
                                   padx=10)

        self.definitions_variable = BooleanVar()
        self.definitions_check = Checkbutton(self.normal_options,
                                             text=_("Make definition list"),
                                             variable=self.definitions_variable)
        self.definitions_check.grid(row=2,
                                    column=0,
                                    sticky=W,
                                    padx=10)

        self.listfiles_variable = BooleanVar()
        self.listfiles_check = Checkbutton(self.normal_options,
                                           text=_("List files that will be processed"),
                                           variable=self.listfiles_variable)
        self.listfiles_check.grid(row=3,
                                  column=0,
                                  sticky=W,
                                  padx=10)

        self.unresolved_variable = BooleanVar()
        self.unresolved_check = Checkbutton(self.normal_options,
                                            text=_("Report unresolved macro references"),
                                            variable=self.unresolved_variable)
        self.unresolved_check.grid(row=4,
                                   column=0,
                                   sticky=W,
                                   padx=10)

        self.extracthelp_variable = BooleanVar()
        self.extracthelp_check = Checkbutton(self.normal_options,
                                             text=_("Extract help from macro definition comments"),
                                             variable=self.extracthelp_variable)
        self.extracthelp_check.grid(row=5,
                                    column=0,
                                    sticky=W,
                                    padx=10)

        self.unchecked_variable = BooleanVar()
        self.unchecked_check = Checkbutton(self.normal_options,
                                           text=_("Report all macros with untyped formals"),
                                           variable=self.unchecked_variable)
        self.unchecked_check.grid(row=6,
                                  column=0,
                                  sticky=W,
                                  padx=10)

        self.progress_variable = BooleanVar()
        self.progress_check = Checkbutton(self.normal_options,
                                          text=_("Show progress"),
                                          variable=self.progress_variable)
        self.progress_check.grid(row=7,
                                 column=0,
                                 sticky=W,
                                 padx=10)

        self.separator = Separator(self.options_frame,
                                   orient=VERTICAL)
        self.separator.grid(row=0,
                            column=1,
                            sticky=N + S)

        self.options_with_regexp = Frame(self.options_frame)
        self.options_with_regexp.grid(row=0,
                                      column=2,
                                      sticky=N + E + S + W)

        self.exclude_variable = BooleanVar()
        self.exclude_check = Checkbutton(self.options_with_regexp,
                                         text=_("Exclude file names matching regular expression:"),
                                         variable=self.exclude_variable,
                                         command=self.exclude_callback)
        self.exclude_check.grid(row=0,
                                column=0,
                                sticky=W,
                                padx=10)
        self.exclude_regexp = StringVar()
        self.exclude_entry = EntryContext(self.options_with_regexp,
                                          textvariable=self.exclude_regexp,
                                          state=DISABLED)
        self.exclude_entry.grid(row=0,
                                column=1,
                                sticky=E + W,
                                padx=10)

        self.from_variable = BooleanVar()
        self.from_check = Checkbutton(self.options_with_regexp,
                                      text=_("Exclude file names not matching regular expression:"),
                                      variable=self.from_variable,
                                      command=self.from_callback)
        self.from_check.grid(row=1,
                             column=0,
                             sticky=W,
                             padx=10)
        self.from_regexp = StringVar()
        self.from_entry = EntryContext(self.options_with_regexp,
                                       textvariable=self.from_regexp,
                                       state=DISABLED)
        self.from_entry.grid(row=1,
                             column=1,
                             sticky=E + W,
                             padx=10)

        self.refcount_variable = BooleanVar()
        self.refcount_check = Checkbutton(self.options_with_regexp,
                                          # TRANSLATORS: 'n' in this context refers to number, as in 'n number of
                                          # files'.
                                          text=_("Report only on macros referenced in exactly n files:"),
                                          variable=self.refcount_variable,
                                          command=self.refcount_callback)
        self.refcount_check.grid(row=2,
                                 column=0,
                                 sticky=W,
                                 padx=10)
        self.refcount_number = IntVar()
        self.refcount_spin = SpinboxContext(self.options_with_regexp,
                                            from_=0, to=999,
                                            textvariable=self.refcount_number,
                                            width=3,
                                            state=DISABLED)
        self.refcount_spin.grid(row=2,
                                column=1,
                                sticky=E + W,
                                padx=10)

        self.typelist_variable = BooleanVar()
        self.typelist_check = Checkbutton(self.options_with_regexp,
                                          text=_("Report macro definitions and usages in file:"),
                                          variable=self.typelist_variable,
                                          command=self.typelist_callback)
        self.typelist_check.grid(row=3,
                                 column=0,
                                 sticky=W,
                                 padx=10)
        self.typelist_string = StringVar()
        self.typelist_entry = EntryContext(self.options_with_regexp,
                                           textvariable=self.typelist_string,
                                           state=DISABLED)
        self.typelist_entry.grid(row=3,
                                 column=1,
                                 sticky=E + W,
                                 padx=10)

        self.force_variable = BooleanVar()
        self.force_check = Checkbutton(self.options_with_regexp,
                                       text=_("Allow unused macros with names matching regular expression:"),
                                       variable=self.force_variable,
                                       command=self.force_callback)
        self.force_check.grid(row=4,
                              column=0,
                              sticky=W,
                              padx=10)
        self.force_regexp = StringVar()
        self.force_entry = EntryContext(self.options_with_regexp,
                                        textvariable=self.force_regexp,
                                        state=DISABLED)
        self.force_entry.grid(row=4,
                              column=1,
                              sticky=E + W,
                              padx=10)

        self.columnconfigure(0, weight=1)
        self.options_frame.columnconfigure(0, weight=1)
        self.options_frame.columnconfigure(2, weight=1)
        self.options_with_regexp.columnconfigure(1, weight=1)
        # uniform= makes the options in the options_with_regexp frame evenly sized
        # please note that "regexp" is an ID of the widget group, not a special value
        # you can replace "regexp" with "bacon" and it still works...
        for row in range(5):
            self.options_with_regexp.rowconfigure(row, uniform="regexp")

    def exclude_callback(self):
        if self.exclude_variable.get():
            self.exclude_entry.configure(state=NORMAL)
        else:
            self.exclude_entry.configure(state=DISABLED)

    def from_callback(self):
        if self.from_variable.get():
            self.from_entry.configure(state=NORMAL)
        else:
            self.from_entry.configure(state=DISABLED)

    def refcount_callback(self):
        if self.refcount_variable.get():
            self.refcount_spin.configure(state="readonly")
        else:
            self.refcount_spin.configure(state=DISABLED)

    def typelist_callback(self):
        if self.typelist_variable.get():
            self.typelist_entry.configure(state=NORMAL)
        else:
            self.typelist_entry.configure(state=DISABLED)

    def force_callback(self):
        if self.force_variable.get():
            self.force_entry.configure(state=NORMAL)
        else:
            self.force_entry.configure(state=DISABLED)


class WmlindentTab(Frame):
    def __init__(self, parent):
        super().__init__(parent)
        self.mode_variable = IntVar()
        self.mode_frame = LabelFrame(self,
                                     text=_("wmlindent mode"))
        self.mode_frame.grid(row=0,
                             column=0,
                             sticky=N + E + S + W)

        self.radio_normal = Radiobutton(self.mode_frame,
                                        text=_("Normal"),
                                        variable=self.mode_variable,
                                        value=0)
        self.radio_normal.grid(row=0,
                               column=0,
                               sticky=W,
                               padx=10)
        self.tooltip_normal = Tooltip(self.radio_normal,
                                      # TRANSLATORS: Tooltip explanation for normal run mode.
                                      _("Perform conversion and save changes to file"))

        self.radio_dryrun = Radiobutton(self.mode_frame,
                                        text=_("Dry run"),
                                        variable=self.mode_variable,
                                        value=1)
        self.radio_dryrun.grid(row=1,
                               column=0,
                               sticky=W,
                               padx=10)
        self.tooltip_dryrun = Tooltip(self.radio_dryrun,
                                      # TRANSLATORS: Tooltip explanation for dry run mode.
                                      _("Perform conversion without saving changes to file"))

        self.verbosity_frame = LabelFrame(self,
                                          text=_("Verbosity level"))
        self.verbosity_frame.grid(row=0,
                                  column=1,
                                  sticky=N + E + S + W)
        self.verbosity_variable = IntVar()

        self.radio_v0 = Radiobutton(self.verbosity_frame,
                                    # TRANSLATORS: Verbosity level.
                                    text=_("Terse"),
                                    variable=self.verbosity_variable,
                                    value=0)
        self.radio_v0.grid(row=0,
                           column=0,
                           sticky=W,
                           padx=10)

        self.radio_v1 = Radiobutton(self.verbosity_frame,
                                    # TRANSLATORS: Verbosity level.
                                    text=_("Verbose"),
                                    variable=self.verbosity_variable,
                                    value=1)
        self.radio_v1.grid(row=1,
                           column=0,
                           sticky=W,
                           padx=10)

        self.radio_v2 = Radiobutton(self.verbosity_frame,
                                    # TRANSLATORS: Verbosity level.
                                    text=_("Report unchanged files"),
                                    variable=self.verbosity_variable,
                                    value=2)
        self.radio_v2.grid(row=2,
                           column=0,
                           sticky=W,
                           padx=10)

        self.options_frame = LabelFrame(self,
                                        text=_("wmlindent options"))
        self.options_frame.grid(row=0,
                                column=2,
                                sticky=N + E + S + W)

        self.exclude_variable = BooleanVar()
        self.exclude_check = Checkbutton(self.options_frame,
                                         text=_("Exclude file names matching regular expression:"),
                                         variable=self.exclude_variable,
                                         command=self.exclude_callback)
        self.exclude_check.grid(row=1,
                                column=0,
                                sticky=W,
                                padx=10)

        self.regexp_variable = StringVar()
        self.regexp_entry = EntryContext(self.options_frame,
                                         textvariable=self.regexp_variable,
                                         state=DISABLED)
        self.regexp_entry.grid(row=1,
                               column=1,
                               sticky=E + W,
                               padx=10)

        self.quiet_variable = BooleanVar()
        self.quiet_check = Checkbutton(self.options_frame,
                                       # TRANSLATORS: Option to run 'quietly'.
                                       text=_("Quiet mode"),
                                       variable=self.quiet_variable)
        self.quiet_check.grid(row=2,
                              column=0,
                              sticky=W,
                              padx=10)
        self.tooltip_quiet = Tooltip(self.quiet_check,
                                     # TRANSLATORS: Tooltip explanation for quiet option.
                                     _("Do not generate output messages"))

        self.columnconfigure(0, weight=1)
        self.columnconfigure(1, weight=1)
        self.columnconfigure(2, weight=1)
        self.options_frame.columnconfigure(1, weight=1)

    def exclude_callback(self):
        if self.exclude_variable.get():
            self.regexp_entry.configure(state=NORMAL)
        else:
            self.regexp_entry.configure(state=DISABLED)


class WmlxgettextTab(Frame):
    def __init__(self, parent):
        super().__init__(parent)
        self.output_wrapper_frame = Frame(self)
        self.output_wrapper_frame.grid(row=0, column=0, columnspan=2, sticky=N + E + S + W)
        self.output_label = Label(self.output_wrapper_frame,
                                  text=_("Output directory:"))
        self.output_label.grid(row=0, column=0, sticky=W)
        self.output_variable = StringVar()
        self.output_frame = SelectOutputPath(self.output_wrapper_frame, textvariable=self.output_variable)
        self.output_frame.grid(row=0, column=1, sticky=N + E + S + W)
        self.options_labelframe = LabelFrame(self,
                                             text=_("Options"))
        self.options_labelframe.grid(row=1, column=0, sticky=N + E + S + W)
        self.recursive_variable = BooleanVar()
        self.recursive_variable.set(True)
        self.recursive_check = Checkbutton(self.options_labelframe,
                                           text=_("Scan subdirectories"),
                                           variable=self.recursive_variable)
        self.recursive_check.grid(row=0, column=0, sticky=W)
        self.warnall_variable = BooleanVar()
        self.warnall_check = Checkbutton(self.options_labelframe,
                                         text=_("Show optional warnings"),
                                         variable=self.warnall_variable)
        self.warnall_check.grid(row=1, column=0, sticky=W)
        self.fuzzy_variable = BooleanVar()
        self.fuzzy_check = Checkbutton(self.options_labelframe,
                                       # TRANSLATORS: Also called "Needs work".
                                       text=_("Mark all strings as fuzzy"),
                                       variable=self.fuzzy_variable)
        self.fuzzy_check.grid(row=2, column=0, sticky=W)
        self.advanced_labelframe = LabelFrame(self,
                                              text=_("Advanced options"))
        self.advanced_labelframe.grid(row=1, column=1, sticky=N + E + S + W)
        self.package_version_variable = BooleanVar()
        self.package_version_check = Checkbutton(self.advanced_labelframe,
                                                 text=_("Package version"),
                                                 variable=self.package_version_variable)
        self.package_version_check.grid(row=0, column=0, sticky=W)
        self.initialdomain_variable = BooleanVar()
        self.textdomain_variable = BooleanVar()
        self.textdomain_check = Checkbutton(self.advanced_labelframe,
                                            text="Filter textdomains:",
                                            variable=self.textdomain_variable,
                                            command=self.textdomain_callback)
        self.textdomain_check.grid(row=1, column=0, sticky=W)
        self.textdomain_name = StringVar()
        self.textdomain_entry = Entry(self.advanced_labelframe,
                                      state=DISABLED,
                                      width=40,
                                      textvariable=self.textdomain_name)
        self.textdomain_entry.grid(row=1, column=1, sticky=E + W)
        self.initialdomain_check = Checkbutton(self.advanced_labelframe,
                                               text=_("Initial textdomain:"),
                                               variable=self.initialdomain_variable,
                                               command=self.initialdomain_callback)
        self.initialdomain_check.grid(row=2, column=0, sticky=W)
        self.initialdomain_name = StringVar()
        self.initialdomain_entry = Entry(self.advanced_labelframe,
                                         state=DISABLED,
                                         width=40,
                                         textvariable=self.initialdomain_name)
        self.initialdomain_entry.grid(row=2, column=1, sticky=E + W)
        self.output_wrapper_frame.columnconfigure(1, weight=1)
        self.output_wrapper_frame.rowconfigure(0, uniform="group")
        self.advanced_labelframe.columnconfigure(1, weight=1)
        self.advanced_labelframe.columnconfigure(2, weight=1)
        self.columnconfigure(0, weight=2)
        self.columnconfigure(1, weight=1)

    def textdomain_callback(self, event=None):
        if self.textdomain_variable.get():
            self.textdomain_entry.configure(state=NORMAL)
        else:
            self.textdomain_entry.configure(state=DISABLED)

    def initialdomain_callback(self, event=None):
        if self.initialdomain_variable.get():
            self.initialdomain_entry.configure(state=NORMAL)
        else:
            self.initialdomain_entry.configure(state=DISABLED)


class MainFrame(Frame):
    def __init__(self, parent):
        self.parent = parent
        self.queue = queue.Queue()
        super().__init__(parent)
        self.grid(sticky=N + E + S + W)
        self.buttonbox = Frame(self)
        self.buttonbox.grid(row=0,
                            column=0,
                            sticky=E + W)
        self.run_button = Button(self.buttonbox,
                                 image=ICONS['run'],
                                 command=self.on_run_wmllint)
        self.run_button.pack(side=LEFT,
                             padx=5,
                             pady=5)
        self.run_tooltip = Tooltip(self.run_button, _("Run wmllint"))
        self.save_button = Button(self.buttonbox,
                                  image=ICONS['save'],
                                  command=self.on_save)
        self.save_button.pack(side=LEFT,
                              padx=5,
                              pady=5)
        self.save_tooltip = Tooltip(self.save_button, _("Save as text..."))
        self.clear_button = Button(self.buttonbox,
                                   image=ICONS['clear'],
                                   command=self.on_clear)
        self.clear_button.pack(side=LEFT,
                               padx=5,
                               pady=5)
        self.clear_tooltip = Tooltip(self.clear_button, _("Clear output"))
        self.about_button = Button(self.buttonbox,
                                   image=ICONS['about'],
                                   command=self.on_about)
        self.about_button.pack(side=LEFT,
                               padx=5,
                               pady=5)
        self.about_tooltip = Tooltip(self.about_button, _("About..."))
        self.exit_button = Button(self.buttonbox,
                                  image=ICONS['exit'],
                                  command=self.on_quit)
        self.exit_button.pack(side=RIGHT,
                              padx=5,
                              pady=5)
        self.exit_tooltip = Tooltip(self.exit_button, _("Exit"))
        self.dir_variable = StringVar()
        self.dir_frame = SelectDirectory(self,
                                         textvariable=self.dir_variable)
        self.dir_frame.grid(row=1,
                            column=0,
                            sticky=E + W)
        # Notebook is one of the new widgets introduced by ttk
        # it isn't available on Python 2.6 and lower, like the rest of ttk widgets
        # please note that the Frames that become tabs don't need to be packed or gridded
        self.notebook = Notebook(self)
        self.notebook.grid(row=2,
                           column=0,
                           sticky=E + W)
        self.wmllint_tab = WmllintTab(None)
        self.notebook.add(self.wmllint_tab,
                          text=_("wmllint"),
                          sticky=N + E + S + W)
        self.wmlscope_tab = WmlscopeTab(None)
        self.notebook.add(self.wmlscope_tab,
                          text=_("wmlscope"),
                          sticky=N + E + S + W)
        self.wmlindent_tab = WmlindentTab(None)
        self.notebook.add(self.wmlindent_tab,
                          text=_("wmlindent"),
                          sticky=N + E + S + W)
        self.wmlxgettext_tab = WmlxgettextTab(None)
        self.notebook.add(self.wmlxgettext_tab,
                          text=_("wmlxgettext"),
                          sticky=N + E + S + W)
        self.output_frame = LabelFrame(self,
                                       text=_("Output"))
        self.output_frame.grid(row=3,
                               column=0,
                               sticky=N + E + S + W)
        # in former versions of this script, I disabled the text widget at its creation
        # it turned out that doing so on Aqua (macOS) causes the widget to ignore
        # any additional binding set after its disabling
        # the subclass EnhancedText first calls the constructor of the original Text widget
        # and only later it creates its own bindings
        # so first create the widget, and disable it later
        self.text = EnhancedText(self.output_frame,
                                 wrap=WORD,
                                 takefocus=True)
        self.text.configure(state=DISABLED)
        self.text.grid(row=0,
                       column=0,
                       sticky=N + E + S + W)
        self.update_text()
        self.yscrollbar = Scrollbar(self.output_frame,
                                    command=self.text.yview)
        self.yscrollbar.grid(row=0,
                             column=1,
                             sticky=N + S)
        self.text["yscrollcommand"] = self.yscrollbar.set
        self.xscrollbar = Scrollbar(self.output_frame,
                                    orient=HORIZONTAL,
                                    command=self.text.xview)
        self.xscrollbar.grid(row=1,
                             column=0,
                             sticky=E + W)
        self.text["xscrollcommand"] = self.xscrollbar.set
        self.grip = Sizegrip(self.output_frame)
        self.grip.grid(row=1, column=1)
        self.output_frame.rowconfigure(0, weight=1)
        self.output_frame.columnconfigure(0, weight=1)
        self.columnconfigure(0, weight=1)
        self.rowconfigure(3, weight=1)
        self.notebook.bind("<<NotebookTabChanged>>", self.tab_callback)

        parent.protocol("WM_DELETE_WINDOW",
                        self.on_quit)

    def tab_callback(self, event):
        # we check the ID of the active tab and ask its position
        # the order of the tabs is pretty obvious
        active_tab = self.notebook.index(self.notebook.select())
        if active_tab == 0:
            self.run_tooltip.set_text(_("Run wmllint"))
            self.run_button.configure(command=self.on_run_wmllint)
        elif active_tab == 1:
            self.run_tooltip.set_text(_("Run wmlscope"))
            self.run_button.configure(command=self.on_run_wmlscope)
        elif active_tab == 2:
            self.run_tooltip.set_text(_("Run wmlindent"))
            self.run_button.configure(command=self.on_run_wmlindent)
        elif active_tab == 3:
            self.run_tooltip.set_text(_("Run wmlxgettext"))
            self.run_button.configure(command=self.on_run_wmlxgettext)

    def on_run_wmllint(self):
        # first of all, check if we have something to run wmllint on it
        # if not, stop here
        umc_dir = self.dir_variable.get()
        if not umc_dir and self.wmllint_tab.skip_variable.get():
            showerror(_("Error"), _("""No directory selected.

Please select a directory or disable the "Skip core directory" option."""))
            return
        # build the command line from Python interpreter path and wmllint tool path
        wmllint_command_string = [sys.executable, os.path.join(APP_DIR, "wmllint")]

        mode = self.wmllint_tab.mode_variable.get()
        if mode == 0:
            pass
        elif mode == 1:
            wmllint_command_string.append("--dryrun")
        elif mode == 2:
            wmllint_command_string.append("--clean")
        elif mode == 3:
            wmllint_command_string.append("--diff")
        elif mode == 4:
            wmllint_command_string.append("--revert")
        verbosity = self.wmllint_tab.verbosity_variable.get()
        for n in range(verbosity):
            wmllint_command_string.append("-v")
        if self.wmllint_tab.stripcr_variable.get():
            wmllint_command_string.append("--stripcr")
        if self.wmllint_tab.missing_variable.get():
            wmllint_command_string.append("--missing")
        if self.wmllint_tab.known_variable.get():
            wmllint_command_string.append("--known")
        if self.wmllint_tab.spell_variable.get():
            wmllint_command_string.append("--nospellcheck")
        if not self.wmllint_tab.skip_variable.get():
            wmllint_command_string.append(WESNOTH_CORE_DIR)
        if os.path.exists(umc_dir):  # add-on exists
            # the realpaths are here just in case that the user
            # attempts to fool the script by feeding it a symlink
            if os.path.realpath(WESNOTH_CORE_DIR) in os.path.realpath(umc_dir):
                answer = askokcancel(_("Warning"), _("""Core directory or one of its subdirectories selected in the add-on selection box.

The tool will be run only on the Wesnoth core directory."""), icon=WARNING)
                if not answer:
                    return
            else:
                wmllint_command_string.append(umc_dir)
        elif not umc_dir:  # path does not exist because the box was left empty
            answer = askokcancel(_("Warning"), _("""No directory selected.

The tool will be run only on the Wesnoth core directory."""), icon=WARNING)
            if not answer:
                return
        else:  # path doesn't exist and isn't empty
            showerror(_("Error"), _("""The selected directory does not exist."""))
            return  # stop here
        # start thread and wmllint subprocess
        wmllint_thread = ToolThread("wmllint", self.queue, wmllint_command_string)
        wmllint_thread.start()
        # build popup
        dialog = Popup(self.parent, _("wmllint"), wmllint_thread)

    def on_run_wmlscope(self):
        # build the command line
        wmlscope_command_string = [sys.executable, os.path.join(APP_DIR, "wmlscope")]

        if self.wmlscope_tab.crossreference_variable.get():
            wmlscope_command_string.append("--crossreference")
        if self.wmlscope_tab.collisions_variable.get():
            wmlscope_command_string.append("--collisions")
        if self.wmlscope_tab.definitions_variable.get():
            wmlscope_command_string.append("--definitions")
        if self.wmlscope_tab.listfiles_variable.get():
            wmlscope_command_string.append("--listfiles")
        if self.wmlscope_tab.unresolved_variable.get():
            wmlscope_command_string.append("--unresolved")
        if self.wmlscope_tab.extracthelp_variable.get():
            wmlscope_command_string.append("--extracthelp")
        if self.wmlscope_tab.unchecked_variable.get():
            wmlscope_command_string.append("--unchecked")
        if self.wmlscope_tab.progress_variable.get():
            wmlscope_command_string.append("--progress")
        if self.wmlscope_tab.exclude_variable.get():
            wmlscope_command_string.append("--exclude")
            wmlscope_command_string.append(self.wmlscope_tab.exclude_regexp.get())
        if self.wmlscope_tab.from_variable.get():
            wmlscope_command_string.append("--from")
            wmlscope_command_string.append(self.wmlscope_tab.from_regexp.get())

        if self.wmlscope_tab.refcount_variable.get():
            try:
                wmlscope_command_string.append("--refcount")
                wmlscope_command_string.append(str(self.wmlscope_tab.refcount_number.get()))

            except ValueError:
                # normally it should be impossible to raise this exception
                # due to the fact that the Spinbox is read-only
                showerror(_("Error"), _("""Invalid value. Value must be an integer in the range 0-999."""))
                return

        if self.wmlscope_tab.typelist_variable.get():
            wmlscope_command_string.append("--typelist")
            wmlscope_command_string.append(self.wmlscope_tab.typelist_string.get())
        if self.wmlscope_tab.force_variable.get():
            wmlscope_command_string.append("--force-used")
            wmlscope_command_string.append(self.wmlscope_tab.force_regexp.get())
        wmlscope_command_string.append(WESNOTH_CORE_DIR)
        umc_dir = self.dir_variable.get()
        if os.path.exists(umc_dir):  # add-on exists
            # the realpaths are here just in case that the user
            # attempts to fool the script by feeding it a symlink
            if os.path.realpath(WESNOTH_CORE_DIR) in os.path.realpath(umc_dir):
                answer = askokcancel(_("Warning"), _("""Core directory or one of its subdirectories selected in the add-on selection box.

The tool will be run only on the Wesnoth core directory."""), icon=WARNING)
                if not answer:
                    return
            else:
                wmlscope_command_string.append(umc_dir)
        elif not umc_dir:  # path does not exist because the box was left empty
            answer = askokcancel(_("Warning"), _("""No directory selected.

The tool will be run only on the Wesnoth core directory."""), icon=WARNING)
            if not answer:
                return
        else:  # path doesn't exist and isn't empty
            showerror(_("Error"), _("""The selected directory does not exist."""))
            return  # stop here
        # start thread and wmlscope subprocess
        wmlscope_thread = ToolThread("wmlscope", self.queue, wmlscope_command_string)
        wmlscope_thread.start()
        # build popup
        dialog = Popup(self.parent, _("wmlscope"), wmlscope_thread)

    def on_run_wmlindent(self):
        # build the command line
        wmlindent_command_string = [sys.executable, os.path.join(APP_DIR, "wmlindent")]

        mode = self.wmlindent_tab.mode_variable.get()
        if mode == 0:
            pass
        elif mode == 1:
            wmlindent_command_string.append("--dryrun")
        verbosity = self.wmlindent_tab.verbosity_variable.get()
        for n in range(verbosity):
            wmlindent_command_string.append("-v")
        if self.wmlindent_tab.exclude_variable.get():
            wmlindent_command_string.append("--exclude")
            wmlindent_command_string.append(self.wmlindent_tab.regexp_variable.get())
        if self.wmlindent_tab.quiet_variable.get():
            wmlindent_command_string.append("--quiet")
        umc_dir = self.dir_variable.get()
        if os.path.exists(umc_dir):  # add-on exists
            wmlindent_command_string.append(umc_dir)
        elif not umc_dir:  # path does not exist because the box was left empty
            answer = askokcancel(_("Warning"), _("""No directory selected.

The tool will be run on the Wesnoth core directory."""), icon=WARNING)
            if not answer:
                return
            wmlindent_command_string.append(WESNOTH_CORE_DIR)
        else:  # path doesn't exist and isn't empty
            showerror(_("Error"), _("""The selected directory does not exist."""))
            return  # stop here
        # start thread and wmllint subprocess
        wmlindent_thread = ToolThread("wmlindent", self.queue, wmlindent_command_string)
        wmlindent_thread.start()
        # build popup
        dialog = Popup(self.parent, _("wmlindent"), wmlindent_thread)

    def on_run_wmlxgettext(self):
        # build the command line and add the path of the Python interpreter and wmlxgettext
        wmlxgettext_command_string = [sys.executable, os.path.join(APP_DIR, "wmlxgettext")]

        if self.wmlxgettext_tab.textdomain_variable.get():
            wmlxgettext_command_string.extend(["--domain", self.wmlxgettext_tab.textdomain_entry.get()])
        wmlxgettext_command_string.append("--directory")
        umc_dir = self.dir_variable.get()
        if os.path.exists(umc_dir):  # add-on exists
            wmlxgettext_command_string.append(umc_dir)
        elif not umc_dir:  # path does not exist because the box was left empty
            showwarning(_("Warning"), _("""No directory selected.

The tool will not be run."""))
            return
        else:  # path doesn't exist and isn't empty
            showerror(_("Error"), _("""The selected directory does not exist."""))
            return
        if self.wmlxgettext_tab.recursive_variable.get():
            wmlxgettext_command_string.append("--recursive")
        output_file = self.wmlxgettext_tab.output_variable.get()
        if os.path.exists(output_file):
            # TRANSLATORS: Dialogue box title.
            answer = askyesno(title=_("Overwrite Confirmation"),
                              # TRANSLATORS: {0} is a placeholder for a file name, and not meant to be modified.
                              message=_("""File {0} already exists.
Do you want to overwrite it?""").format(output_file))
            if not answer:
                return
        elif not output_file:
            showwarning(_("Warning"), _("""No output file selected.

The tool will not be run."""))
            return
        wmlxgettext_command_string.extend(["-o", self.wmlxgettext_tab.output_variable.get()])
        if self.wmlxgettext_tab.warnall_variable.get():
            wmlxgettext_command_string.append("--warnall")
        if self.wmlxgettext_tab.fuzzy_variable.get():
            wmlxgettext_command_string.append("--fuzzy")
        if self.wmlxgettext_tab.package_version_variable.get():
            wmlxgettext_command_string.append("--package-version")
        wmlxgettext_command_string.append("--no-text-colors")
        if self.wmlxgettext_tab.initialdomain_variable.get():
            wmlxgettext_command_string.extend(["--initialdomain", self.wmlxgettext_tab.initialdomain_entry.get()])
        # start thread and wmlxgettext subprocess
        wmlxgettext_thread = ToolThread("wmlxgettext", self.queue, wmlxgettext_command_string)
        wmlxgettext_thread.start()
        # build popup
        dialog = Popup(self.parent, _("wmlxgettext"), wmlxgettext_thread)

    def update_text(self):
        """Checks periodically if the queue is empty.
If it contains a string, pushes it into the Text widget.
If it contains an error in form of a tuple, displays a message and pushes the remaining output in the Text widget"""
        if not self.queue.empty():
            queue_item = self.queue.get_nowait()
            # if there's a tuple in the queue, it's because a tool exited with
            # non-zero status
            if isinstance(queue_item, tuple):
                showerror(_("Error"), _("""There was an error while executing {0}.

Error code: {1}""".format(queue_item[0], queue_item[1])))
            # otherwise it's just the output
            elif isinstance(queue_item, str):
                self.text.configure(state=NORMAL)
                self.text.insert(END, queue_item)
                self.text.configure(state=DISABLED)
        self.after(100, self.update_text)

    def on_save(self):
        fn = asksaveasfilename(defaultextension=".txt", filetypes=[(_("Text file"), "*.txt")], initialdir=".")
        if fn:
            try:
                with codecs.open(fn, "w", "utf-8") as out:
                    out.write(self.text.get(1.0, END)[:-1])  # exclude the double endline at the end
                # the output is saved, if we close we don't lose anything
                self.text.edit_modified(False)
            except IOError as error:  # in case that we attempt to write without permissions
                showerror(_("Error"), _("""Error while writing to:
{0}

Error code: {1}

{2}""".format(fn, error.errno, error.strerror)))

    def on_clear(self):
        self.text.configure(state=NORMAL)
        self.text.delete(1.0, END)
        self.text.configure(state=DISABLED)
        # the edit_modified flag is set to True every time that the content
        # of the text widget is altered
        # since there's nothing useful inside of it, set it to False
        self.text.edit_modified(False)

    def on_about(self):
        showinfo(_("About Maintenance Tools GUI"),
                 # TRANSLATORS: {0} is a placeholder for Wesnoth's current version, and not meant to be modified.
                 _("""© Elvish_Hunter, 2014-2016

Version: {0}

Part of The Battle for Wesnoth project and released under the GNU GPL v2 license

Icons are taken from the Tango Desktop Project (http://tango.freedesktop.org), and are released in the Public Domain.""").format(
                     version.as_string))

    def on_quit(self):
        # check if the text widget contains something
        # and ask for a confirmation if so
        if self.text.edit_modified():
            # TRANSLATORS: Dialogue box title.
            answer = askyesno(_("Exit Confirmation"),
                              _("Do you really want to quit?"),
                              icon=WARNING)
            if answer:
                ICONS.clear()
                self.parent.destroy()
        else:
            ICONS.clear()
            self.parent.destroy()


root = Tk()

if is_wesnoth_tools_path(APP_DIR):
    # a dictionary with all the icons
    # they're saved in GIF format (the only one supported by Tkinter)
    # and then encoded in base64
    # this is done to avoid having small files floating around
    ICONS = {
        "about": PhotoImage(data=b'''
R0lGODlhIAAgAOf/AExOK05QLVRRNFRWMlhZL1lYQF1eNFpcWWRhRF9jQ19hXmdnPWdoVWNndGdn
cGVodmhpZ2ttamtsdXNwOmpufGhwd25wbWxwfm1xf3Rydm10fG9zgXB0gnd6QnJ2hHZ4dXt7T3t9
P3Z9kXl9i3SAmHyBhIWGR4WEaoCEkomJXX+GmnuHoIWIeXmIp4iJdIaIhYSIl36Ko42Lj5CPYn+O
oIuPnoWRno+QmZCSj4uTp22ZzHSXzHOax3Kb1YqZrHedypWbkXie36KgWp2clJyem36h1p6eqIKh
3Z+hnoykz3+p0IWn3KSnhZemuaWmkKemi4yoy6qpe4qr1KansZapzpCsz42u16qsqZOt5Iyx05Ov
07GxcJywyKevt7Gzd5Sx4pay1quvv5ez16+vuZqy3qizwa6ztZS42rK0saG12ra3jqW11Z624aC3
1re0uZq615253by5hLW3tJy56ru6i7W5qZy82aO62ba3waC84Lq4vLi6t6W925+/3KXA16++0ru9
ur6/qanB4K3B2sC+wq3B58PAxMDGlcDCvq3E477DxcLEwbLG37rHx8TGw67K4bXJ4sbMm7PK6brJ
6sTI2MrIzMjKx8jJ08vKwbzL7LbO4L3M4LfP4cTN1cfOw8fNz7zP6b/P4svOytHSqMHR5MvQ0rzT
5cnR2s/Rzs/Tw8PT59DWpM3S1dDSz77W6MzT6cbV6dLU0crW5dPW0sjX69LX2cnY7NXX1Mba5s/Y
4MrZ7dbY1c3Z587a6Mvb7s/b6szc8Nnb19zfp9zdxtfc39Dd69rc2d7b4Nvhr9Le7Nne4dff6NDg
9N3f3NTg7t7g3dXh7+Hg19zg8Nni6tzi5ODi39fj8drj6+LntePmwtzk7eHk4Nnl9ODk9OPl4uDm
6OrouN7n7+Ln6uXn5OPo6+bo5eDp8efp5uHq8uXq7eXp+ejq5+jp8+Ps9Ofs7+rs6Ovxvu/s8evu
6unu8Orv8uru/u3u+Ovw8+7w7PXzwu/w+vL4xfL3+fT5/Pz78v///yH5BAEKAP8ALAAAAAAgACAA
AAj+AP8JHEiwoMGDCA+uI3SDw4MHHG4QWpewokA9FGJQKTQp06Q1OS7osXhwXg0RZOYs6bFDxw8r
kkCpqDGP5EB8NVrMOVIEDiRSsEIxAmPFl48a+Gz+w0NiTpA8sGjZ4tWLly1ab6Qwo4HHprgLX4Ik
ikq1V7JeumSZqiLGFwZxJN20wPIFFixcvpLp1Yv2jRZYTdyQRJHkiCRSsqgmcwYN2t5BbQS9QkGS
ApkeoUzZMgttGrRr1qD9YuTnjjoKJBuw0fEIFq9fzqZpC6dN2zRYmkjba0DyQhoeZ2DpSgbNWjhz
6MItk0WKE6N6F0jCgKJECiSzs5GHm7YsHC9SpKT+UbZIaAWfLHb6XYN9TbY2Vp9+yeJWxgxJfCO4
JOoTjh8/cdQQI+A2pSwjTTceUETSMRj8AUoo9yxDjjvufHPMN8exM0IlSv1TywabwHINbenMEw89
97RjzwiGdChQJTYkw4sy2qQTjzyz0GPPJVO4KNA3GEDDSye5uHPPLLHcY08YivgoEAqUJNMIEZ6k
MkQ09+jjwTZOesjBKZ8AUUcgTwyTzhRGdCkQCxV0Ucs34pBTiwwZvKPmPx1sMUYJEjigwQcMIHDn
PwaYkA042IxCRxwzDDCoExMwAc8+8AgDwgInDEqAEP7ksw84akQxAwGDDhCCF4cgs0okKSyQwKAm
/7ggAAABBABAAZnC+g8OCuyxBwQv6DqQBQccEIGwBAGyB7J3BgQAOw=='''),
        "run": PhotoImage(data=b'''
R0lGODlhIAAgAOeSAEZHQ0pLR0pMR1BRTVNUUFVWUldYVVhZVVtcV15gXWBhXGFhXmVlYmZmYmZn
YmdpY2tsZ21va3BwbXBxbXBybHN0cHh4d3p8eX1/e35/en+BfH+BfYGBfoGBf4GDfIaIhoyNiJOU
kpOVkpaXk5aXlJqamZqbmZyemqKioKqrqaysq66urLO0srS1tLa2tbe3tbi5trm6t7q6ucDBvsDB
wMPDw8XFw8XFxcfHx8vLycvLys3Nzc/Pz8/QztHR0dLS0tLT0dPT09TU0tXV1dbW1tfX19fY1tra
2tvb29zc3N3d3d/f3+Dg4OHh3+Li4uTk5OLl4OXl5ePm4eTm5Obm5ufn5+bo5ejo6Obp5efp5enp
6efq5ujq5urq6unr5+rr6uvr6+ns6Ors6Ozs7Ort6evt6evt6uvt6+3t7evu6uzu6uzu6+3u7e7u
7u3v6+3v7O7v7O7v7e/v7+3w7O7w7e7w7vDw8O/x7u/x7/Dx7/Hx8PHx8fDy7/Hy8PLy8vHz8PL0
8fP08vT09PT18/T19PT29PX29PX29fb39fb39vf49vf49/j4+Pj5+Pn5+Pn6+fr7+v3+/f//////
////////////////////////////////////////////////////////////////////////////
////////////////////////////////////////////////////////////////////////////
////////////////////////////////////////////////////////////////////////////
////////////////////////////////////////////////////////////////////////////
////////////////////////////////////////////////////////////////////////////
/////////////////////////////////////////////////////yH5BAEKAP8ALAAAAAAgACAA
AAj+AP8JHEiwoMGDCBMqXMiwocOHECNKnKgQwwuKCgEw6FAD40EAkGgYCLHDI0EAg9KsOZFAhUmB
KL14mWPlggQZJmPKFFMHyIIPNzDqlOmFzJ0YB0rwmAigEJkyZqKaKQPnDIkGLYZEBIDoDZ2vYL/2
mTLBAg4kDwEs4tPnDx88b9SEwSIFSpweBEwccch1i8wwYsSE8cIlSxg9LgKseChgkRk3dO7k4ZPn
zh1CRh6IQPtwQCM6fQIVQpQo0aMvGzgIkVjAUR5AhhZBiiQoRQUbFBF8Dq2IkY4ILDwqWFSGzqEm
GVC8dIDoDpsRIJK8/AfhEQwPOaYLpKDBhfaBM74Kix9Pvrz58wUDAgA7'''),
        "save": PhotoImage(data=b'''
R0lGODlhIAAgAOf8AAABACJKhSVOgydOiSJUjyxSjiNVkCZXkjBWjDFXjShZlFJUUSpalVRVU0lX
aFVWVDVakFZYVTdck1dZVjlelVpcWTtgl1tdWkJfkTRjmS1kpjxhmD5imV1fXDBmqEFlnGBiX2Fj
YEFomWJkYT1ppWNlYmRlYz1roURqm0VrnGZnZUFsqWdoZkdsnmhpZ0htnzpwrENuq0JvpTtxrWlr
aEtwomttak1ypE5zpUt3rld2o014sF12nU55sVp4pVZ6rVh8r2B+q1t/smF/rFyAs3t9el2BtHx+
e2GCqWiAqWOBrl6CtX1/fGSCsF+Dtn6AfWqCq2WDsWGFuICCf2CHtGKGuWOHumeIr12LvWSKt4SG
g2uJt2WLuG6KrIaIhWuMtGeNunCMrmyNtWiOu2mPvHCOvGqQvXyPs2yTwG2UwY+RjniUtm+Ww3yU
sZCSj3GYxXeYwJOVknmZwnqaw5WXlHubxHydxYWcuX2exn6fx3+gyIifvYChyZyem4ahxIGiyoqh
v52fnIeixoOkzKGjoIqmyZKlvYunyqOlooyoy42pzKWnpKaopY+rzpCsz5Gt0KmrqKCsuZKu0pqt
xpOv05evzautqpiwzqyuq5mxz6Gww62vrJuy0K6wrbCyrrGzr6y0vLK0sa21vaa2ybO1srS2s7W3
tKm5zLa4tbe5tri6t628z7m7uLu9ur2/vLjAyLLB1bjD0bvDy8HDv7/ExsLEwcPFwsTGw8XHxLzI
1sbIxcfJxr7K2MjKx8nLyMDM2srMycHN28vOysnO0MrP0c3Py87QzM/RzsrS29DSz9HT0NLU0dPV
0tTW09XX1NbY1dLa4tXa3Nja1tbb3dnb19rc2dXd5tvd2tne4dze29zd593f3Nvg497g3d/h3tzi
5ODi3+Hk4ODl6OPl4eTm4+Xn5Obo5efp5uXq7ejq5+nr6Ors6eft7+vu6u3v6+7w7e/x7u3y9fDy
7/Hz8PL08fP18vT38/f59vn7+Pr8+fv9+vz/+////////////////yH5BAEKAP8ALAAAAAAgACAA
AAj+AP8JHEiwoMGDCAkGO4Piw4s1vxJKJCjOh4Qgcgr5ycKhBraJCa1ZEPPoUKNHjzhx+oIAGUiD
7F4AWqPjhpKTig49kgNB20uChmpsCBMLVhIJghT94dOIypCfAtG1IJCL4KgMjfLUmeNog8ufvJDE
MgiFy583bAYpWQP11B5qRSZcmHvBgYhCacy8wSPgQoW/EbyoQxgM2pNN+fbp05cvnoJDZMCMUVTA
Xj168+bFYYSQW7oO9VYFGD16gCIsVqo8Ij26yzYX7xCmonNv3CQKcv4MOqRIipMllS6pVJJiWjsm
uBAW6bauW7g7G+ZgWWJEiJAeMEiU2QJhmLNwtbz+HKTGAp+3cebMXUFRR0iOGB40aFiS5oAsatKk
nQPhzWCfVvCcN8443/hwwhgkyKfBDnUwoAk1EEozDiGLFNROCfAMOE443WQTTQoyoJEgDHxw0EZ+
EEaoQmwDuaJGPdSY0w1+zTRDDAU/oLECHjXwYIwxyjDTzDbMjPPELARNIY051HDYDDNQGvNKAkoU
AgQGtPQCjDDGSEONMtS0osVA27AAozTOdNONM8wYU8wuoBBwgwGi2IJLL8Lkx+Uy3YzQjUCImKJO
NjQ2uY0zxviySyQBRHKnMc58WQyQ0mTTByEC2XBOJ1Mc4emnoIYq6hFTWLIMDQI9YM8TzWTj6qu9
sMYqazbNPHFOAwItAM8R5jDi66/AmgNAesQWm94RxiyQ6zpHyAPJs9BGKw8A8lRr7bXyHKGKsv8s
kM4R+nQi7rjk6gPAYuimu9gRqHC7wDngkitvJ+aqa+8RpLhrzhPz2Ovvv/rM88Qn7o4TSKejJizq
FG5gwq0Jt3jTzTYRsrnMj8Ioqosts7jSCiuqmELKJ55sEocLApUSwgIst+zyyzC/DIIlAzWDiyqh
bKLzzjz33DMpnqiSHFRECxQQADs='''),
        "clear": PhotoImage(data=b'''
R0lGODlhIAAgAOf/AHAFAHsGCJcAAHMKC3QLBHYMAKwAAYkLA3kRCbgAAIIQB8EAAHsUEbEGDIgX
DIAaG5sYF4MkDYYmB80TDrIcFr8gHpE8A8EuLtIqKZVAGOMzM5lNEKBXA+BDQZdgEJVkEu5ISaBn
D5xpDvZITZtpGJ9sHJxvJKRwIKBzKKV3Jat2HqV4NKZ5Lrd6EcB7CK5/NK2AQrKDOMKDEcWGIcKJ
KrqKP7OLSr2PGLyPI7SNU7WPWsiPOMOSP8KSTb+VTsWUScOeCcWfAMChAMiiAMahIMWlAMOkEsuk
AsenAb2mM8ifXb2gdMqpCNOgTceoJcmqG8GqN72pTc6sAMysDsysH8Smesaio8+mas2uLNOxAdWo
WcyxI9WpYcmuU9C0BM6zGMyyL8WxVNOyJ9OvSNKyMceqqbmxl9m2D9G2Kda5ALa0mdO4H9KweNa6
E9S9ANi7Fc2vrtu9AMm1ks65XNi8JdO+Jde9OtS8Ude9Q9rCCdjBHLm7uNq/PdjCKuHCENi/TdW/
Wt3FENy8b8W/mOHIANXBacHAt9nFSdzGOeHIGNG/odnDZdzKF8DCvtHDhNzHQ83Cot/IMufIG+DJ
KN6/ksfCweHBjdnGdc/GmeXMHt/NKt7KTcTGw97NNd3KVujOD+nLLeLMP97MXujPI+TFl8fJxuPO
St3Lf+TGn+XPQ+jQMefQO+HRQ9HLtsrMyeXQVO7UHO3TKd7QdeLTTd7QkOLScfHWIOfWP+fTXuzY
H/DWLdrNzs/Rzt/SmObVbebYYd/Rvt3Up+/bMejZW+fXduDVodPV0vbbNPLbT+7aZencZNXX1PXc
SOvdXu7bbeHZq+ndbOnbgPneN+/fWfjiLvXhQtnb2OPctPjgVNvd2uPfvPrlPe7jePDhhvflT93f
3Obd1vflV+7ilN7g3fvkYPvnSPXkg+7km+rhxuDi3ubh3/noYvLml+Hk4Ovkz+vj2/fojOPm4urm
1+bo5f3udurp4P/uhenr6PrwjO3s4/Dr6f/wjevu6u3v7P31sv///yH5BAEKAP8ALAAAAAAgACAA
AAj+AP8J1Jfjwwcd7wQqXMiwYcMlMVBR8mHinsOLGP+VoCTiA4sXcjKKXOiBDYp+JK6Q6DdyJAwl
JUiEIHVCUUuRwD5Q4uGiyQ8WN0VWSWFphgwuHoAFxdhvRQ0tLnaosLEoCMulDMF94EGjxY0gj4q4
w9pQ0QccQMSYY7eBgRWyC90BOZIMXw8EECgMUAf336kgdZqNieCgAwgMAeD0vRaESAYCDTSMuADA
ApZnffMhELBgQgUFEgTtc7YF0FWsDwwkOFCghz965bxx4wOmHtkyAwBwgGePHjlv1GIp80RFHtld
XUytK7cOmbdjuRLNqvUEHVlApsJtY4ZN1bFRmdLgzIpGRRvWS4imUdNVDVQsSZkmeTElbkuvpb3Q
NINlK5a0M7G8QUgkUiByDh6A5HMTOlNAkwgsflCTSBvyBRKKFH2IQ10xLfVTxC95fBIHLNUUkcka
XjDCyhRfiHNOEbS0dAcikeSRRxzCELgKE25oMgsfTJBRyE3BfIGLF4kw8ck0U+gRViDd+DLEHEs9
8QofbtCRxS2pFMHKJkygYQQkWDmyBTFedFJEHsPYYYcnQ0BhCFxOPCJLKLgUQYwnQSRhRl//tDKE
KH8c8oQQUagBqEKYPOFEGINUsuiklFYaVEAAOw=='''),
        "exit": PhotoImage(data=b'''
R0lGODlhIAAgAOfxAKQBAKMCBKUEAKUEBaYHBqcJB80AAKcKDs4ABM8ABKgMB9AAD6gMD6oOCKkP
EKsRCdMHEckMFKUYFcERD68ZG7AaHLMdHrIeI7QfJMgdHNIcGrAmJLInJcohHdMeItQgIrQqLM4m
JrcuLtEqL9UuLNcwLNkzNFZXVdM2MlZYVdo0NVdZVtU4NFhaV9U5OVlbWNY6OlpcWdc7O1tdWtg8
PMtAPFxeW15gXds/Pto/Q19hXmBiX91BRWJkYctJRWNlYtlGRWVmZNtHRmZnZYdfXWdoZtxKTWhq
Z2lraN5LTmpsac1ST2ttas5UVm1vbNxRUMpXVW5wbd5SUdBWV29xbt9TUcxZV3Byb99UWHFzcHN1
ct1ZWXR2c95aWnV3dHZ4dXd5dnh6d3l7eHp8ed5iY3x+e31/fH6AfeJlZn+BfoCCf+RnZ4GDgIKE
gYOFgoSGg4WHhIaIhYeJhoiKh+FzcomLiMl6eIqMiYuNioyOi42PjI6QjY+RjpCSj5GTkJ6Qi5KU
kZOVkpSWk+iAgZWXlJaYlZeZlpial+aFg5qbmJudmZyem52fnJ6gnZ+hnueOjqCin6GjoOmQkMaa
l6KkoaOloqSmo8Ken6WnpKaopaeppqiqp+uYlamrqM+in6utquidnqyuq+men62vrM2oqeyhobCy
ru2iorGzr+qmpLO1stqsquGtrLe5tri6t7m7uLq8ubu9ury+u72/vO6ytL7BvcDCvsHDv9u9vMLE
wcPFwsTGw8XHxN/Bv8bIxcjKx8nLyMrMycvOys3Py87QzM/RztDSz+vNy9LU0dPV0tTW09XX1NbY
1dnb19rc2dvd2tze293f3N7g3eDi3+Hk4OPl4eTm4+vl5OXn5PLk5ezm5ebo5efp5vPm5ujq5/Tn
5+nr6Ors6evu6u3v6+7w7e/x7vDy7/Hz8PL08fP18vT38/b49Pf59vj69/n7+Pr8+fv9+v//////
/////////////////////////////////////////////////////yH5BAEKAP8ALAAAAAAgACAA
AAj+AP8JHEiwoMGDBSGdWMiwYYoWOo5c8QIGDJconRAKPKEqj5szYLIwKdLjxgwdSJqhS8cSnTcv
Gv+daLVHjpoxXqIgGdJjxxAw1Naxa9eOnbo4MU/IApTnTRoxXJzsDMKkzbZ27rK6Ywco6a5EfOq8
MRNGSxQlSLLM4ebunduthpICc0RoT52PYbxQifJFD7i28N65a5coaTBKiwjpmePmqRctY/iEAyyY
sMBrvQyeEFapUSJBdt+cGRPmDCBxlAcXviaigOZhmBwlItRn8ccybQiNS01YGwgoFTQTywRpUSFA
eurAUZPmjaHd7wIP/rPBCq3gBU8Q0xSJkaFAe/D+5OnUSE8i6NK/SZgiKhUFBfAVbJBJbFPnz3zy
3BmlChUm9PB8g0ETkqDBSSmnnFIKKALQ14klshHiR3JeuPGKK+h9c8ESg2DxxBZddLFFFZw0qF0n
mERiHHJ3wJFILpVAl40FPtABBA9AGJFEEkYA8YiJxHSSCSWMJBIIH3gAAswmfpDjTjcV1ECGCibI
QAMOMsCAAw2IANmJfZ4J0gcfubRyRiJOHqOACzR88IEGCyBggAEILLCGlw9CkkghfrwyixlvQOLk
O6woMAIJcs6pqAFV4JniIoY08sodbORByaDvrKJACIjSicCnCDyBpyaUeHZkHXfwYUk5baEDjif+
BXSAqAw45IAjEAE4+GUlEdaGRx+YcMMOO+Vs08wkA2RAAgsFCOCsAA7oiqKefO6hhyCb7FLNOuZs
Aw0xRBAQAQoMCNfJuZl0Z4gggACSSCawMHNOOuFQs4walxAwQbnZBXmuJrwmIvBnmvBSjTnonAOO
NG78Q0oBCph77iaYUFKJJYEEogoy1YhDzsficPOGQLjYIfG5nYwClinENEPNNjDDXA01ZiTl7yev
VNIHKsEs00w00UgjtNDRNMNFUsOEEosphqjiyzDIJLPM1FRPrQwyTCA9Syaq1OLLL8GELczYZI8d
DDA/JOVKK7DMYsstueSiy9x0152LLTbEpFAYCiu08EIMMcwg+OAz2EB4DJHEpPjiCAUEADs='''),
        "browse": PhotoImage(data=b'''
R0lGODlhEAAQAMZ6AFpaWlxcXFxcXV1dXTNkpDRlpGBgYDZmpTdmo2FhYTdnpThopThopjlopDlo
pWNjYztppjtqpjxqpWZmZmdnZ0BtqGpqamtra2xsbElxpW1tbUhzq29vb013r0d5tHNzc095rnZ2
dlR9snp6emp/mWiAn35+fn9/f4CAgH+FjlmMw4aGhlyOxGCPw2iPvY+Um5WVlXuawJmZmZqampub
m5ycnJ2dnZ6enp+fn6CgoKGhoX6n1H+o1KOjo4Gp1aSkpIKq1aWlpKWlpYSr1qampoar1IWs1qen
p4au2Iiu2Kmpqaqqqqurq4uw2Yyw2aysrI2x2q2trY6z2q6urpK027CwsJG125K125O125K225O2
25S23LKyspS33LOzs5W43Ju73re3t52937q6uqK/3729vcDAwMHBwMTExK7I5MXFxbHK5MfHx7PL
5sjIyLTM5snJybXN5srKyrfO5rfO57fP57jP577T6cHV6sTX6/Dw8PDw8PDw8PDw8PDw8PDw8CH5
BAEKAH8ALAAAAAAQABAAAAfOgH+Cg4SFf0QoiYkrhoMmcGxqaGhcMI1/I2pVUUxLSycaGBcXFox/
IWdPS0dCP0pjam5yZhOCH2VKRD06OTg4OTo9PQmCHGG6OTY1NDM0NTc3A4IWXj0ZDtjZ2QgQIhRT
OQtvdHR1c+foawQPSjcNd1lWV1n0WVpfbQcGQTUSeF0AA3aRgiSOggA6aFTIA6Zhwy1NkkCxwwAA
jRcg0mCh4sQIjx0ggZCJMEBGCRdimgDxwbLlkCIdBJBw0IKFips4cXqIkaKAz59Af274EwgAOw=='''),
        "clear16": PhotoImage(data=b'''
R0lGODlhEAAQAOeIAKsbDbg4HX9QCaxDFKxDJYRUCoJUEKhJGYpYDIlZDIZaGLtKKIdbGothIoxi
IqZpCqlrCqttC7FsHbJyDLJ2C8htM7x6D5uHAKGIAcF9EJyLAKCQCKGRC6KRDaGSEKOSD6SSEKOT
EaOTEqOTE6SUEaWUFKWWF6aWF6qOY6eXG6qZLqydIa2eKK2fKrChJLOjJ7CjNrynL72tMbqodrum
h7mtULmuUbuwVsGyNryyW72yWsS0NMa1M8W1OMW2NdexYs29QcS7dcy+R9rCA9vDBM7ASNzEB9zF
ENHCT9zGENzGFcnBgNXHVc7Brd/KJtjIT+PLEdDFltDDsOXNFNDJlufQGNzNWNPIuNLMm93PXuTS
SeTTTOHTW+XUTu7XI+LUZ+bWVufXW9jUsOfYX/PbKu3aRtrVs+fZbdrWtOjabNvXtvbYYfbeL+zc
aOrccuvdd+ved/vkN/PjZfzlPPvlRP3mPOPgzOTh0OTi0v3pUubk1v3qX/3qY/3rYf3rbPjqiPvq
hP3sa+jn3P3sbfvti/3uff3vhP3vivDw8PDw8PDw8PDw8PDw8PDw8PDw8PDw8PDw8PDw8PDw8PDw
8PDw8PDw8PDw8PDw8PDw8PDw8PDw8PDw8PDw8PDw8PDw8PDw8PDw8PDw8PDw8PDw8PDw8PDw8PDw
8PDw8PDw8PDw8PDw8PDw8PDw8PDw8PDw8PDw8PDw8PDw8PDw8PDw8PDw8PDw8PDw8PDw8PDw8PDw
8PDw8PDw8PDw8PDw8PDw8PDw8PDw8PDw8PDw8PDw8PDw8PDw8PDw8PDw8PDw8PDw8PDw8PDw8PDw
8PDw8PDw8PDw8PDw8PDw8PDw8PDw8PDw8PDw8PDw8PDw8PDw8PDw8PDw8PDw8PDw8PDw8PDw8PDw
8PDw8PDw8PDw8PDw8PDw8PDw8PDw8PDw8PDw8PDw8PDw8PDw8PDw8PDw8PDw8PDw8PDw8PDw8PDw
8PDw8PDw8PDw8PDw8PDw8PDw8PDw8PDw8PDw8PDw8PDw8PDw8PDw8CH5BAEKAP8ALAAAAAAQABAA
AAjBAK84YNDkn8GDCA0qeBBBgJSEEA1MyAChwb8gEA/SQGAhQwIVGjIeRFGAAgYZL9SINDjjAhA4
Eg60WCIIIpYNT9pUAPDDjRAQOvQgpCIixoIAa/j4KfRHCIcbZhASGAAokKFBeejIeVPExYiDUXAc
2tMnTx0yVZJo+VIC4QlCc+Kw8TKFyBAwPmwgZJGlTBUoRoYM2WKlQ0IxK9IcEawkDBMSaCDC6DHG
SZczO0zYEZkCCRceH2qs/IfHQ4gcdxIGBAA7'''),
        "cut": PhotoImage(data=b'''
R0lGODlhEAAQAMZ5AKYBAaYCAqcDA6YFBacFBagFBKYGBqgHB6gKCqkLC6sREbYPDqsUFK0ZGa4a
Gq8bG6wcHK4dHcAZF60fH8AaGccaGckaGrAiIrAjI7AkJMwdHM0dHbAlJcofH8wgIM4gINAgINEg
ILEpKc8hIdAhIdIhIdMiItAjI84kJMslJNQjI9UjI7MuLp42M9onJ7UxMbc3N7pBQaJJRLtERLtF
Rb5YVs5qas5ubomJhMt4eIqMh4uNiMx7e42Pis1+fo+RjI+Rjc2AgJCSjpGTjs+GhpWXkpiZlpia
lZqbl5qcl5udmZ6fm6Gjn6aopKeopKippamqpqmqp6qsp9ehodiioq2uqrCxrrGyr7Oyr7KzsLO0
sbO1sLS1srW2srW2s7a4s7e5tLm6tr6/vMPEwcXGw8bIw8vLyuPFxczOyc3Oy9HSz9PT0tLU0NbW
1djZ2Nvc2dvc2+Hh3+ri4ufo5u7v7vT19Pb29fb29vf39/Dw8PDw8PDw8PDw8PDw8PDw8PDw8CH5
BAEKAH8ALAAAAAAQABAAAAe7gH+Ca0NMgoJaRYeLQndNY4dGak6LgjpsdFaCbVJlP5V/Q1t2SJA/
aFVKoG47b3RRXF9pOmKgf0ddeEBLXmBQtn9wOnF1SU89cMB/V2FzUj1Zyn9mOGRYLcnAORMGMgEV
GDygRAchGws1BRYgHQhTh1QEIzMUAH9yGhI0HgNEgiIqfPxBkUCQgBR/goAQIUjBhz83SrwQBGOF
jT8kGAhi4eLEhghnBJ15YGLEBg6CqFxoACEkvBgOMoQMBAA7'''),
        "copy": PhotoImage(data=b'''
R0lGODlhEAAQAKUeAIiKhYmLhoyOiZialZialpyemqGjn6mqp62uq6+wrbu8ury9ur2+u8PEw8fH
xs/QzdDRz9TU1NnZ2dra2tvb2+Pj4uPk4uzs7O3t7e7u7e7u7u/v7u/v7/Dw7/Dw8PHx8PHx8fPz
8/T09Pb29fb29vf39vf39/j49/r6+fr6+vv7+/z8+/7+/f////Dw8PDw8PDw8PDw8PDw8PDw8PDw
8PDw8PDw8PDw8PDw8PDw8PDw8PDw8PDw8PDw8PDw8PDw8CH5BAEKAD8ALAAAAAAQABAAAAaKQIhi
SCw+fsgfw8RsOhVJpYmzqVY5HBM0ueRQDoCweIzocgKttHoN6FIArY58Lm+1pxt0x8Hvd+xLGxNw
dHSAJhoZen18dW0kGBKEhR0pIW0iGBeLjBolDW0fIB56dAKnAgAQC6wALHQpAyknFgBRAShzKbEp
FQAFtyIlIysqEQS1W0kJAWNhBltBADs='''),
        "paste": PhotoImage(data=b'''
R0lGODlhEAAQAMZZAGpDAmtEA2xEAXBJB3BKB3FKB3FKC3JLC3JNDnNNDnNOEHROEHRPEHVPEFxc
W1xcXF5eXmZoZGdpZGpsaG5sZG5tZHBtY3BtZHFvZHNvZH5+e39/fKF8QKN8PYCAfbN7Iqd9O6R+
Prl/I7p/I4WFhMCEJMKGKMWHJsWHJ8aIJ5WViZeXirqrkburkb6wmL+wmLGysrK0tLO1tbe3tLi5
tbm5trm6tru7u8HCvszNys3Oy9jY1dnZ1tra2Nvb2eDg4Obk4Ofn5Ofn5ejo5unp5+rq6Ovq6Ovr
6evr6uzs6uzs6+3t6+3t7O3u7e7u7e7u7u/v7e/v7u/v7/Dw7/Hx8fLy8v7+/f7+/v////Dw8PDw
8PDw8PDw8PDw8PDw8PDw8PDw8PDw8PDw8PDw8PDw8PDw8PDw8PDw8PDw8PDw8PDw8PDw8PDw8PDw
8PDw8PDw8PDw8PDw8PDw8PDw8PDw8PDw8PDw8PDw8PDw8PDw8PDw8PDw8PDw8PDw8PDw8PDw8CH5
BAEKAH8ALAAAAAAQABAAAAe6gH+Cf1IkD4cPJFKDgi0NAgEOKisrKg4BAgwvf0wHJSEXEBseHhoQ
FBwiCU9ABSkYVD83szc/VRUoAEatKRFYU8DBWBImuq0nvlMyyzJRw8W7Bci/wVBLz8YE08oyMTBF
2LvayVFMSEU+4UDjWE5KR0Q9OersSUVDOjY06gPTREI8amAZSMxYP19BduCYQRAFNCD9LDS5QjGK
FQkoMupiYmAEiAwTQobsQPIDgid/WCwQwLKlSwUu/gQCADs='''),
        "select_all": PhotoImage(data=b'''
R0lGODlhEAAQAKUZAAAAAIeJhIiKhYqMh4uNiIGXr4KYsLS1s7W2s7W2tKi+1qm/16rA2KvB2azC
2q3D267E3K/F3bDG3rHH37LI4LPJ4evr6+zs7O7u7vDw8PLy8vT09PX19fb29vf39/j4+Pn5+fr6
+vv7+/z8/P39/f7+/vDw8PDw8PDw8PDw8PDw8PDw8PDw8PDw8PDw8PDw8PDw8PDw8PDw8PDw8PDw
8PDw8PDw8PDw8PDw8PDw8PDw8PDw8PDw8PDw8PDw8PDw8CH5BAEKAD8ALAAAAAAQABAAAAaWwN9B
QCwaiYjfL0AqlUik0UgkCoVAA6WApFgsGIyGWPwhaEuLgrrgWDvKWhJjXXjY7fDfdr5+QP4WeQIj
DXQQahEXgiMODn4RERKSGIuOEJCSExMZgiJtdGoUGh5meiKPkgAUABUbpFohqBOrHB0dr3ogDwa8
BqseHx64ArqXErMAHiDBpQEfz9AAH9LPWT8IR9kCCT9BADs='''),
        "window_icon": PhotoImage(data=b'''
R0lGODlhEAAQAMZqAAogQA0lRA4nQBMmQBAoQRUoQRYoQRYpQhcpQxcqQhgqQRgrRBYtQhctQh8w
SSEwRSMxQiIyRSAyTTE9RTlCSjtDSjRFYDVFYDdFXUBFSjVGYzdGZDpJYkRKWFZKQ1dKQ1ROSlRO
S1FQSVZQQFNSTlZST1tSQWpTRVdYVUxZcWxURmVZRVNcbWdbSndgQlhkfXVjVYVjOY5jNIxjPY9l
NGdrcIZnPY9lPoBpSI5oO4RuPJBrP3pwWIZxQYpvT4RxT5RxRaJ2KJ55SYt9apx8UYSCgaSAUpmC
Y62BNaCCVpmEbaGEWYmJiKOResqQL56XfaKWgc2XOKSfm6yghdidIqyoj92lK6yurq6vsN6xW7m5
turIeO7MeevMhu3Nfe7SjevWn+zZq+3aou7aofjdj/bfmfLgo/zim/fkmfzurP//////////////
/////////////////////////////////////////////////////////////////////////yH5
BAEKAH8ALAAAAAAQABAAAAeOgH+Cg4SFgx+GhB6EIVqDQzCDWiCEVypHNSkcDggZPidYhUYWL0xV
TygGDDKGSxtTaWJjZz8EO4ZCGlBmYWBlPAI0hkAXRWhfXWQkDTmGNh0sXF5bWRATMYklGEhRTkEK
Iol/LRImVFYjAyviTRUBOj0AFEqJUn9JEQcFD0R/9uI4EixwIa7QjRkFExIKBAA7='''),
        "process-stop": PhotoImage(data=b'''
R0lGODlhIAAgAOf/AIgAAZAID7gAALkAAL8AAMEAAMIAALsCAZwKD8MAAMQAAMMABsYBAMwAArwF
AsYCCMcEAI4UD6AREsgHAL4LBKIUFKEUGZEZGJoXFsoLAZsYHLURF8kMFJUdIJ0bHrgVGaYaHcIT
EJ8dGp4dH5AiJM0TDqAfILoZGpMkIM0UFqkeJIwnKcQYGc4WHr4eHcccG9EaGacmJZIsLckfHdMe
G9UgHMsjJdcjJMcqKtglK9knJsotLNspJ80wLdUuLN4tKc0xNNYwMs8yNdgxM9A0NtE1N9kzNNI2
N9o0NdQ3ONU5OdY6OuY2Nd04Pdc7O9g8POA6Oeg4N+k5N9o9PZlPT9s/Pto/Q+s7PtxAP9xARN1B
QJhUUd1BRd9CQN5CRqBVVdlGRelDQOFFSNtHRtxIR+tGR+VIRd5KSPVFRuZJS+5ISa1aXKhcW+FN
S+lLSOBNUP5GSv9HRapeXeJPUqtfXuRQU+tPUK1hYPtNUfBSU/dRUKtmaPlSUa5oau1ZWudbXvdZ
WfZZXuteW+RgXrBwcOZiYPpdYe5hY7JyculkYuhkaLR0dPdiYvJlZu1nZbd2dvpkZO9pZ/BqaO9q
bbV7d/5nZ/dpa7V9f/lrbPJtb+5wb7iAgvZxc/5vcLWDg/Fzcvlyb/Z3du95evl5ePN8ffZ/gPOD
gPqCg/OEh/WFgvyEhfaGg/iIi/KKiqCin/+Iiaahn/qKjfWMjPCOjPaNjaKkofiPj/GRlP+OjPmQ
kKWnpKaopfaUkamrqPmWk6qsqfyZlrKtq/uZnK6wrfednbCyrrK0sbO1ssqzsO6qqLe5trm7uLy+
u8i7u72/vO+ytMu+v8DCvsHDwO23t/O2uM/Cw/C6uve6vMbIxfK9vMfKxvW/v8vNyvLDwM3PzPLF
yM/RzvbHxNLU0dPV0vnMz/XQ0PfR0ufa2urd3ebh3/vc2+3g4ePl4eTm4/Dj5Ovl5OXn5Obo5e3n
5ufq5u/p6Ors6Ovu6u3v7PPu7PXv7u/x7vDy7/Hz8PL08fP18tbW1iH5BAEKAP8ALAAAAAAgACAA
AAj+AP8JHDjQE4CDCBMeZEOwoUOBmzC04kWRYi5btmixWhXjzsOPlzSYSlSlZJUnKFE6mUNKxZ6P
DSl5MKXIik0rJlM+WSkKRB+YAmWiSmSTC5ebJXWu/ASCEMxHI4YaBUMVzFGcJ1U6eaNJxKKHi6IW
4lK17NWsKpe8mSTiUUNEJlAVskIWTBo8Z6raLBkGzZMlSo68cWTh0kBCcQcVtcsomR4yVPeWwTQL
DeAjR84kwuBJIABaf0rSNWPoHLtnerxcnZyO3S00gY8QOeMIgOdcKKvYhJOMXbx4qLVYUcPp3e9z
cZocKUIEiCTb/wDgfiJai55p87JTA2Qn1Lvs6CD+aVlOpHkk6NJTmuQCyFr2etZGycu+DpMYzMyB
ADl/Wyf1Klgwso099xRYoDugnIFfc/o1gl4uTjjh3xNYYLLNPfpkKM8oCpK3ww444CAIerYsEeGE
fqiyDz8smtPJETZwsMACCSRQgANXkIiEiRGe6Ecu+LDYTz/8bKMHBDXWeOMAUqBHCxJQLiGlE4L4
kg8//uCjDpH7bBMIjTYOIGYU6MlihBFQQimIMEH6k88plYTjDz/7dNPIAgWIOYAATKDHShBnnnkI
MW3mU8oNE2BCzpz6fMMJBWIKwCd6qbQRxKVBnJLNiviccoMCCSwQijn97LPOKyHsKcAAfQrERgz0
oliKKSnX0BNLDqDWuEAp5rhjywuqDqBDC9D9s0YMmUABQwkTTJAJLj7kmuQCsgADrKQD8DBDAMgQ
xIYFedDQAATkpiCtkg5QkCq2PLwQQTMO0VGBHTRAwAAD59rogJ7ssnABNB/dIQG9+CaJLr8COMCD
Cx1UA5QcErhBg8H6IuzADyegADBM3ETzhQRlwJDkkpEm/MMHJATDDDbjPDSONs4cQwUCaqhRRhlh
hHHFFVJEwQQTG6wASzHLsPyRONgwY8wWCjUNgAxDF90yUOJwI40yxfyySy2udO2KLr0Mo4w03EwN
VEPjiOPN2tys7Y04Zj8UEAA7''')
    }
    ROOT_W, ROOT_H = 800, 480
    # the following string may be confusing, so here there's an explanation
    # Python supports two ways to perform string interpolation
    # the first one is the C-like style
    # the second one is the following, where each number enclosed in brackets points to an argument of the format method
    root.geometry("{0}x{1}+{2}+{3}".format(ROOT_W,
                                           ROOT_H,
                                           int((root.winfo_screenwidth() - ROOT_W) / 2),
                                           int((root.winfo_screenheight() - ROOT_H) / 2)))
    root.title("Maintenance Tools GUI")
    root.rowconfigure(0, weight=1)
    root.columnconfigure(0, weight=1)
    # set the window icon
    # for now, it's just a grayscale Wesnoth icon
    # also, this line shouldn't have effect on macOS
    root.tk.call("wm", "iconphoto", root, "-default", ICONS["window_icon"])
    # use a better style on X11 systems instead of the Motif-like one
<<<<<<< HEAD
    style = Style()
    if root.tk.call('tk', 'windowingsystem') == "x11" and "clam" in style.theme_names():
        style.theme_use("clam")
    app = MainFrame(root)
=======
    if root.tk.call('tk', 'windowingsystem') == "x11":
        if additional_themes:
            # if ttkthemes is available try using a new theme
            # some of them have issues, but this one seems to work fine
            # TODO: at some point, add a preferences dialog to allow changing theme
            # and a preferences file to keep track of it and other settings
            style=ThemedStyle()
            if "keramik" in style.theme_names():
                style.set_theme("keramik") 
        else:
            # no ttkthemes, clam is a built-in theme
            style=Style()
            if "clam" in style.theme_names():
                style.theme_use("clam")
    app=MainFrame(root)
>>>>>>> cdd05db8
    root.mainloop()
    sys.exit(0)
else:
    root.withdraw()  # avoid showing a blank Tk window
    showerror(_("Error"), _("This application must be placed into the wesnoth/data/tools directory."))
    sys.exit(1)<|MERGE_RESOLUTION|>--- conflicted
+++ resolved
@@ -34,17 +34,15 @@
 # ttk must be called last
 from tkinter.ttk import *
 
-<<<<<<< HEAD
 from wesnoth import version
-=======
+
 # check if additional themes are available and set a flag
 # use pip or your package manager to install the "ttkthemes" package
 try:
     from ttkthemes import ThemedStyle
-    additional_themes=True
+    additional_themes = True
 except ImportError:
-    additional_themes=False
->>>>>>> cdd05db8
+    additional_themes = False
 
 # we need to know in what series we are
 # so set it in a constant string
@@ -1953,28 +1951,21 @@
     # also, this line shouldn't have effect on macOS
     root.tk.call("wm", "iconphoto", root, "-default", ICONS["window_icon"])
     # use a better style on X11 systems instead of the Motif-like one
-<<<<<<< HEAD
-    style = Style()
-    if root.tk.call('tk', 'windowingsystem') == "x11" and "clam" in style.theme_names():
-        style.theme_use("clam")
-    app = MainFrame(root)
-=======
     if root.tk.call('tk', 'windowingsystem') == "x11":
         if additional_themes:
             # if ttkthemes is available try using a new theme
             # some of them have issues, but this one seems to work fine
             # TODO: at some point, add a preferences dialog to allow changing theme
             # and a preferences file to keep track of it and other settings
-            style=ThemedStyle()
+            style = ThemedStyle()
             if "keramik" in style.theme_names():
                 style.set_theme("keramik") 
         else:
             # no ttkthemes, clam is a built-in theme
-            style=Style()
+            style = Style()
             if "clam" in style.theme_names():
                 style.theme_use("clam")
-    app=MainFrame(root)
->>>>>>> cdd05db8
+    app = MainFrame(root)
     root.mainloop()
     sys.exit(0)
 else:
