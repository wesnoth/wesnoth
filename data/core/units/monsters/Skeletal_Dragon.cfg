#textdomain wesnoth-units
[unit_type]
    id=Skeletal Dragon
    name= _ "Skeletal Dragon"
    #not 'race=monster', because we need the not_living attribute
    race=undead
    image="units/monsters/skeletal-dragon/skeletal-dragon.png"
    image_icon="units/monsters/skeletal-dragon/skeletal-dragon.png~CROP(0,0,160,160)"
    hitpoints=171
    movement_type=undeadfly
    movement=5
    experience=200
    level=4
    alignment=chaotic
    advances_to=null
    {AMLA_DEFAULT}
    cost=288
    usage=fighter
    [resistance]
        blade=60
        pierce=40
        impact=120
<<<<<<< HEAD
        fire=100
        arcane=100
=======
        fire=120
        arcane=120
>>>>>>> d762bea7
    [/resistance]
    description= _ "Long ago one of the mightiest living creatures, the feared Dragon has become only bones and dark sinew. Long after its death, it was raised through the dark powers of necromancy, which it now serves. The Skeletal Dragon may look like nothing more than a pile of bones, but few people who thought that way lived long enough to change their minds."
    die_sound=skeleton-big-die.ogg
    [attack]
        name=jaw
        description=_"jaw"
        icon=attacks/fangs.png
        type=blade
        range=melee
        [specials]
            {WEAPON_SPECIAL_DRAIN}
        [/specials]
        damage=17
        number=4
    [/attack]
    [attack]
        name=claws
        description= _"claws"
        type=blade
        range=melee
        damage=24
        number=3
    [/attack]
    {DEFENSE_ANIM "units/monsters/skeletal-dragon/skeletal-dragon.png" "units/monsters/skeletal-dragon/skeletal-dragon.png" {SOUND_LIST:SKELETON_BIG_HIT} }
    [attack_anim]
        [filter_attack]
            name=claws
        [/filter_attack]
        offset="0~0.2,0.2~0"
        start_time=-200
        [frame]
            image="units/monsters/skeletal-dragon/skeletal-dragon.png:400"
        [/frame]
        {SOUND:HIT_AND_MISS claws.ogg {SOUND_LIST:MISS} -100}
    [/attack_anim]
    [attack_anim]
        [filter_attack]
            name=jaw
        [/filter_attack]
        offset="0~0.3,0.3~0"
        start_time=-150
        [frame]
            image="units/monsters/skeletal-dragon/skeletal-dragon.png:400"
        [/frame]
        {SOUND:HIT_AND_MISS bite.ogg {SOUND_LIST:MISS} -50}
    [/attack_anim]
[/unit_type]<|MERGE_RESOLUTION|>--- conflicted
+++ resolved
@@ -20,13 +20,8 @@
         blade=60
         pierce=40
         impact=120
-<<<<<<< HEAD
-        fire=100
-        arcane=100
-=======
         fire=120
-        arcane=120
->>>>>>> d762bea7
+        arcane=20
     [/resistance]
     description= _ "Long ago one of the mightiest living creatures, the feared Dragon has become only bones and dark sinew. Long after its death, it was raised through the dark powers of necromancy, which it now serves. The Skeletal Dragon may look like nothing more than a pile of bones, but few people who thought that way lived long enough to change their minds."
     die_sound=skeleton-big-die.ogg
