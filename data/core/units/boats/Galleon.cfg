#textdomain wesnoth-units
#dummy unit which should never actually be used;
# exists only to create an entry in the help system.
[unit_type]
    id=Galleon
    name= _ "Galleon"
    race=mechanical
    image="units/transport/galleon.png"
    # ideally, we have "crew" that make sense for dialogs, and "mechanical" that depicts the transport
    # but for now, we just have "crew"
<<<<<<< HEAD
    # small_profile="portraits/transport/mechanical-galleon.png"
=======
    # small_profile="portraits/transport/mechanical-galleon.webp"
>>>>>>> ba5c1c1a
    profile="portraits/transport/crew-galleon.webp"
    hitpoints=1
    movement_type=float
    movement=10
    experience=50
    level=1
    alignment=lawful
    advances_to=null
    {AMLA_DEFAULT}
    cost=10
    usage=null
    description= _ "Galleons are blue-water ships built for trade and transport."
[/unit_type]<|MERGE_RESOLUTION|>--- conflicted
+++ resolved
@@ -8,11 +8,7 @@
     image="units/transport/galleon.png"
     # ideally, we have "crew" that make sense for dialogs, and "mechanical" that depicts the transport
     # but for now, we just have "crew"
-<<<<<<< HEAD
-    # small_profile="portraits/transport/mechanical-galleon.png"
-=======
     # small_profile="portraits/transport/mechanical-galleon.webp"
->>>>>>> ba5c1c1a
     profile="portraits/transport/crew-galleon.webp"
     hitpoints=1
     movement_type=float
