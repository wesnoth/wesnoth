#textdomain wesnoth
# This file contains general utility macros for WML authors.
#
# Later macros in this file are built using earlier ones, which
# is why they live here rather than being broken out into topic-specific files.

# ! in comments is used in generating HTML documentation, ignore it otherwise.
#define QUANTITY NAME EASY_VALUE NORMAL_VALUE HARD_VALUE
    # Macro to define a 'quantity' differently based on difficulty levels.
#ifdef EASY
    {NAME}={EASY_VALUE}
#endif
#ifdef NORMAL
    {NAME}={NORMAL_VALUE}
#endif
#ifdef HARD
    {NAME}={HARD_VALUE}
#endif
#enddef

#define QUANTITY4 NAME EASY_VALUE NORMAL_VALUE HARD_VALUE NIGHTMARE_VALUE
    # Four-difficulty version of QUANTITY
#ifdef EASY
    {NAME}={EASY_VALUE}
#endif

#ifdef NORMAL
    {NAME}={NORMAL_VALUE}
#endif

#ifdef HARD
    {NAME}={HARD_VALUE}
#endif

#ifdef NIGHTMARE
    {NAME}={NIGHTMARE_VALUE}
#endif
#enddef

# No tab or space-based indentation for these macros to avoid trouble when these macros are used
# in the middle of a quoted string literal
#
# wmlindent: start ignoring
# wmlscope: start conditionals
#ifdef EASY
#define ON_DIFFICULTY EASY_VALUE NORMAL_VALUE HARD_VALUE
{EASY_VALUE}#enddef
#endif
#ifdef NORMAL
#define ON_DIFFICULTY EASY_VALUE NORMAL_VALUE HARD_VALUE
{NORMAL_VALUE}#enddef
#endif
#ifdef HARD
#define ON_DIFFICULTY EASY_VALUE NORMAL_VALUE HARD_VALUE
{HARD_VALUE}#enddef
#endif
# wmlscope: stop conditionals
# wmlindent: stop ignoring
# wmlscope: prune ON_DIFFICULTY

# No tab or space-based indentation for these macros to avoid trouble when these macros are used
# in the middle of a quoted string literal
#
# wmlindent: start ignoring
# wmlscope: start conditionals
#ifdef EASY
#define ON_DIFFICULTY4 EASY_VALUE NORMAL_VALUE HARD_VALUE NIGHTMARE_VALUE
{EASY_VALUE}#enddef
#endif
#ifdef NORMAL
#define ON_DIFFICULTY4 EASY_VALUE NORMAL_VALUE HARD_VALUE NIGHTMARE_VALUE
{NORMAL_VALUE}#enddef
#endif
#ifdef HARD
#define ON_DIFFICULTY4 EASY_VALUE NORMAL_VALUE HARD_VALUE NIGHTMARE_VALUE
{HARD_VALUE}#enddef
#endif
#ifdef NIGHTMARE
#define ON_DIFFICULTY4 EASY_VALUE NORMAL_VALUE HARD_VALUE NIGHTMARE_VALUE
{NIGHTMARE_VALUE}#enddef
#endif
# wmlscope: stop conditionals
# wmlindent: stop ignoring
# wmlscope: prune ON_DIFFICULTY4

#define TURNS EASY_AMOUNT NORMAL_AMOUNT HARD_AMOUNT
    # Macro to define number of turns for different difficulty levels.
    {QUANTITY turns {EASY_AMOUNT} {NORMAL_AMOUNT} {HARD_AMOUNT}}
#enddef

#define TURNS4 EASY_AMOUNT NORMAL_AMOUNT HARD_AMOUNT NIGHTMARE_AMOUNT
    # Four-difficulty version of TURNS
    {QUANTITY4 turns {EASY_AMOUNT} {NORMAL_AMOUNT} {HARD_AMOUNT} {NIGHTMARE_AMOUNT}}
#enddef

#define GOLD EASY_AMOUNT NORMAL_AMOUNT HARD_AMOUNT
    # Macro which will let you say {GOLD x y z} to set
    # starting gold depending on easy/medium/hard - x/y/z
    {QUANTITY gold {EASY_AMOUNT} {NORMAL_AMOUNT} {HARD_AMOUNT}}
#enddef

#define GOLD4 EASY_AMOUNT NORMAL_AMOUNT HARD_AMOUNT NIGHTMARE_AMOUNT
    # Four-difficulty version of GOLD
    {QUANTITY4 gold {EASY_AMOUNT} {NORMAL_AMOUNT} {HARD_AMOUNT} {NIGHTMARE_AMOUNT}}
#enddef

#define INCOME EASY_AMOUNT NORMAL_AMOUNT HARD_AMOUNT
    # Macro which will let you say {INCOME x y z} to set
    # per-turn income depending on easy/medium/hard - x/y/z
    {QUANTITY income {EASY_AMOUNT} {NORMAL_AMOUNT} {HARD_AMOUNT}}
#enddef

#define INCOME4 EASY_AMOUNT NORMAL_AMOUNT HARD_AMOUNT NIGHTMARE_AMOUNT
    # Four-difficulty version of INCOME
    {QUANTITY4 income {EASY_AMOUNT} {NORMAL_AMOUNT} {HARD_AMOUNT} {NIGHTMARE_AMOUNT}}
#enddef

#define NO_INCOME
    # Used to specify when a side should not have any income
    # every turn.
    income=-2
#enddef

#define ATTACK_DEPTH EASY_VALUE NORMAL_VALUE HARD_VALUE
    #deprecated 3 1.17 The attack_depth aspect has no effect on the AI any more.
#enddef

#define ATTACK_DEPTH4 EASY_VALUE NORMAL_VALUE HARD_VALUE NIGHTMARE_VALUE
    #deprecated 3 1.17 The attack_depth aspect has no effect on the AI any more.
#enddef

#define NO_SCOUTS
    # Macro to make an AI team not recruit scouts.
    villages_per_scout=0
#enddef

#define RANDOM THING_VALUE
    # Macro to quickly pick a random value (in the $random variable, to avoid
    # cluttering up savegames with such temporary variables).
    [set_variable]
        name=random
        rand={THING_VALUE}
    [/set_variable]
#enddef

#define VARIABLE VAR VALUE
    # Macro to initialize a variable.  Strictly a syntatic shortcut.
    [set_variable]
        name={VAR}
        value={VALUE}
    [/set_variable]
#enddef

#define GLOBAL_VARIABLE NAMESPACE LOCAL_VAR_NAME GLOBAL_VAR_NAME SIDE
    #Assigns a persistent variable with the contents of a standard variable.
    [set_global_variable]
        namespace={NAMESPACE}
        from_local={LOCAL_VAR_NAME}
        to_global={GLOBAL_VAR_NAME}
        side={SIDE}
    [/set_global_variable]
#enddef

#define VARIABLE_FROM_GLOBAL NAMESPACE GLOBAL_VAR_NAME LOCAL_VAR_NAME SIDE
    #Retrieves the contents of a persistent variable and stores them in a standard variable.
    [get_global_variable]
        namespace={NAMESPACE}
        from_global={GLOBAL_VAR_NAME}
        to_local={LOCAL_VAR_NAME}
        side={SIDE}
        #immediate=no
    [/get_global_variable]
#enddef

#define VARIABLE_OP VAR OP_NAME VALUE
    # Macro to do mathematical operations on variables.
    [set_variable]
        name={VAR}
        {OP_NAME}={VALUE}
    [/set_variable]
#enddef

#define VARIABLE_CONDITIONAL VAR OP_NAME VALUE
    # Macro to do conditional operations on variables.
    [variable]
        name={VAR}
        {OP_NAME}={VALUE}
    [/variable]
#enddef

#define CLEAR_VARIABLE VAR_NAME
    # Macro to clear a variable previously set.
    [clear_variable]
        name={VAR_NAME}
    [/clear_variable]
#enddef

#define CLEAR_GLOBAL_VARIABLE NAMESPACE MY_VARIABLE_NAME SIDE
    # Clears a persistent variable entirely.
    [clear_global_variable]
        namespace={NAMESPACE}
        global={MY_VARIABLE_NAME}
        side={SIDE}
        immediate=no
    [/clear_global_variable]
#enddef

#define REPEAT NUMBER BODY_WML
    # Macro to execute some WML a defined number of times.
    #
    # Example that causes screen to quake 5 times:
    #! {REPEAT 5 (
    #!     {QUAKE "rumble.ogg"}
    #! )}
    {VARIABLE REPEAT_i 0}

    [while]
        [variable]
            name=REPEAT_i
            less_than={NUMBER}
        [/variable]

        [do]
            {BODY_WML}

            {VARIABLE_OP REPEAT_i add 1}
        [/do]
    [/while]

    {CLEAR_VARIABLE REPEAT_i}
#enddef

#define LOOKUP_INDEX FROM_ARRAY_NAME WHERE_KEY_NAME WHERE_VALUE SAVE_AS_NAME
    # Call this to lookup an array element that has a particular key-value pair
    # then it saves the index of that element, or
    # if the key-value pair is not found it saves the array's length
    {VARIABLE {SAVE_AS_NAME} 0}
    [while]
        [variable]
            name={SAVE_AS_NAME}
            less_than=${FROM_ARRAY_NAME}.length
        [/variable]
        [variable]
            name={FROM_ARRAY_NAME}[${SAVE_AS_NAME}].{WHERE_KEY_NAME}
            not_equals={WHERE_VALUE}
        [/variable]
        [do]
            {VARIABLE_OP {SAVE_AS_NAME} add 1}
        [/do]
    [/while]
#enddef

#define LOOKUP_VALUE FROM_ARRAY_NAME WHERE_KEY_NAME WHERE_VALUE SAVE_KEY_NAME DEFAULT_VALUE SAVE_AS_NAME
    # Call this to look up an array element that has a particular key-value pair
    # then it saves another key from that same element.
    {LOOKUP_INDEX {FROM_ARRAY_NAME} {WHERE_KEY_NAME} {WHERE_VALUE} {SAVE_AS_NAME}}
    [if]
        [variable]
            name={SAVE_AS_NAME}
            numerical_equals=${FROM_ARRAY_NAME}.length
        [/variable]
        [then]
            {VARIABLE {SAVE_AS_NAME} {DEFAULT_VALUE}}
        [/then]
        [else]
            {VARIABLE {SAVE_AS_NAME} ${FROM_ARRAY_NAME}[${SAVE_AS_NAME}].{SAVE_KEY_NAME}}
        [/else]
    [/if]
#enddef

#define MODIFY_UNIT FILTER VAR VALUE
    # Alters a unit variable (such as unit.x, unit.type,
    # unit.side), handling all the storing and unstoring.
    #
    # Example that flips all spearmen to side 2:
    #! {MODIFY_UNIT type=Spearman side 2}
    [store_unit]
        [filter]
            {FILTER}
        [/filter]

        variable=MODIFY_UNIT_store
        kill=yes
    [/store_unit]

    [foreach]
        array=MODIFY_UNIT_store
        [do]
            [set_variable]
                name=this_item.{VAR}
                value={VALUE}
            [/set_variable]

            [unstore_unit]
                variable=this_item
                find_vacant=no
            [/unstore_unit]
        [/do]
    [/foreach]

    {CLEAR_VARIABLE MODIFY_UNIT_store}
#enddef

#define MOVE_UNIT_BY FILTER OFFSET_X OFFSET_Y
    #TODO COMMENT
    [store_unit]
        [filter]
            {FILTER}
        [/filter]

        variable=MOVE_UNIT_store
        kill=yes
    [/store_unit]

    [for]
        array=MOVE_UNIT_store
        variable=MOVE_UNIT_BY_i
        [do]
            {VARIABLE_OP MOVE_UNIT_store[$MOVE_UNIT_BY_i].x add {OFFSET_X}}
            {VARIABLE_OP MOVE_UNIT_store[$MOVE_UNIT_BY_i].y add {OFFSET_Y}}
            [unstore_unit]
                variable=MOVE_UNIT_store[$MOVE_UNIT_BY_i]
                find_vacant=no
            [/unstore_unit]
        [/do]
    [/for]
    {CLEAR_VARIABLE MOVE_UNIT_store}
#enddef

#define MOVE_UNIT FILTER TO_X TO_Y
    # Moves a unit from its current location to the given location, displaying
    # movement normally.
    #
    # Note that setting the destination on an existing unit does not kill either
    # one, but causes the unit to move to the nearest vacant hex instead.
    [move_unit]
        {FILTER}
        to_x={TO_X}
        to_y={TO_Y}
        fire_event=no
    [/move_unit]
#enddef

#define FULL_HEAL FILTER
    [heal_unit]
        [filter]
            {FILTER}
        [/filter]

        amount=full
        restore_statuses=yes
    [/heal_unit]
#enddef

#define PUT_TO_RECALL_LIST FILTER
    # This places a given unit back to the recall list of the side it is on.
    # Note however, that the unit is not healed to full health, so when
    # recalled (even if not until the next scenario) the unit may have less
    # than his maximum hp left.
    #
    # An example that returns all units stepping on (20,38) back to the recall
    # list:
    #
    #! [event]
    #!     name=moveto
    #!
    #!     [filter]
    #!         x,y=20,38
    #!     [/filter]
    #!
    #!     {PUT_TO_RECALL_LIST x,y=20,38}
    #! [/event]
    [put_to_recall_list]
        {FILTER}
    [/put_to_recall_list]
#enddef

#define RECRUIT_UNIT_VARIATIONS SIDE TYPE VARIATIONS_VALUE
    # Allows a side to seemingly recruit variations of a given unit, such as the
    # the Walking Corpse.
    #
    # An example which makes side 2 have a 50% chance of getting a normal WC
    # and a 50% chance of getting either a drake or dwarf variation:
    #! {RECRUIT_UNIT_VARIATIONS 2 "Walking Corpse" none,none,drake,dwarf}
    [event]
        name=prerecruit
        first_time_only=no

        [filter]
            side={SIDE}
            type={TYPE}
        [/filter]

        {VARIABLE_OP recruited_unit_random_variation rand {VARIATIONS_VALUE}}

        [if]
            [variable]
                name=recruited_unit_random_variation
                not_equals=none
            [/variable]

            [then]
                [object]
                    duration=forever
                    silent=yes

                    [filter]
                        x,y=$x1,$y1
                    [/filter]

                    [effect]
                        apply_to=variation
                        name=$recruited_unit_random_variation
                    [/effect]

                    [effect]
                        apply_to=hitpoints
                        heal_full=yes
                    [/effect]
                [/object]
            [/then]
        [/if]

        {CLEAR_VARIABLE recruited_unit_random_variation}
    [/event]
#enddef

#define SCATTER_UNITS NUMBER TYPES PADDING_RADIUS FILTER UNIT_WML
    # Scatters the given kind of units randomly on a given area on the map.
    #
    # An example which scatters some loyal elves on forest hexes in
    # x,y=10-30,20-40, at a minimum of three hexes apart from each other and
    # never on top of or adjacent to any already existing units:
    #! {SCATTER_UNITS 20 "Elvish Fighter,Elvish Archer,Elvish Shaman" 3 (
    #!     terrain=Gs^Fp
    #!     x=10-30
    #!     y=20-40
    #!
    #!     [not]
    #!         [filter]
    #!         [/filter]
    #!     [/not]
    #!
    #!     [not]
    #!         [filter_adjacent_location]
    #!             [filter]
    #!             [/filter]
    #!         [/filter_adjacent_location]
    #!     [/not]
    #! ) (
    #!     side=2
    #!     generate_name=yes
    #!     random_traits=yes
    #!
    #!     [modifications]
    #!         {TRAIT_LOYAL}
    #!     [/modifications]
    #! )}
    [set_variables]
        name=unit_type_table

        [split]
            list={TYPES}
            key=type
            separator=,
        [/split]
    [/set_variables]

    {VARIABLE unit_type_table_i 0}

    [random_placement]
        num_items={NUMBER}
        variable=random_placement_location
        allow_less=yes
        min_distance={PADDING_RADIUS}
        [filter_location]
            {FILTER}
            include_borders=no
        [/filter_location]
        [command]
            [unit]
                type=$unit_type_table[$unit_type_table_i].type
                x,y=$random_placement_location.x,$random_placement_location.y
                {UNIT_WML}
            [/unit]
            {VARIABLE unit_type_table_i ("$(($unit_type_table_i + 1) % $unit_type_table.length)")}
        [/command]
    [/random_placement]

    {CLEAR_VARIABLE unit_type_table,unit_type_table_i,random_placement_location}
#enddef

#define FORCE_CHANCE_TO_HIT FILTER SECOND_FILTER CTH_NUMBER EXTRA_CONDITIONS_WML
    # Invisibly forces certain units to always have a specific chance to hit
    # when fighting against certain other units.
    #
    # Note that the player still only sees the regular damage calculations, so
    # this is useful if you need to give an invisible helping hand to the player
    # or AI. For example, if the player is forced to attack with only a couple
    # of units at the beginning of a scenario, you can use this to ensure that
    # simply having bad luck cannot ruin their attempt so easily. Also you might
    # have enemy leaders which the player is not supposed to fight or be able to
    # defeat due to storyline reasons, but could theoretically still kill with
    # some clever trick, AI mistake or sheer exceptional luck.
    #
    # An example which forces Konrad's attacks to always hit Li'sar, but only
    # after turn 10:
    #! {FORCE_CHANCE_TO_HIT id=Konrad id="Li'sar" 100 (
    #!     [variable]
    #!         name=turn_number
    #!         greater_than=10
    #!     [/variable]
    #! )}
    # WARNING : if an unit must disappear in mid-battle before attack end was fired, don't use [unstore_unit] but recreate unit or cth modifications
    # persist. Or don't use this macro.
    [event]
        name=attack
        first_time_only=no

        [filter]
            {FILTER}
        [/filter]

        [filter_second]
            {SECOND_FILTER}
        [/filter_second]

        [filter_condition]
            [and]
                {EXTRA_CONDITIONS_WML}
            [/and]
        [/filter_condition]

        [object]
            id=forced_cth
            [filter]
                id=$unit.id
            [/filter]
            silent=yes
            duration=turn end
            take_only_once=no
            [effect]
                apply_to=new_ability
                [abilities]
                    [chance_to_hit]
                        id=forced_cth
                        value={CTH_NUMBER}
                        cumulative=no
                        affect_self=yes
                        [filter_opponent]
                            {SECOND_FILTER}
                        [/filter_opponent]
                    [/chance_to_hit]
                [/abilities]
            [/effect]
        [/object]
        [event]
            name=attack end
<<<<<<< HEAD
            [remove_object]
                object_id=forced_cth
            [/remove_object]
=======
            delayed_variable_substitution=yes

            [filter_condition]
                [have_unit]
                    id=$unit.id
                [/have_unit]
            [/filter_condition]

            [foreach]
                array=unit.attack
                [do]
                    {CLEAR_VARIABLE this_item.specials.chance_to_hit}

                    [set_variables]
                        name=this_item.specials.chance_to_hit
                        to_variable=this_item.specials.original_chance_to_hit
                    [/set_variables]

                    {CLEAR_VARIABLE this_item.specials.original_chance_to_hit}
                [/do]
            [/foreach]

            [unstore_unit]
                variable=unit
                find_vacant=no
            [/unstore_unit]
>>>>>>> ddcc3ed1
        [/event]
    [/event]

    # The following event is a simple duplicates of the above ones, with the
    # primary and secondary units reversed so that the effect is applied also on
    # defense.
    [event]
        name=attack
        first_time_only=no

        [filter]
            {SECOND_FILTER}
        [/filter]

        [filter_second]
            {FILTER}
        [/filter_second]

        [filter_condition]
            [and]
                {EXTRA_CONDITIONS_WML}
            [/and]
        [/filter_condition]

        [object]
            id=forced_cth
            [filter]
                id=$second_unit.id
            [/filter]
            silent=yes
            duration=turn end
            take_only_once=no
            [effect]
                apply_to=new_ability
                [abilities]
                    [chance_to_hit]
                        id=forced_cth
                        value={CTH_NUMBER}
                        cumulative=no
                        affect_self=yes
                        [filter_opponent]
                            {SECOND_FILTER}
                        [/filter_opponent]
                    [/chance_to_hit]
                [/abilities]
            [/effect]
        [/object]
        [event]
            name=attack end
<<<<<<< HEAD
            [remove_object]
                object_id=forced_cth
            [/remove_object]
        [/event]
    [/event]
    [event]
        name=unit placed
        first_time_only=no
=======
            delayed_variable_substitution=yes

            [filter_condition]
                [have_unit]
                    id=$second_unit.id
                [/have_unit]
            [/filter_condition]

            [foreach]
                array=second_unit.attack
                [do]
                    {CLEAR_VARIABLE this_item.specials.chance_to_hit}
>>>>>>> ddcc3ed1

        [filter]
            ability=forced_cth
        [/filter]

        [remove_object]
            object_id=forced_cth
        [/remove_object]
    [/event]
    [event]
        name=prestart,start,victory
        [filter_condition]
            [have_unit]
                ability=forced_cth
            [/have_unit]
        [/filter_condition]

        [remove_object]
            object_id=forced_cth
        [/remove_object]
    [/event]
#enddef

#define LOOT AMOUNT SIDE
    {VARIABLE amount_gold {AMOUNT}}

    #TODO add message for the other players!
    [message]
        side_for={SIDE}
        speaker=narrator
        message= _ "You retrieve $amount_gold pieces of gold."
        image=wesnoth-icon.png
        sound=gold.ogg
    [/message]

    {CLEAR_VARIABLE amount_gold}

    [gold]
        side={SIDE}
        amount={AMOUNT}
    [/gold]
#enddef

#define CREDITS_SEPARATOR
    [entry]
        name = "•"
    [/entry]
#enddef<|MERGE_RESOLUTION|>--- conflicted
+++ resolved
@@ -556,38 +556,11 @@
         [/object]
         [event]
             name=attack end
-<<<<<<< HEAD
+
             [remove_object]
                 object_id=forced_cth
             [/remove_object]
-=======
-            delayed_variable_substitution=yes
-
-            [filter_condition]
-                [have_unit]
-                    id=$unit.id
-                [/have_unit]
-            [/filter_condition]
-
-            [foreach]
-                array=unit.attack
-                [do]
-                    {CLEAR_VARIABLE this_item.specials.chance_to_hit}
-
-                    [set_variables]
-                        name=this_item.specials.chance_to_hit
-                        to_variable=this_item.specials.original_chance_to_hit
-                    [/set_variables]
-
-                    {CLEAR_VARIABLE this_item.specials.original_chance_to_hit}
-                [/do]
-            [/foreach]
-
-            [unstore_unit]
-                variable=unit
-                find_vacant=no
-            [/unstore_unit]
->>>>>>> ddcc3ed1
+
         [/event]
     [/event]
 
@@ -637,7 +610,7 @@
         [/object]
         [event]
             name=attack end
-<<<<<<< HEAD
+
             [remove_object]
                 object_id=forced_cth
             [/remove_object]
@@ -646,20 +619,7 @@
     [event]
         name=unit placed
         first_time_only=no
-=======
-            delayed_variable_substitution=yes
-
-            [filter_condition]
-                [have_unit]
-                    id=$second_unit.id
-                [/have_unit]
-            [/filter_condition]
-
-            [foreach]
-                array=second_unit.attack
-                [do]
-                    {CLEAR_VARIABLE this_item.specials.chance_to_hit}
->>>>>>> ddcc3ed1
+
 
         [filter]
             ability=forced_cth
