--- conflicted
+++ resolved
@@ -115,7 +115,6 @@
     [/chance_to_hit]
 #enddef
 
-<<<<<<< HEAD
 #define WEAPON_SPECIAL_NAVAL_RAM
     # Canned definition of the Naval Ram ability to be included in a
     # [specials] clause.
@@ -141,7 +140,8 @@
         apply_to=both
         active_on=offense
     [/damage]
-=======
+#enddef
+
 #define WEAPON_SPECIAL_HONED
     # Canned definition of the Honed ability to be included in a
     # [specials] clause.
@@ -153,7 +153,6 @@
         add=10
         cumulative=yes
     [/chance_to_hit]
->>>>>>> e6428353
 #enddef
 
 #define WEAPON_SPECIAL_SWARM
