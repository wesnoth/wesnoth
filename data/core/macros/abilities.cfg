#textdomain wesnoth-help
# Ability macros to be included in the SingleWML description of a unit.

#define INTERNAL:ABILITY_HEALS_NO_NOTES
    [heals]
        value=4
        id=healing
        affect_allies=yes
        name= _ "heals +4"
        female_name= _ "female^heals +4"
        description=  _ "Allows the unit to heal adjacent allied units at the beginning of our turn.

A unit cared for by this healer may heal up to 4 HP per turn, or stop poison from taking effect for that turn.
This ability will not cure an affected unit of poison, however, only delay its effect."
        affect_self=no
        poison=slowed
        [affect_adjacent]
        [/affect_adjacent]
    [/heals]
#enddef

#define ABILITY_HEALS
    # Canned definition of the heal+4 ability to be included in an [abilities] clause.
    {INTERNAL:ABILITY_HEALS_NO_NOTES}
    [+heals]
        special_note={INTERNAL:SPECIAL_NOTES_HEALS}
    [/heals]
#enddef

#define INTERNAL:ABILITY_EXTRA_HEAL_NO_NOTES
    [heals]
        value=8
        id=healing
        affect_allies=yes
        name= _ "heals +8"
        female_name= _ "female^heals +8"
        description= _ "This unit combines herbal remedies with magic to heal units more quickly than is normally possible on the battlefield.

A unit cared for by this healer may heal up to 8 HP per turn, or stop poison from taking effect for that turn.
This ability will not cure an affected unit of poison, however, only delay its effect."
        affect_self=no
        poison=slowed
        [affect_adjacent]
        [/affect_adjacent]
    [/heals]
#enddef

#define ABILITY_EXTRA_HEAL
    {INTERNAL:ABILITY_EXTRA_HEAL_NO_NOTES}
    [+heals]
        special_note={INTERNAL:SPECIAL_NOTES_EXTRA_HEAL}
    [/heals]
#enddef

#define INTERNAL:ABILITY_UNPOISON_NO_NOTES
    # Canned definition of the cure-poison ability to be included
    # in an [abilities] clause.
    [heals]
        affect_allies=yes
        id=curing
        name= _ "cures"
        female_name= _ "female^cures"
        description= _ "A curer can cure a unit of poison, although that unit will receive no additional healing on the turn it is cured of the poison."
        affect_self=no
        poison=cured
        [affect_adjacent]
        [/affect_adjacent]
    [/heals]
#enddef

#define ABILITY_UNPOISON
    {INTERNAL:ABILITY_UNPOISON_NO_NOTES}
    [+heals]
        special_note={INTERNAL:SPECIAL_NOTES_UNPOISON}
    [/heals]
#enddef

#define ABILITY_CURES
    # Canned definition of the cure ability (which entails heal+8) to be
    # included in an [abilities] clause..
    {INTERNAL:ABILITY_UNPOISON_NO_NOTES}
    {INTERNAL:ABILITY_EXTRA_HEAL_NO_NOTES}
    [+heals]
        special_note={INTERNAL:SPECIAL_NOTES_CURES}
    [/heals]
#enddef

#define ABILITY_REGENERATES
    # Canned definition of the Regenerate ability to be included in an [abilities]
    # clause.
    [regenerate]
        value=8
        id=regenerates
        name= _ "regenerates"
        female_name= _ "female^regenerates"
        description= _ "The unit will heal itself 8 HP per turn. If it is poisoned, it will remove the poison instead of healing."
        special_note={INTERNAL:SPECIAL_NOTES_REGENERATES}
        affect_self=yes
        poison=cured
    [/regenerate]
#enddef

#define ABILITY_SELF_HEAL
    # Canned definition of the regenerate 4 hp ability, to be included in an [abilities] clause.
    [regenerate]
        value=4
        id=regenerates
        name= _ "regenerates +4"
        female_name= _ "female^regenerates +4"
        description= _ "The unit will heal itself 4 HP per turn. If it is poisoned, it will remove the poison instead of healing."
        special_note=_"This unit heals itself each turn, though not as much as if stationed in a village."
        affect_self=yes
        poison=cured
    [/regenerate]
#enddef

#define ABILITY_STEADFAST
    # Canned definition of the Steadfast ability to be included in an [abilities]
    # clause.
    [resistance]
        id=steadfast
        multiply=2
        max_value=50
        # applies to any type if we leave it out
        #apply_to=blade,pierce,impact,fire,cold,arcane
        [filter_base_value]
            greater_than=0
            less_than=50
        [/filter_base_value]
        name= _ "steadfast"
        female_name= _ "female^steadfast"
        description= _ "This unit’s resistances are doubled, up to a maximum of 50%, when defending. Vulnerabilities are not affected."
        special_note={INTERNAL:SPECIAL_NOTES_STEADFAST}
        affect_self=yes
        active_on=defense
    [/resistance]
#enddef

#define ABILITY_DIVERSION
    # Canned definition of the Distraction ability to be included in an [abilities]
    # clause.
    [chance_to_hit] # this is a weapon special, but as of 1.15.0, it is possible to use it this way in [abilities]
        id=diversion
        sub=20
        name= _ "diversion"
        female_name= _ "female^diversion"
        description= _ "If there is an enemy of the target on the opposite side of the target, this unit diverts the target’s attention and reduces its chance to hit by 20%."
        special_note=_"If there is an enemy of the target on the opposite side of the target while attacking it, this unit diverts the target's attention and reduces its chance to hit."
        affect_self=no
        affect_allies=no
        affect_enemies=yes
        cumulative=yes
        [filter]
            [filter_adjacent]
                is_enemy=yes
            [/filter_adjacent]
        [/filter]
        # three of these tags, for (hex faces)/2, as we try for similar conditions to backstab
        [affect_adjacent]
            adjacent=n,s
            [filter]
                [filter_adjacent]
                    is_enemy=yes
                    count=2-6
                    adjacent=n,s
                [/filter_adjacent]
            [/filter]
        [/affect_adjacent]
        [affect_adjacent]
            adjacent=se,nw
            [filter]
                [filter_adjacent]
                    is_enemy=yes
                    count=2-6
                    adjacent=se,nw
                [/filter_adjacent]
            [/filter]
        [/affect_adjacent]
        [affect_adjacent]
            adjacent=ne,sw
            [filter]
                [filter_adjacent]
                    is_enemy=yes
                    count=2-6
                    adjacent=ne,sw
                [/filter_adjacent]
            [/filter]
        [/affect_adjacent]
    [/chance_to_hit]
#enddef

#define ABILITY_LEADERSHIP
    # Canned definition of the Leadership ability to be included in an
    # [abilities] clause.
    [leadership]
        id=leadership
        value="(25 * (level - other.level))"
        cumulative=no
        name= _ "leadership"
        female_name= _ "female^leadership"
        description= _ "This unit can lead other troops in battle.

All adjacent lower-level units from the same side deal 25% more damage for each difference in level."
        special_note={INTERNAL:SPECIAL_NOTES_LEADERSHIP}
        affect_self=no
        [affect_adjacent]
            [filter]
                formula="level < other.level"
            [/filter]
        [/affect_adjacent]
    [/leadership]
#enddef

#define ABILITY_SKIRMISHER
    # Canned definition of the Skirmisher ability to be included in an [abilities]
    # clause.
    [skirmisher]
        id=skirmisher
        name= _ "skirmisher"
        female_name= _ "female^skirmisher"
        description= _ "This unit is skilled in moving past enemies quickly, and ignores all enemy Zones of Control."
        special_note={INTERNAL:SPECIAL_NOTES_SKIRMISHER}
        affect_self=yes
    [/skirmisher]
#enddef

#define ABILITY_ILLUMINATES
    # Canned definition of the Illuminates ability to be included in an
    # [abilities] clause.
    [illuminates]
        id=illumination
        value=25
        max_value=25
        cumulative=no
        name= _ "illuminates"
        female_name= _ "female^illuminates"
        description= _ "This unit illuminates the surrounding area, making lawful units fight better, and chaotic units fight worse.

Any units adjacent to this unit will fight as if it were dusk when it is night, and as if it were day when it is dusk."
        special_note={INTERNAL:SPECIAL_NOTES_ILLUMINATES}
        affect_self=yes
    [/illuminates]
#enddef

#define ABILITY_TELEPORT
    # Canned definition of the TELEPORT ability to be included in an
    # [abilities] clause.
    [teleport]
        id=teleport
        name= _ "teleport"
        female_name= _ "female^teleport"
        description= _ "This unit may teleport between any two empty villages owned by its side using one of its moves."
        special_note={INTERNAL:SPECIAL_NOTES_TELEPORT}
        [tunnel]
            id=village_teleport
            [source]
                terrain=*^V*
                formula="
                    owner_side = teleport_unit.side_number and (unit = teleport_unit or not unit)
                where
                    unit = unit_at(loc)
                "
            [/source]

            [target]
                terrain=*^V*
                formula="owner_side = teleport_unit.side_number and not unit_at(loc)"
            [/target]

            [filter]
                ability=teleport
            [/filter]
        [/tunnel]
    [/teleport]
#enddef

#define ABILITY_AMBUSH
    # Canned definition of the Ambush ability to be included in an
    # [abilities] clause.
    [hides]
        id=ambush
        name= _ "ambush"
        female_name= _ "female^ambush"
        description= _ "This unit can hide in forest, and remain undetected by its enemies.

Enemy units cannot see this unit while it is in forest, except if they have units next to it. Any enemy unit that first discovers this unit immediately loses all its remaining movement."
        special_note={INTERNAL:SPECIAL_NOTES_AMBUSH}
        affect_self=yes
        [filter]
            [filter_location]
                terrain=*^F*
            [/filter_location]
        [/filter]
    [/hides]
#enddef

#define ABILITY_BURROW
    # Canned definition of the Burrow ability to be included in an
    # [abilities] clause.
    [hides]
        id=burrow
        name= _ "burrow"
        female_name= _ "female^burrow"
        description= _ "This unit can hide in forest or sand if it is resting (has not moved for a turn), and remain undetected by its enemies.

Enemy units cannot see this unit while it is resting in forest or sand, except if they have units next to it. Any enemy unit that first discovers this unit immediately loses all its remaining movement."
        affect_self=yes
        [filter]
            [filter_location]
                terrain=*^F*,D*^*
            [/filter_location]
            # could not get resting filter to work, maybe this is better, maybe not
            formula="if(self.moves = self.max_moves, 1, 0)"
        [/filter]
    [/hides]
#enddef

#define ABILITY_NIGHTSTALK
    # Canned definition of the Nightstalk ability to be included in an
    # [abilities] clause.
    [hides]
        id=nightstalk
        name= _ "nightstalk"
        female_name= _ "nightstalk"
        description= _ "The unit becomes invisible during night.

Enemy units cannot see this unit at night, except if they have units next to it. Any enemy unit that first discovers this unit immediately loses all its remaining movement."
        special_note={INTERNAL:SPECIAL_NOTES_NIGHTSTALK}
        affect_self=yes
        [filter]
            [filter_location]
                time_of_day=chaotic
            [/filter_location]
        [/filter]
    [/hides]
#enddef

#define ABILITY_CONCEALMENT
    # Canned definition of the Concealment ability to be included in an
    # [abilities] clause.
    [hides]
        id=concealment
        name= _ "concealment"
        female_name= _ "female^concealment"
        description= _ "This unit can hide in villages, and remain undetected by its enemies, except by those standing next to it.

Enemy units cannot see this unit while it is in a village, except if they have units next to it. Any enemy unit that first discovers this unit immediately loses all its remaining movement."
        special_note={INTERNAL:SPECIAL_NOTES_CONCEALMENT}
        affect_self=yes
        [filter]
            [filter_location]
                terrain=*^V*
            [/filter_location]
        [/filter]
    [/hides]
#enddef

#define ABILITY_SUBMERGE
    # Canned definition of the Submerge ability to be included in an
    # [abilities] clause.
    [hides]
        id=submerge
        name= _ "submerge"
        female_name= _ "female^submerge"
        description= _ "This unit can hide in deep water, and remain undetected by its enemies.

Enemy units cannot see this unit while it is in deep water, except if they have units next to it. Any enemy unit that first discovers this unit immediately loses all its remaining movement."
        special_note={INTERNAL:SPECIAL_NOTES_SUBMERGE}
        affect_self=yes
        [filter]
            [filter_location]
                terrain=Wo*^*
            [/filter_location]
        [/filter]
    [/hides]
#enddef

#define ABILITY_FEEDING
    # Canned definition of the Feeding ability to be included in an
    # [abilities] clause.
    # This works because of data/lua/feeding.lua
    [dummy]
        id=feeding
        name= _ "feeding"
        female_name= _ "female^feeding"
        description=_ "This unit gains 1 hitpoint added to its maximum whenever it kills a unit, except units that are immune to plague."
        special_note={INTERNAL:SPECIAL_NOTES_FEEDING}
    [/dummy]
<<<<<<< HEAD
#enddef

#define ABILITY_EXPLODE TYPE VALUE
    # Canned definition of the Explode ability to be included in an
    # [abilities] clause.
    # This works because of data/lua/explode_ability.lua
    [explode]
        id=explode
        name= _ "explode"
        female_name= _ "female^explode"
        description=_ "This unit explodes upon death, causing damage to any adjacent units."
        value={VALUE}
        apply_to={TYPE}
        special_note={INTERNAL:SPECIAL_NOTES_EXPLODE}
    [/explode]
#enddef

#weapons specials

#define WEAPON_SPECIAL_BERSERK
    # Canned definition of the Berserk ability to be included in a
    # [specials] clause.
    [berserk]
        id=berserk
        name= _ "berserk"
        description= _ "Whether used offensively or defensively, this attack presses the engagement until one of the combatants is slain, or 30 rounds of attacks have occurred."
        special_note={INTERNAL:SPECIAL_NOTES_BERSERK}
        value=30
    [/berserk]
#enddef

#define WEAPON_SPECIAL_BACKSTAB
    # Canned definition of the Backstab ability to be included in a
    # [specials] clause.
    [damage]
        id=backstab
        name= _ "backstab"
        description= _ "When used offensively, this attack deals double damage if there is an enemy of the target on the opposite side of the target, and that unit is not incapacitated (turned to stone or otherwise paralyzed)."
        special_note={INTERNAL:SPECIAL_NOTES_BACKSTAB}
        multiply=2
        active_on=offense
        [filter_opponent]
            formula="
                enemy_of(self, flanker) and not flanker.petrified
            where
                flanker = unit_at(direction_from(loc, other.facing))
            "
        [/filter_opponent]
    [/damage]
#enddef

#define WEAPON_SPECIAL_PLAGUE_TYPE TYPE
    # Canned definition of the Plague ability to be included in a
    # [specials] clause (with type specifier).
    [plague]
        id=plague({TYPE})
        name= _ "plague"
        description= _ "When a unit is killed by a Plague attack, that unit is replaced with a unit on the same side as the unit with the Plague attack. This doesn’t work on Undead or units in villages."
        type={TYPE}
    [/plague]
#enddef

#define WEAPON_SPECIAL_PLAGUE
    # Canned definition of the Plague ability to be included in a
    # [specials] clause.
    [plague]
        id=plague
        name= _ "plague"
        description= _ "When a unit is killed by a Plague attack, that unit is replaced with a Walking Corpse on the same side as the unit with the Plague attack. This doesn’t work on Undead or units in villages."
        special_note={INTERNAL:SPECIAL_NOTES_PLAGUE}
        type=Walking Corpse
    [/plague]
#enddef

#define WEAPON_SPECIAL_SLOW
    # Canned definition of the Slow ability to be included in a
    # [specials] clause.
    [slow]
        id=slow
        name= _ "slows"
        description= _ "This attack slows the target until it ends a turn. Slow halves the damage caused by attacks and the movement cost for a slowed unit is doubled. A unit that is slowed will feature a snail icon in its sidebar information when it is selected."
        special_note={INTERNAL:SPECIAL_NOTES_SLOW}
    [/slow]
#enddef

#define WEAPON_SPECIAL_PETRIFY
    # Canned definition of the Petrify ability to be included in a
    # [specials] clause.
    [petrifies]
        id=petrifies
        name= _ "petrifies"
        description= _ "This attack petrifies the target, turning it to stone. Units that have been petrified may not move or attack."
        special_note={INTERNAL:SPECIAL_NOTES_PETRIFY}
    [/petrifies]
#enddef

#define WEAPON_SPECIAL_MARKSMAN
    # Canned definition of the Marksman ability to be included in a
    # [specials] clause.
    [chance_to_hit]
        id=marksman
        name= _ "marksman"
        description= _ "When used offensively, this attack always has at least a 60% chance to hit."
        special_note={INTERNAL:SPECIAL_NOTES_MARKSMAN}
        value=60
        cumulative=yes
        active_on=offense
    [/chance_to_hit]
#enddef

#define WEAPON_SPECIAL_DEFLECT
    # Canned definition of the Deflect ability to be included in a
    # [specials] clause.
    [chance_to_hit]
        id=deflect
        name= _ "deflect"
        description= _ "When used defensively, this attack reduces the opponent's chance to hit by 10%."
        special_note=_"This unit’s defensive techniques reduce the chance of a successful enemy attack."
        sub=10
        cumulative=yes
        active_on=defense
        apply_to=opponent
    [/chance_to_hit]
#enddef

#define WEAPON_SPECIAL_MAGICAL
    # Canned definition of the Magical (targeting) ability to be included in a
    # [specials] clause.
    [chance_to_hit]
        id=magical
        name= _ "magical"
        description= _ "This attack always has a 70% chance to hit regardless of the defensive ability of the unit being attacked."
        special_note={INTERNAL:SPECIAL_NOTES_MAGICAL}
        value=70
        cumulative=no
    [/chance_to_hit]
#enddef

#define WEAPON_SPECIAL_SWARM
    # Canned definition of the Swarm ability to be included in a
    # [specials] clause.
    [swarm]
        id=swarm
        name= _ "swarm"
        description= _ "The number of strikes of this attack decreases when the unit is wounded. The number of strikes is proportional to the percentage of its of maximum HP the unit has. For example a unit with 3/4 of its maximum HP will get 3/4 of the number of strikes."
        special_note={INTERNAL:SPECIAL_NOTES_SWARM}
    [/swarm]
#enddef

#define WEAPON_SPECIAL_CHARGE
    # Canned definition of the Charge ability to be included in a
    # [specials] clause.
    [damage]
        id=charge
        name= _ "charge"
        description= _ "When used offensively, this attack deals double damage to the target. It also causes this unit to take double damage from the target’s counterattack."
        special_note={INTERNAL:SPECIAL_NOTES_CHARGE}
        multiply=2
        apply_to=both
        active_on=offense
    [/damage]
#enddef

#define WEAPON_SPECIAL_ABSORB AMT
    # Canned definition of the Absorb ability to be included in a
    # [specials] clause.
    [damage]
        id=absorb
        name= _ "absorb"
        description= _ "This attack puts the unit in good defensive position, and it absorbs some of the damage dealt by an enemy strike."
        special_note= _ "This unit can block enemy strikes, so that it takes reduced damage when hit."
        multiply={AMT}
        apply_to=opponent
    [/damage]
#enddef

#define WEAPON_SPECIAL_DRAIN
    # Canned definition of the Drain ability to be included in a
    # [specials] clause.
    [drains]
        id=drains
        name= _ "drains"
        description= _ "This unit drains health from living units, healing itself for half the amount of damage it deals (rounded down)."
        special_note={INTERNAL:SPECIAL_NOTES_DRAIN}
    [/drains]
#enddef

#define WEAPON_SPECIAL_FIRSTSTRIKE
    # Canned definition of the First-strike ability to be included in a
    # [specials] clause.
    [firststrike]
        id=firststrike
        name= _ "first strike"
        description= _ "This unit always strikes first with this attack, even if they are defending."
        special_note={INTERNAL:SPECIAL_NOTES_FIRSTSTRIKE}
    [/firststrike]
#enddef

#define WEAPON_SPECIAL_POISON
    # Canned definition of the Poison ability to be included in a
    # [specials] clause.
    [poison]
        id=poison
        name= _ "poison"
        description= _ "This attack poisons living targets. Poisoned units lose 8 HP every turn until they are cured or are reduced to 1 HP. Poison cannot, of itself, kill a unit."
        special_note={INTERNAL:SPECIAL_NOTES_POISON}
    [/poison]
=======
>>>>>>> c9eae7c3
#enddef<|MERGE_RESOLUTION|>--- conflicted
+++ resolved
@@ -386,7 +386,6 @@
         description=_ "This unit gains 1 hitpoint added to its maximum whenever it kills a unit, except units that are immune to plague."
         special_note={INTERNAL:SPECIAL_NOTES_FEEDING}
     [/dummy]
-<<<<<<< HEAD
 #enddef
 
 #define ABILITY_EXPLODE TYPE VALUE
@@ -402,198 +401,4 @@
         apply_to={TYPE}
         special_note={INTERNAL:SPECIAL_NOTES_EXPLODE}
     [/explode]
-#enddef
-
-#weapons specials
-
-#define WEAPON_SPECIAL_BERSERK
-    # Canned definition of the Berserk ability to be included in a
-    # [specials] clause.
-    [berserk]
-        id=berserk
-        name= _ "berserk"
-        description= _ "Whether used offensively or defensively, this attack presses the engagement until one of the combatants is slain, or 30 rounds of attacks have occurred."
-        special_note={INTERNAL:SPECIAL_NOTES_BERSERK}
-        value=30
-    [/berserk]
-#enddef
-
-#define WEAPON_SPECIAL_BACKSTAB
-    # Canned definition of the Backstab ability to be included in a
-    # [specials] clause.
-    [damage]
-        id=backstab
-        name= _ "backstab"
-        description= _ "When used offensively, this attack deals double damage if there is an enemy of the target on the opposite side of the target, and that unit is not incapacitated (turned to stone or otherwise paralyzed)."
-        special_note={INTERNAL:SPECIAL_NOTES_BACKSTAB}
-        multiply=2
-        active_on=offense
-        [filter_opponent]
-            formula="
-                enemy_of(self, flanker) and not flanker.petrified
-            where
-                flanker = unit_at(direction_from(loc, other.facing))
-            "
-        [/filter_opponent]
-    [/damage]
-#enddef
-
-#define WEAPON_SPECIAL_PLAGUE_TYPE TYPE
-    # Canned definition of the Plague ability to be included in a
-    # [specials] clause (with type specifier).
-    [plague]
-        id=plague({TYPE})
-        name= _ "plague"
-        description= _ "When a unit is killed by a Plague attack, that unit is replaced with a unit on the same side as the unit with the Plague attack. This doesn’t work on Undead or units in villages."
-        type={TYPE}
-    [/plague]
-#enddef
-
-#define WEAPON_SPECIAL_PLAGUE
-    # Canned definition of the Plague ability to be included in a
-    # [specials] clause.
-    [plague]
-        id=plague
-        name= _ "plague"
-        description= _ "When a unit is killed by a Plague attack, that unit is replaced with a Walking Corpse on the same side as the unit with the Plague attack. This doesn’t work on Undead or units in villages."
-        special_note={INTERNAL:SPECIAL_NOTES_PLAGUE}
-        type=Walking Corpse
-    [/plague]
-#enddef
-
-#define WEAPON_SPECIAL_SLOW
-    # Canned definition of the Slow ability to be included in a
-    # [specials] clause.
-    [slow]
-        id=slow
-        name= _ "slows"
-        description= _ "This attack slows the target until it ends a turn. Slow halves the damage caused by attacks and the movement cost for a slowed unit is doubled. A unit that is slowed will feature a snail icon in its sidebar information when it is selected."
-        special_note={INTERNAL:SPECIAL_NOTES_SLOW}
-    [/slow]
-#enddef
-
-#define WEAPON_SPECIAL_PETRIFY
-    # Canned definition of the Petrify ability to be included in a
-    # [specials] clause.
-    [petrifies]
-        id=petrifies
-        name= _ "petrifies"
-        description= _ "This attack petrifies the target, turning it to stone. Units that have been petrified may not move or attack."
-        special_note={INTERNAL:SPECIAL_NOTES_PETRIFY}
-    [/petrifies]
-#enddef
-
-#define WEAPON_SPECIAL_MARKSMAN
-    # Canned definition of the Marksman ability to be included in a
-    # [specials] clause.
-    [chance_to_hit]
-        id=marksman
-        name= _ "marksman"
-        description= _ "When used offensively, this attack always has at least a 60% chance to hit."
-        special_note={INTERNAL:SPECIAL_NOTES_MARKSMAN}
-        value=60
-        cumulative=yes
-        active_on=offense
-    [/chance_to_hit]
-#enddef
-
-#define WEAPON_SPECIAL_DEFLECT
-    # Canned definition of the Deflect ability to be included in a
-    # [specials] clause.
-    [chance_to_hit]
-        id=deflect
-        name= _ "deflect"
-        description= _ "When used defensively, this attack reduces the opponent's chance to hit by 10%."
-        special_note=_"This unit’s defensive techniques reduce the chance of a successful enemy attack."
-        sub=10
-        cumulative=yes
-        active_on=defense
-        apply_to=opponent
-    [/chance_to_hit]
-#enddef
-
-#define WEAPON_SPECIAL_MAGICAL
-    # Canned definition of the Magical (targeting) ability to be included in a
-    # [specials] clause.
-    [chance_to_hit]
-        id=magical
-        name= _ "magical"
-        description= _ "This attack always has a 70% chance to hit regardless of the defensive ability of the unit being attacked."
-        special_note={INTERNAL:SPECIAL_NOTES_MAGICAL}
-        value=70
-        cumulative=no
-    [/chance_to_hit]
-#enddef
-
-#define WEAPON_SPECIAL_SWARM
-    # Canned definition of the Swarm ability to be included in a
-    # [specials] clause.
-    [swarm]
-        id=swarm
-        name= _ "swarm"
-        description= _ "The number of strikes of this attack decreases when the unit is wounded. The number of strikes is proportional to the percentage of its of maximum HP the unit has. For example a unit with 3/4 of its maximum HP will get 3/4 of the number of strikes."
-        special_note={INTERNAL:SPECIAL_NOTES_SWARM}
-    [/swarm]
-#enddef
-
-#define WEAPON_SPECIAL_CHARGE
-    # Canned definition of the Charge ability to be included in a
-    # [specials] clause.
-    [damage]
-        id=charge
-        name= _ "charge"
-        description= _ "When used offensively, this attack deals double damage to the target. It also causes this unit to take double damage from the target’s counterattack."
-        special_note={INTERNAL:SPECIAL_NOTES_CHARGE}
-        multiply=2
-        apply_to=both
-        active_on=offense
-    [/damage]
-#enddef
-
-#define WEAPON_SPECIAL_ABSORB AMT
-    # Canned definition of the Absorb ability to be included in a
-    # [specials] clause.
-    [damage]
-        id=absorb
-        name= _ "absorb"
-        description= _ "This attack puts the unit in good defensive position, and it absorbs some of the damage dealt by an enemy strike."
-        special_note= _ "This unit can block enemy strikes, so that it takes reduced damage when hit."
-        multiply={AMT}
-        apply_to=opponent
-    [/damage]
-#enddef
-
-#define WEAPON_SPECIAL_DRAIN
-    # Canned definition of the Drain ability to be included in a
-    # [specials] clause.
-    [drains]
-        id=drains
-        name= _ "drains"
-        description= _ "This unit drains health from living units, healing itself for half the amount of damage it deals (rounded down)."
-        special_note={INTERNAL:SPECIAL_NOTES_DRAIN}
-    [/drains]
-#enddef
-
-#define WEAPON_SPECIAL_FIRSTSTRIKE
-    # Canned definition of the First-strike ability to be included in a
-    # [specials] clause.
-    [firststrike]
-        id=firststrike
-        name= _ "first strike"
-        description= _ "This unit always strikes first with this attack, even if they are defending."
-        special_note={INTERNAL:SPECIAL_NOTES_FIRSTSTRIKE}
-    [/firststrike]
-#enddef
-
-#define WEAPON_SPECIAL_POISON
-    # Canned definition of the Poison ability to be included in a
-    # [specials] clause.
-    [poison]
-        id=poison
-        name= _ "poison"
-        description= _ "This attack poisons living targets. Poisoned units lose 8 HP every turn until they are cured or are reduced to 1 HP. Poison cannot, of itself, kill a unit."
-        special_note={INTERNAL:SPECIAL_NOTES_POISON}
-    [/poison]
-=======
->>>>>>> c9eae7c3
 #enddef