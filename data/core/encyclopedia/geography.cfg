#textdomain wesnoth-help

# wmllint: general spellings Aethen Glamdrol Rumyr Heartfangs
# wmllint: general spellings Barag Gor Bitok Castelfranc Farzi Festog
# wmllint: general spellings Tirigaz Dorth Oumph Bork Borstep Grisbi Lmarig
# wmllint: general spellings Melmog Prestim Thelien Dorest
# wmllint: general spellings Kerlath Southwood
# wmllint: local spellings Clannate Grey

[section]
    id=geography
    title= _ "Geography"
    topics=..geography,great_ocean,morogor,green_isle,old_continent,great_continent,irdya,kingdom_wesnoth,elensefar,northlands,far_north,far_south,heart_mountains,arkan_thoria,southwest_elven_lands,great_river
    sort_topics=yes
[/section]

[topic]
    id=..geography
    title= _ "Geography"
    #  text= _ ""
    generator="contents:geography"
[/topic]

[topic]
    id=arkan_thoria
    title= _ "Arkan-thoria"
    text= _ "A river rising in the <ref>dst='heart_mountains' text='Heart Mountains'</ref> and running east to the Listra."
[/topic]

[topic]
    id=great_river
    title= _ "Great River"
    text= _ "The Great River forms the boundary between the <ref>dst='kingdom_wesnoth' text='Kingdom of Wesnoth'</ref> and the <ref>dst='northlands' text='Northlands'</ref>. It empties to the <ref>dst='great_ocean' text='ocean'</ref> at <ref>dst='elensefar' text='Elensefar'</ref>." + "

" + _ "The Ford of Abez is a crossing between Wesnoth and the Northlands, and is the westernmost point where the Great River can be crossed without ships."
[/topic]

[topic]
    id=great_ocean
    title= _ "Great Ocean"
    text= _ "Lies to the west of the <ref>dst='great_continent' text='continent'</ref> and all rivers eventually flow to it. Far to the west in the Great Ocean is a huge archipelago called <ref>dst='morogor' text='Morogor'</ref>." + "
    
" +
        #po: Great Ocean
        _ "The Drakes once called this ocean the World Ocean. They believe it to extend in every direction from Morogor until eventually flowing into the abyss as an immense waterfall at the edge of the world."
[/topic]

[topic]
    id=morogor
    title= _ "Morogor"
    text= _ "Archipelago, located somewhere in the <ref>dst='great_ocean' text='Great Ocean'</ref> east of the <ref>dst='green_isle' text='Green Isle'</ref> and west of the <ref>dst=great_continent text='Great Continent'</ref>.
It is mostly inhabited by <ref>dst='..race_drake' text='drakes'</ref>.
The central island of the archipelago is also called ‘Morogor’." + "

" +
        #po: Geography of Morogor
        _ "<header>text='Notable land features:'</header>
    • Mount Morogor: The highest active volcanic mountain in the central island of Morogor."
[/topic]

[topic]
    id=green_isle
    title= _ "Green Isle"
    text= _ "A bigger island lying in the <ref>dst='great_ocean' text='Great Ocean'</ref>, formerly home to the Islefolk and Wesfolk." + "

" +
        #po: Geography of the Green Isle
        _ "<header>text='Notable cities:'</header>
    • Southbay: The capital of the largest Islefolk Kingdom.
    • Clearwater Port: The second largest Islefolk city and the location of a major port.
    • Stormvale: A major Islefolk kingdom once ruled by the ancestors of Haldric I.
    • Jevyan’s Haven: The Wesfolk capital and home of the famous lich-lord Jevyan.
    • Blackmore: A small Wesfolk settlement." + "

" +
        #po: Geography of the Green Isle
        _ "<header>text='Notable land features:'</header>
    • Broken Mountains: A mighty mountain range that cuts through the Green Isle.
    • Oldwood: A mysterious wood inhabited by some woses.
    • Swamp of Esten: A small swamp located east of the Broken Mountains."
[/topic]

[topic]
    id=old_continent
    title= _ "Old Continent"
    text= _ "Lies to the west of <ref>dst='morogor' text='Morogor'</ref> and the <ref>dst='green_isle' text='Green Isle'</ref> across the <ref>dst='great_ocean' text='Great Ocean'</ref>. It is the original homeland of both humans and orcs."
[/topic]

[topic]
    id=great_continent
    title= _ "Great Continent"
    text= _ "The continent on which the <ref>dst='kingdom_wesnoth' text='Kingdom of Wesnoth'</ref> lies. Its west coast is surrounded by the <ref>dst='great_ocean' text='Great Ocean'</ref>."
[/topic]

[topic]
    id=irdya
    title= _ "Irdya"
    text= _ "The name of the world in which the kingdom of <ref>dst='kingdom_wesnoth' text='Wesnoth'</ref> is situated is ‘Irdya’. This term is, however, only rarely used in the era depicted by the main map. People normally just say “the world” or, poetically, “the wide green world”."
[/topic]

[topic]
    id=kingdom_wesnoth
    title= _ "Kingdom of Wesnoth"
    text= _ "The Kingdom of Wesnoth is located in the north-central portion of the <ref>dst='great_continent' text='Great Continent'</ref>. Most of the mainline campaigns revolve around it. It is bounded on the map by the <ref>dst='great_river' text='Great River'</ref> to the north, the shore of the <ref>dst='great_ocean' text='ocean'</ref> to the west, the Aethenwood to the <ref>dst='southwest_elven_lands' text='southwest'</ref>, and the Bitter Swamp to the southeast.

Over the River Aethen, south of Fort Tahn, is a Wesnothian frontier region. It is bounded to the south by dense woods of which the Aethenwood may be considered a northernmost extension. Kerlath is its southernmost province, marking the end of Wesnoth and the start of the mysterious <ref>dst='far_south' text='Far South'</ref>." + "

" +
        #po: Geography of Wesnoth
        _ "<header>text='Notable cities:'</header>
    • Weldyn: The capital of Wesnoth.
    • Aldril: City lying on the Bay of Pearls.
    • Blackwater Port: City lying south of the Bay of Pearls.
    • Carcyn: Located between the Grey Woods and the Great River.
    • Dan’Tonk: Wesnoth’s largest city, located in the center of the country, just west and north of Weldyn.
    • Soradoc: The northernmost border outpost of Wesnoth, controls the confluence of the Weldyn River and the Great River.
    • Fort Tahn: The southernmost border outpost, controls the north/south road crossing the River Aethen.
    • Tath: Important fort city north of Dan’Tonk, exerts control over the wilderness country around the east of the Brown Hills and north to the Ford of Abez.
    • Westin: A small yet important town in Kerlath, the southernmost province of Wesnoth. The old Citadel of Westin can be found there.
    • Southport: A small town in the southernmost reaches of Kerlath, near the Black Forest." + "

" +
        #po: Geography of Wesnoth
        _ "<header>text='Notable land features:'</header>
    • Gryphon Mountain: Home of the fabled Gryphons.
    • Ford of Abez: Shallow part of the Great River, it is usually controlled by Wesnothian forces.
    • Weldyn River: It branches from the Great River and goes south.
    • Great Central Plain: Area bounded by Weldyn, Dan’Tonk, and Fort Tahn, this plain is Wesnoth’s bread basket and home to most of its population.
    • Dulatus Hills: These rolling hills bordering the Great Central Plain provide much of Wesnoth’s livestock and agriculture.
    • Brown Hills: Wasteland surrounding Gryphon Mountain that is not well-populated and occasionally very dangerous.
    • Horse Plains: Region of rolling plains just south of the Great River, bounded by Glyn’s Forest to the west and the River Weldyn to the east; the southern reach merges into the Central Plain. Home of the powerful Horse Clans; the best horses in Wesnoth are bred here.
    • Estmark Hills: Largish range rising south of the Great River and east of the Weldyn River. The northernmost portion, nearest the River Weldyn, has at various times been settled by Wesnothians, but the Kingdom’s control is tenuous at best and banditry is common.
    • Glyn’s Forest: Sometimes known as the Royal Forest, named for one of Haldric II’s sons.
    • Grey Woods: Large forest in the heart of the wilds of Wesnoth, located between Carcyn and Aldril and generally considered to be haunted.
    • Isle of Alduin: An important island off the coast of Wesnoth home to the Great Academy of Magic, where many of Wesnoth’s greatest mages were trained.
    • Green Swamp: Large swamp on the banks of the Great River northeast of the Grey Woods."
[/topic]

[topic]
    id=elensefar
    title= _ "Elensefar"
    text= _ "Elensefar is at times a province of <ref>dst='kingdom_wesnoth' text='Wesnoth'</ref>, at times an independent country, and at times in a treaty federation with Wesnoth. Its borders are the <ref>dst='great_river' text='Great River'</ref> to the north, a loosely defined line with Wesnoth to the east, the Bay of Pearls to the south, and the <ref>dst='great_ocean' text='ocean'</ref> to the west. More information is found in the historical narrative of Wesnoth." + "

" +
        #po: Geography of Elensefar area
        _ "<header>text='Notable cities:'</header>
<<<<<<< HEAD
    • Elensefar: The capital, located on an island in the Great River delta.
=======
    • Elensefar: The capital, located on an island in the Great River delta, though some peripheral farmland extends slightly on both sides of the Great River.
>>>>>>> 37cac358
    • Carcyn: City on the Wesnoth–Elensefar border, disputed with Wesnoth." + "

" +
        _ "<header>text='Notable land features:'</header>
    • <ref>dst='great_river' text='Great River'</ref>: It is very wide at this point, and only ships can cross it."
[/topic]

[topic]
    id=northlands
    title= _ "Northlands"
    text= _ "The Northlands are filled with unstable clans in endless conflict. It is an unlawful and perilous place plagued by its cold, icy terrain and constant war. Various groups of orcs, dwarves, humans, gryphons, ogres, and even elves fight over the region. The northern and eastern borders of the Northlands are not defined, the southern border is the <ref>dst='great_river' text='Great River'</ref>, and the western border is the <ref>dst='great_ocean' text='ocean'</ref>.

Yet despite the sheer wilderness above the Northlands, the subterranean Dwarvish Kingdoms of Knalga and Kal Kartha are exceptions to their chaotic surroundings, providing both heat and protection to their people. While they may often be in conflict with orcs and trolls, the heart of Dwarvish territory is considered relatively safe in comparison." + "

" +
        #po: Geography of the Northlands
        _ "<header>text='Notable cities:'</header>
    • Glamdrol: An Orcish tribal capital.
    • Wesmere: The location of the Ka’lian — the Elvish Council
    • Dwarven Doors: A mixed human/dwarven town in the region of Knalga in the southern Heart Mountains. A major trade center.
    • Saurgrath: A former Saurian capital in the Swamp of Dread.
    • Dallben and Delwyn: Human villages originally built by settlers who crossed the Great River during Wesnoth’s Golden Age expansion. Now abandoned. The forested area northeast of <ref>dst='elensefar' text='Elensefar'</ref>, where these villages were located, was named the Annuvin province by men but was known by the elves as Wesmere." + "
" +
        #po: Geography of the Northlands
        _ "<header>text='Notable land features:'</header>
    • <ref>dst='heart_mountains' text='Heart Mountains'</ref>: A virtually impassable barrier between the river country and the Northern Plains.
    • Heartfangs: The particularly forbidding stretch of high peaks southwest of Lake Vrug and north of the Forest of Wesmere. The most inhospitable and dangerous portion of the Heart Mountains; only hermits, madmen, and mages live there.
    • Swamp of Dread: A very large bog located between the Heart Mountains and the Great River. A notoriously dangerous place.
    • Lake Vrug: A large mountain lake whose river carves the only pathway through the Northern Mountains.
    • <ref>dst='arkan_thoria' text='Arkan-thoria'</ref>: The river that comes out of Lake Vrug. This is the elvish name; among humans it is called Longlier.
    • River Listra: The south-running tributary of the Great River into which the Arkan-thoria empties.
    • Lintanir Forest: The southernmost portion of the Great Northern Forest, a gigantic wood whose eastern and northern boundaries are known only to the elves. Their capital, Elensiria, has only seldom been visited by humans.
    • <ref>dst='great_river' text='Great River'</ref>: The origin of this river is somewhere in the east of the northern lands."
[/topic]

[topic]
    id=southwest_elven_lands
    title= _ "Southwest Elven Lands"
    text= _ "The Wood Elves are separate from those of the north, and have only intermittent relations with them and most other countries. Its borders are the <ref>dst='great_ocean' text='ocean'</ref> to the west, the Black River to the south and southeast, the lands of Wesnoth to the north and the Kerlath province to the east." + "

" +
        #po: Geography of the Southwest
        _ "<header>text='Notable land features:'</header>
    • Aethenwood: The largest southern forest, home to recluded <ref>dst='..race_elf' text='elves'</ref>.
<<<<<<< HEAD
    • Vale of Blossoming Trees: A sacred elvish vale at the southern edge of the Aethenwood."
=======
    • Vale of Blossoming Trees: An elvish vale at the southern edge of the Aethenwood. It contains the sacred Isle of Elrath.
    • Lake Aelin: An elvish lake at the edge of their territory along the River Aethen.
    • Black Forest: An ancient and likely haunted forest of which very little is known, believed to have been once inhabited by elves. Those who enter it seldom return."
>>>>>>> 37cac358
[/topic]

[topic]
    id=heart_mountains
    title= _ "Heart Mountains"
    #po: The Whitefang Clan’s primary description is in DiD
    #po: Wesnoth 1.9.4 added Haggid-Dargor to the encyclopedia, but it has no other mention in mainline
    text= _ "A virtually impassable barrier between the <ref>dst='arkan_thoria' text='river'</ref> country and the <ref>dst='far_north' text='Northern Plains'</ref>. The local orcs call them the Haggid-Dargor. The powerful Whitefang Clan in the region is named after the eastern edge of the mountains, which they call the Whitefang Mountains for their distinctive shape."
[/topic]

[topic]
    id=far_north
    title= _ "Far North"
    text= _ "Cold, harsh, and inaccessible, the Far North is the ancestral home of the Orcish Clannate. It lies north of the <ref>dst='heart_mountains' text='Heart Mountains'</ref>, which the Orcs call the Haggid-Dargor and claim (without merit) as their own. To the east lie the Unaligned Tribes of the Wild Steppe, who fell out of the control of the Clannate, instead roaming with wild human barbarians and clashing with the High Elves of the North Plains (known as North Elves in human lands). The High Elves themselves reside further east, where it is rumored they rule a vast kingdom." + "
" +
        #po: Geography of the Far North
        _ "<header>text='Notable cities:'</header>
    • Barag Gor: A city home to the Orcish Council.
    • Bitok
    • Borstep
    • Farzi
<<<<<<< HEAD
    • Jotha: A large fortified capital of the local merfolk that lies within the bay of Jotha.
=======
    • Jotha: A large fortified capital of the local merfolk south of Bitok.
>>>>>>> 37cac358
    • Lmarig
    • Melmog
    • Prestim
    • Tirigaz: A coastal orcish town that occasionally raids Jotha.
    • Dorest: The northernmost human city." + "
" +
        #po: Geography of the Far North
        _ "<header>text='Notable land features:'</header>
    • Desert of Death: An unusually dry desert in the Far North filled with venomous Sand Scuttlers. It is extremely hot by day yet chilly by night.
    • Black Marshes: A perilous swamp north of Tirigaz filled with violent monsters.
    • Mountains of Dorth: A set of mountains north of the Heart Mountains. Though nowhere near as dangerous as its southern neighbour, it is nonetheless deadly to inexperienced travelers.
    • Mountains of Haag: A group of high mountains inhabited by groups of orcs, trolls and dwarves.
    • Mourned Hills: A series of rolling hills stretching south from the Mountains of Haag. The orcish town of Lmarig is at the southern edge of these hills.
    • Greenwood: An elvish forest located near the Lintanir Forest. Some say it was once connected to it, until groups of savage orcs burned much of the forest.
    • Silent Forest: A dense forest inhabited by a few elves, once known as Gitamoth.
    • Forest of Thelien: A dense coniferous forest sometimes inhabited by elves.
    • River Oumph: A river flowing from the Mountains of Haag to its delta just south of Bitok.
    • River Bork: A river of the Far North flowing from a lake next to the Mourned Hills.
    • Frosty Wastes: A cold, snowy desert in the far north inhabited only by the occasional monster.
    • Barren Plains: A vast, sparsely populated snowy tundra."
[/topic]

[topic]
    id=far_south
    title= _ "Far South"
<<<<<<< HEAD
    text= _ "A vast region south of Kerlath home to the Dunefolk Civilization. It is also inhabited by many local creatures, including the Jinn and Wyverns." + "
" +
        #po: Geography of the Far South
        _ "<header>text='Notable cities:'</header>
    • Serrul: A rich maritime trade city-state of the Dunefolk along the Northern coast of the Bay of Clouds, and the largest city in the Sandy Wastes.
    • Th’arwya: A Dunefolk city-state along the Bay of Clouds in the Ashland Desert. Some say it is among the largest cities of Irdya, and perhaps among the richest. It is at least larger than Dan’Tonk.
    • Kesh: A powerful military city in the eastern parts of the Ashland Desert, near a group of tall mountains. It is the third largest city in the Far South, after Serrul and Th'arwya.
    • Ruins of K’thar: The ruins of a once mighty city along the Cloud River of the Sandy Wastes. Some say it is filled with unseakable horrors, whereas others claim unimaginable treasures lie within its crumbled walls.
    • Nayira: A small saurian settlement in a salt marsh along the Sleepless Coast, avoided by most other races.
    • Kulehla: A small river town of the Dunefolk in the southern Ashland.
    • Hatti’mah: A Dunefolk city-state in the savannah southwest of the Ashland, separated from it by a low mountain range. It is near a tributary of the Golden River.
    • Aghraba: A Dunefolk city-state on the southern edge of the Ashland, along the Golden River.
    • Qaleef: A southern savanna city of the Dunefolk, south of Aghraba. It lies along the Golden River and frequently trades with Aghraba.
    • Meayirat: A coastal merfolk city from the Far South, northeast of Al-Shizirad along the Far Southern Coast. It is believed to occasionally conduct trade with dunefolk tribes from the Ashland.
    • Mogrokh: Believed by some to be a saurian settlement deep in the mangrove swamps of the Impassable Jungle, east of Meayirat.
    • Al-Shizirad: A wealthy town at the southernmost coast of the Far South, along the Golden River delta south of Aghraba, inhabited by a mix of nagas and Dunefolk. It is here that Naga Dirkfangs train to become excellent warriors. It is the southernmost known city." + "
" +
        #po: Geography of the Far South
        _ "<header>text='Notable land features:'</header>
    • Black Forest: An ancient and likely haunted forest of which very little is known, believed to have been once inhabited by elves. Those who enter it seldom return.
    • Mountains of Peril: A tall and deadly mountain range in the Far South inhabited by bands of trolls, drakes and possibly other vicious creatures.
    • Sandy Wastes: A hot desert located southeast of Kerlath home to various Dunefolk cities and trading outposts, as well as nomadic tribes in between. The northern parts of this desert are home to many treacherous monsters.
    • Isanbar: A strange and possibly mythical desert mountain separated from any large mountain range.
    • Ashland Desert: A hot dry expanse of sandy desert south of the Sandy Wastes, separated from them by the somewhat fertile Bay of Clouds. It is often referred to simply as the Ashland.
    • Bay of Clouds: A bay west of the fertile Cloud River and its delta. It separates the western parts of the Ashland from the Sandy Wastes. It is considered somewhat more fertile than the surrounding desert, leading great cities to thrive along its shores. Its waters are calm enough for extensive trade.
    • Palmiya: A mysterious volcanic island with some tropical jungle at its shores south of the Sleepless Sea, inhabited by groups of drakes, nagas as well as orcs who escaped from the north. It is considered extremely deadly to step on its shores.
    • Sleepless Coast: A dangerous coast along the southern Sleepless Sea, filled with shipwrecks, saurians and various unknown evils.
    • Impassable Jungle: A dense tropical rainforest near the Far Southern coast. Its true inhabitants are not known, though it is rumored saurians or even drakes could live within its dense foliage. It lies along a fertile river with a large delta, around which there is an extensive coastla mangrove swamp.
    • Jungle of Death: A vast and treachecrous jungle from the Far Southern Coast, possibly inhabited by a group of southern elves.
    • Golden River: A river flowing from an oasis aroudn some hills at the center of the Ashland. Its name come from the great wealth that is traded through it, as well as the fertile soil it creates around an otherwise barren wasteland. Several great cities lie along it."
=======
    text= _ "A vast region south of Kerlath home to many mysterious races, including the Jinn and Wyverns. Very little is known for certain about what lies here." + "

" +
        #po: Geography of the Far South
        _ "<header>text='Notable land features:'</header>
    • Mountains of Peril: A tall and deadly mountain range in the Far South inhabited by bands of vicious barbarians and monsters.
    • Sandy Wastes: A hot and dry desert located southeast of Kerlath. It is considered an impassable barrier by Wesnothians, filled with very sparse vegetation consisting of no more than a few shrubs and cacti.
    • Isanbar: A mysterious mountain in the Sandy Wastes, surrounded entirely by flatter desert. It is not part of any mountain range and its existence is doubted by many."
>>>>>>> 37cac358
[/topic]<|MERGE_RESOLUTION|>--- conflicted
+++ resolved
@@ -55,7 +55,9 @@
 " +
         #po: Geography of Morogor
         _ "<header>text='Notable land features:'</header>
-    • Mount Morogor: The highest active volcanic mountain in the central island of Morogor."
+    • Mount Morogor: The highest active volcanic mountain in the central island of Morogor.
+    • Isle of Gaall: A dangerous island slightly north of the central Isle of Morogor, used mostly as hunting ground by the drakes, who inhabit only a two small villages on the isle.
+    • Isle of Omarath: A major drakish island northwest of the main Isle of Morogor. It is the northernmost island of the Morogor Archipelago."
 [/topic]
 
 [topic]
@@ -144,11 +146,7 @@
 " +
         #po: Geography of Elensefar area
         _ "<header>text='Notable cities:'</header>
-<<<<<<< HEAD
-    • Elensefar: The capital, located on an island in the Great River delta.
-=======
     • Elensefar: The capital, located on an island in the Great River delta, though some peripheral farmland extends slightly on both sides of the Great River.
->>>>>>> 37cac358
     • Carcyn: City on the Wesnoth–Elensefar border, disputed with Wesnoth." + "
 
 " +
@@ -169,8 +167,9 @@
     • Glamdrol: An Orcish tribal capital.
     • Wesmere: The location of the Ka’lian — the Elvish Council
     • Dwarven Doors: A mixed human/dwarven town in the region of Knalga in the southern Heart Mountains. A major trade center.
-    • Saurgrath: A former Saurian capital in the Swamp of Dread.
+    • Saurgrath: A former saurian capital in the Swamp of Dread.
     • Dallben and Delwyn: Human villages originally built by settlers who crossed the Great River during Wesnoth’s Golden Age expansion. Now abandoned. The forested area northeast of <ref>dst='elensefar' text='Elensefar'</ref>, where these villages were located, was named the Annuvin province by men but was known by the elves as Wesmere." + "
+
 " +
         #po: Geography of the Northlands
         _ "<header>text='Notable land features:'</header>
@@ -193,13 +192,9 @@
         #po: Geography of the Southwest
         _ "<header>text='Notable land features:'</header>
     • Aethenwood: The largest southern forest, home to recluded <ref>dst='..race_elf' text='elves'</ref>.
-<<<<<<< HEAD
-    • Vale of Blossoming Trees: A sacred elvish vale at the southern edge of the Aethenwood."
-=======
     • Vale of Blossoming Trees: An elvish vale at the southern edge of the Aethenwood. It contains the sacred Isle of Elrath.
     • Lake Aelin: An elvish lake at the edge of their territory along the River Aethen.
     • Black Forest: An ancient and likely haunted forest of which very little is known, believed to have been once inhabited by elves. Those who enter it seldom return."
->>>>>>> 37cac358
 [/topic]
 
 [topic]
@@ -214,6 +209,7 @@
     id=far_north
     title= _ "Far North"
     text= _ "Cold, harsh, and inaccessible, the Far North is the ancestral home of the Orcish Clannate. It lies north of the <ref>dst='heart_mountains' text='Heart Mountains'</ref>, which the Orcs call the Haggid-Dargor and claim (without merit) as their own. To the east lie the Unaligned Tribes of the Wild Steppe, who fell out of the control of the Clannate, instead roaming with wild human barbarians and clashing with the High Elves of the North Plains (known as North Elves in human lands). The High Elves themselves reside further east, where it is rumored they rule a vast kingdom." + "
+
 " +
         #po: Geography of the Far North
         _ "<header>text='Notable cities:'</header>
@@ -221,16 +217,13 @@
     • Bitok
     • Borstep
     • Farzi
-<<<<<<< HEAD
-    • Jotha: A large fortified capital of the local merfolk that lies within the bay of Jotha.
-=======
     • Jotha: A large fortified capital of the local merfolk south of Bitok.
->>>>>>> 37cac358
     • Lmarig
     • Melmog
     • Prestim
     • Tirigaz: A coastal orcish town that occasionally raids Jotha.
     • Dorest: The northernmost human city." + "
+
 " +
         #po: Geography of the Far North
         _ "<header>text='Notable land features:'</header>
@@ -251,38 +244,6 @@
 [topic]
     id=far_south
     title= _ "Far South"
-<<<<<<< HEAD
-    text= _ "A vast region south of Kerlath home to the Dunefolk Civilization. It is also inhabited by many local creatures, including the Jinn and Wyverns." + "
-" +
-        #po: Geography of the Far South
-        _ "<header>text='Notable cities:'</header>
-    • Serrul: A rich maritime trade city-state of the Dunefolk along the Northern coast of the Bay of Clouds, and the largest city in the Sandy Wastes.
-    • Th’arwya: A Dunefolk city-state along the Bay of Clouds in the Ashland Desert. Some say it is among the largest cities of Irdya, and perhaps among the richest. It is at least larger than Dan’Tonk.
-    • Kesh: A powerful military city in the eastern parts of the Ashland Desert, near a group of tall mountains. It is the third largest city in the Far South, after Serrul and Th'arwya.
-    • Ruins of K’thar: The ruins of a once mighty city along the Cloud River of the Sandy Wastes. Some say it is filled with unseakable horrors, whereas others claim unimaginable treasures lie within its crumbled walls.
-    • Nayira: A small saurian settlement in a salt marsh along the Sleepless Coast, avoided by most other races.
-    • Kulehla: A small river town of the Dunefolk in the southern Ashland.
-    • Hatti’mah: A Dunefolk city-state in the savannah southwest of the Ashland, separated from it by a low mountain range. It is near a tributary of the Golden River.
-    • Aghraba: A Dunefolk city-state on the southern edge of the Ashland, along the Golden River.
-    • Qaleef: A southern savanna city of the Dunefolk, south of Aghraba. It lies along the Golden River and frequently trades with Aghraba.
-    • Meayirat: A coastal merfolk city from the Far South, northeast of Al-Shizirad along the Far Southern Coast. It is believed to occasionally conduct trade with dunefolk tribes from the Ashland.
-    • Mogrokh: Believed by some to be a saurian settlement deep in the mangrove swamps of the Impassable Jungle, east of Meayirat.
-    • Al-Shizirad: A wealthy town at the southernmost coast of the Far South, along the Golden River delta south of Aghraba, inhabited by a mix of nagas and Dunefolk. It is here that Naga Dirkfangs train to become excellent warriors. It is the southernmost known city." + "
-" +
-        #po: Geography of the Far South
-        _ "<header>text='Notable land features:'</header>
-    • Black Forest: An ancient and likely haunted forest of which very little is known, believed to have been once inhabited by elves. Those who enter it seldom return.
-    • Mountains of Peril: A tall and deadly mountain range in the Far South inhabited by bands of trolls, drakes and possibly other vicious creatures.
-    • Sandy Wastes: A hot desert located southeast of Kerlath home to various Dunefolk cities and trading outposts, as well as nomadic tribes in between. The northern parts of this desert are home to many treacherous monsters.
-    • Isanbar: A strange and possibly mythical desert mountain separated from any large mountain range.
-    • Ashland Desert: A hot dry expanse of sandy desert south of the Sandy Wastes, separated from them by the somewhat fertile Bay of Clouds. It is often referred to simply as the Ashland.
-    • Bay of Clouds: A bay west of the fertile Cloud River and its delta. It separates the western parts of the Ashland from the Sandy Wastes. It is considered somewhat more fertile than the surrounding desert, leading great cities to thrive along its shores. Its waters are calm enough for extensive trade.
-    • Palmiya: A mysterious volcanic island with some tropical jungle at its shores south of the Sleepless Sea, inhabited by groups of drakes, nagas as well as orcs who escaped from the north. It is considered extremely deadly to step on its shores.
-    • Sleepless Coast: A dangerous coast along the southern Sleepless Sea, filled with shipwrecks, saurians and various unknown evils.
-    • Impassable Jungle: A dense tropical rainforest near the Far Southern coast. Its true inhabitants are not known, though it is rumored saurians or even drakes could live within its dense foliage. It lies along a fertile river with a large delta, around which there is an extensive coastla mangrove swamp.
-    • Jungle of Death: A vast and treachecrous jungle from the Far Southern Coast, possibly inhabited by a group of southern elves.
-    • Golden River: A river flowing from an oasis aroudn some hills at the center of the Ashland. Its name come from the great wealth that is traded through it, as well as the fertile soil it creates around an otherwise barren wasteland. Several great cities lie along it."
-=======
     text= _ "A vast region south of Kerlath home to many mysterious races, including the Jinn and Wyverns. Very little is known for certain about what lies here." + "
 
 " +
@@ -291,5 +252,4 @@
     • Mountains of Peril: A tall and deadly mountain range in the Far South inhabited by bands of vicious barbarians and monsters.
     • Sandy Wastes: A hot and dry desert located southeast of Kerlath. It is considered an impassable barrier by Wesnothians, filled with very sparse vegetation consisting of no more than a few shrubs and cacti.
     • Isanbar: A mysterious mountain in the Sandy Wastes, surrounded entirely by flatter desert. It is not part of any mountain range and its existence is doubted by many."
->>>>>>> 37cac358
 [/topic]