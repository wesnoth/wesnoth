--- conflicted
+++ resolved
@@ -592,13 +592,10 @@
     </ClCompile>
     <ClCompile Include="..\..\src\gui\dialogs\game_stats.cpp">
       <Filter>Gui\Dialogs</Filter>
-    </ClCompile>
-<<<<<<< HEAD
-=======
+    </ClCompile
     <ClCompile Include="..\..\src\gui\dialogs\game_version_dialog.cpp">
       <Filter>Gui\Dialogs</Filter>
     </ClCompile>
->>>>>>> 2dd7e870
     <ClCompile Include="..\..\src\gui\dialogs\gamestate_inspector.cpp">
       <Filter>Gui\Dialogs</Filter>
     </ClCompile>
@@ -2012,12 +2009,9 @@
     <ClInclude Include="..\..\src\gui\dialogs\game_stats.hpp">
       <Filter>Gui\Dialogs</Filter>
     </ClInclude>
-<<<<<<< HEAD
-=======
     <ClInclude Include="..\..\src\gui\dialogs\game_version_dialog.hpp">
       <Filter>Gui\Dialogs</Filter>
     </ClInclude>
->>>>>>> 2dd7e870
     <ClInclude Include="..\..\src\gui\dialogs\gamestate_inspector.hpp">
       <Filter>Gui\Dialogs</Filter>
     </ClInclude>
